import mmcv

import mmdet
from .version import __version__, short_version


def digit_version(version_str):
    digit_version = []
    for x in version_str.split('.'):
        if x.isdigit():
            digit_version.append(int(x))
        elif x.find('rc') != -1:
            patch_version = x.split('rc')
            digit_version.append(int(patch_version[0]) - 1)
            digit_version.append(int(patch_version[1]))
    return digit_version


<<<<<<< HEAD
mmcv_minimum_version = '1.1.1'
=======
mmcv_minimum_version = '1.1.3'
>>>>>>> 89cecc5e
mmdet_maximum_version = '1.2'
mmcv_version = digit_version(mmcv.__version__)


assert (mmcv_version >= digit_version(mmcv_minimum_version)
        and mmcv_version <= digit_version(mmdet_maximum_version)), \
    f'MMCV=={mmcv.__version__} is used but incompatible. ' \
    f'Please install mmcv>={mmcv_minimum_version}, <={mmdet_maximum_version}.'

mmdet_minimum_version = '2.4.0'
mmdet_maximum_version = '2.4.0'
mmdet_version = digit_version(mmdet.__version__)
assert (mmdet_version >= digit_version(mmdet_minimum_version)
        and mmdet_version <= digit_version(mmdet_maximum_version)), \
    f'MMDET=={mmdet.__version__} is used but incompatible. ' \
    f'Please install mmdet>={mmdet_minimum_version}, ' \
    f'<={mmdet_maximum_version}.'

__all__ = ['__version__', 'short_version']<|MERGE_RESOLUTION|>--- conflicted
+++ resolved
@@ -16,11 +16,7 @@
     return digit_version
 
 
-<<<<<<< HEAD
-mmcv_minimum_version = '1.1.1'
-=======
 mmcv_minimum_version = '1.1.3'
->>>>>>> 89cecc5e
 mmdet_maximum_version = '1.2'
 mmcv_version = digit_version(mmcv.__version__)
 
