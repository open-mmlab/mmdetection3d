# Copyright (c) Open-MMLab. All rights reserved.

<<<<<<< HEAD
__version__ = '1.0.0rc7'
=======
__version__ = '1.0.0rc6'
>>>>>>> 47285b3f
short_version = __version__


def parse_version_info(version_str):
    version_info = []
    for x in version_str.split('.'):
        if x.isdigit():
            version_info.append(int(x))
        elif x.find('rc') != -1:
            patch_version = x.split('rc')
            version_info.append(int(patch_version[0]))
            version_info.append(f'rc{patch_version[1]}')
    return tuple(version_info)


version_info = parse_version_info(__version__)<|MERGE_RESOLUTION|>--- conflicted
+++ resolved
@@ -1,12 +1,8 @@
 # Copyright (c) Open-MMLab. All rights reserved.
 
-<<<<<<< HEAD
 __version__ = '1.0.0rc7'
-=======
-__version__ = '1.0.0rc6'
->>>>>>> 47285b3f
+
 short_version = __version__
-
 
 def parse_version_info(version_str):
     version_info = []
