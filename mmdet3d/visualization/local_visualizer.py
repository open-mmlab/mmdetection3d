--- conflicted
+++ resolved
@@ -9,8 +9,6 @@
 from matplotlib.patches import PathPatch
 from matplotlib.path import Path
 from mmengine.dist import master_only
-<<<<<<< HEAD
-=======
 from torch import Tensor
 
 from mmdet3d.structures.bbox_3d.box_3d_mode import Box3DMode
@@ -23,30 +21,16 @@
     raise ImportError(
         'Please run "pip install open3d" to install open3d first.')
 
->>>>>>> 937e7f88
 from mmengine.structures import InstanceData
 from mmengine.visualization.utils import check_type, tensor2ndarray
-from torch import Tensor
 
 from mmdet3d.registry import VISUALIZERS
 from mmdet3d.structures import (BaseInstance3DBoxes, CameraInstance3DBoxes,
                                 Coord3DMode, DepthInstance3DBoxes,
                                 Det3DDataSample, LiDARInstance3DBoxes,
-<<<<<<< HEAD
-                                PointData)
-from mmdet.visualization import DetLocalVisualizer
-=======
                                 PointData, points_cam2img)
->>>>>>> 937e7f88
 from .vis_utils import (proj_camera_bbox3d_to_img, proj_depth_bbox3d_to_img,
                         proj_lidar_bbox3d_to_img, to_depth_mode)
-
-try:
-    import open3d as o3d
-    from open3d import geometry
-except ImportError:
-    raise ImportError(
-        'Please run "pip install open3d" to install open3d first.')
 
 
 @VISUALIZERS.register_module()
