# Copyright (c) OpenMMLab. All rights reserved.
import copy
from typing import Dict, List, Optional, Tuple, Union

import matplotlib.pyplot as plt
import mmcv
import numpy as np
from matplotlib.collections import PatchCollection
from matplotlib.patches import PathPatch
from matplotlib.path import Path
from mmdet.visualization import DetLocalVisualizer
from mmengine.dist import master_only
from mmengine.structures import InstanceData
from mmengine.visualization.utils import check_type, tensor2ndarray
from torch import Tensor

from mmdet3d.registry import VISUALIZERS
from mmdet3d.structures import (BaseInstance3DBoxes, CameraInstance3DBoxes,
                                Coord3DMode, DepthInstance3DBoxes,
                                Det3DDataSample, LiDARInstance3DBoxes,
                                PointData, points_cam2img)
from mmdet3d.structures.bbox_3d.box_3d_mode import Box3DMode
<<<<<<< HEAD
=======
from mmdet.visualization import DetLocalVisualizer
from .vis_utils import (proj_camera_bbox3d_to_img, proj_depth_bbox3d_to_img,
                        proj_lidar_bbox3d_to_img, to_depth_mode)
>>>>>>> c743e6c3

try:
    import open3d as o3d
    from open3d import geometry
except ImportError:
    raise ImportError(
        'Please run "pip install open3d" to install open3d first.')


@VISUALIZERS.register_module()
class Det3DLocalVisualizer(DetLocalVisualizer):
    """MMDetection3D Local Visualizer.

    - 3D detection and segmentation drawing methods

      - draw_bboxes_3d: draw 3D bounding boxes on point clouds
      - draw_proj_bboxes_3d: draw projected 3D bounding boxes on image
      - draw_seg_mask: draw segmentation mask via per-point colorization

    Args:
        name (str): Name of the instance. Defaults to 'visualizer'.
        points (numpy.array, shape=[N, 3+C]): points to visualize.
        image (np.ndarray, optional): the origin image to draw. The format
            should be RGB. Defaults to None.
        pcd_mode (int): The point cloud mode (coordinates):
            0 represents LiDAR, 1 represents CAMERA, 2
            represents Depth. Defaults to 0.
        vis_backends (list, optional): Visual backend config list.
            Defaults to None.
        save_dir (str, optional): Save file dir for all storage backends.
            If it is None, the backend storage will not save any data.
        bbox_color (str, tuple(int), optional): Color of bbox lines.
            The tuple of color should be in BGR order. Defaults to None.
        text_color (str, tuple(int), optional): Color of texts.
            The tuple of color should be in BGR order.
            Defaults to (200, 200, 200).
        mask_color (str, tuple(int), optional): Color of masks.
            The tuple of color should be in BGR order.
            Defaults to None.
        line_width (int, float): The linewidth of lines.
            Defaults to 3.
        frame_cfg (dict): The coordinate frame config while Open3D
            visualization initialization.
            Defaults to dict(size=1, origin=[0, 0, 0]).
        alpha (int, float): The transparency of bboxes or mask.
                Defaults to 0.8.

    Examples:
        >>> import numpy as np
        >>> import torch
        >>> from mmengine.structures import InstanceData
        >>> from mmdet3d.structures import Det3DDataSample
        >>> from mmdet3d.visualization import Det3DLocalVisualizer

        >>> det3d_local_visualizer = Det3DLocalVisualizer()
        >>> image = np.random.randint(0, 256,
        ...                     size=(10, 12, 3)).astype('uint8')
        >>> points = np.random.rand((1000, ))
        >>> gt_instances_3d = InstanceData()
        >>> gt_instances_3d.bboxes_3d = BaseInstance3DBoxes(torch.rand((5, 7)))
        >>> gt_instances_3d.labels_3d = torch.randint(0, 2, (5,))
        >>> gt_det3d_data_sample = Det3DDataSample()
        >>> gt_det3d_data_sample.gt_instances_3d = gt_instances_3d
        >>> data_input = dict(img=image, points=points)
        >>> det3d_local_visualizer.add_datasample('3D Scene', data_input,
        ...                         gt_det3d_data_sample)
    """

    def __init__(self,
                 name: str = 'visualizer',
                 points: Optional[np.ndarray] = None,
                 image: Optional[np.ndarray] = None,
                 pcd_mode: int = 0,
                 vis_backends: Optional[Dict] = None,
                 save_dir: Optional[str] = None,
                 bbox_color: Optional[Union[str, Tuple[int]]] = None,
                 text_color: Optional[Union[str,
                                            Tuple[int]]] = (200, 200, 200),
                 mask_color: Optional[Union[str, Tuple[int]]] = None,
                 line_width: Union[int, float] = 3,
                 frame_cfg: dict = dict(size=1, origin=[0, 0, 0]),
                 alpha: float = 0.8):
        super().__init__(
            name=name,
            image=image,
            vis_backends=vis_backends,
            save_dir=save_dir,
            bbox_color=bbox_color,
            text_color=text_color,
            mask_color=mask_color,
            line_width=line_width,
            alpha=alpha)
        if points is not None:
            self.set_points(points, pcd_mode=pcd_mode, frame_cfg=frame_cfg)
        self.pts_seg_num = 0

    def _clear_o3d_vis(self) -> None:
        """Clear open3d vis."""

        if hasattr(self, 'o3d_vis'):
            del self.o3d_vis
            del self.pcd
            del self.points_colors

    def _initialize_o3d_vis(self, frame_cfg) -> o3d.visualization.Visualizer:
        """Initialize open3d vis according to frame_cfg.

        Args:
            frame_cfg (dict): The config to create coordinate frame
                in open3d vis.

        Returns:
            :obj:`o3d.visualization.Visualizer`: Created open3d vis.
        """
        o3d_vis = o3d.visualization.Visualizer()
        o3d_vis.create_window()
        # create coordinate frame
        mesh_frame = geometry.TriangleMesh.create_coordinate_frame(**frame_cfg)
        o3d_vis.add_geometry(mesh_frame)
        return o3d_vis

    @master_only
    def set_points(self,
                   points: np.ndarray,
                   pcd_mode: int = 0,
                   vis_mode: str = 'replace',
                   frame_cfg: dict = dict(size=1, origin=[0, 0, 0]),
                   points_color: Tuple = (0.5, 0.5, 0.5),
                   points_size: int = 2,
                   mode: str = 'xyz') -> None:
        """Set the points to draw.

        Args:
            points (numpy.array, shape=[N, 3+C]):
                points to visualize.
            pcd_mode (int): The point cloud mode (coordinates):
                0 represents LiDAR, 1 represents CAMERA, 2
                represents Depth. Defaults to 0.
            vis_mode (str): The visualization mode in Open3D:
                'replace': Replace the existing point cloud with
                    input point cloud.
                'add': Add input point cloud into existing point
                    cloud.
                Defaults to 'replace'.
            frame_cfg (dict): The coordinate frame config while Open3D
                visualization initialization.
                Defaults to dict(size=1, origin=[0, 0, 0]).
            point_color (tuple[float], optional): the color of points.
                Default: (0.5, 0.5, 0.5).
            points_size (int, optional): the size of points to show
                on visualizer. Default: 2.
            mode (str, optional):  indicate type of the input points,
                available mode ['xyz', 'xyzrgb']. Default: 'xyz'.
        """
        assert points is not None
        assert vis_mode in ('replace', 'add')
        check_type('points', points, np.ndarray)

        if not hasattr(self, 'o3d_vis'):
            self.o3d_vis = self._initialize_o3d_vis(frame_cfg)

        # for now we convert points into depth mode for visualization
        if pcd_mode != Coord3DMode.DEPTH:
            points = Coord3DMode.convert(points, pcd_mode, Coord3DMode.DEPTH)

        if hasattr(self, 'pcd') and vis_mode != 'add':
            self.o3d_vis.remove_geometry(self.pcd)

        # set points size in Open3D
        self.o3d_vis.get_render_option().point_size = points_size

        points = points.copy()
        pcd = geometry.PointCloud()
        if mode == 'xyz':
            pcd.points = o3d.utility.Vector3dVector(points[:, :3])
            points_colors = np.tile(
                np.array(points_color), (points.shape[0], 1))
        elif mode == 'xyzrgb':
            pcd.points = o3d.utility.Vector3dVector(points[:, :3])
            points_colors = points[:, 3:6]
            # normalize to [0, 1] for Open3D drawing
            if not ((points_colors >= 0.0) & (points_colors <= 1.0)).all():
                points_colors /= 255.0
        else:
            raise NotImplementedError

        pcd.colors = o3d.utility.Vector3dVector(points_colors)
        self.o3d_vis.add_geometry(pcd)
        self.pcd = pcd
        self.points_colors = points_colors

    # TODO: assign 3D Box color according to pred / GT labels
    # We draw GT / pred bboxes on the same point cloud scenes
    # for better detection performance comparison
    def draw_bboxes_3d(self,
                       bboxes_3d: BaseInstance3DBoxes,
                       bbox_color=(0, 1, 0),
                       points_in_box_color=(1, 0, 0),
                       rot_axis=2,
                       center_mode='lidar_bottom',
                       mode='xyz'):
        """Draw bbox on visualizer and change the color of points inside
        bbox3d.

        Args:
            bboxes_3d (:obj:`BaseInstance3DBoxes`, shape=[M, 7]):
                3d bbox (x, y, z, x_size, y_size, z_size, yaw) to visualize.
            bbox_color (tuple[float], optional): the color of 3D bboxes.
                Default: (0, 1, 0).
            points_in_box_color (tuple[float], optional):
                the color of points inside 3D bboxes. Default: (1, 0, 0).
            rot_axis (int, optional): rotation axis of 3D bboxes.
                Default: 2.
            center_mode (bool, optional): Indicates the center of bbox is
                bottom center or gravity center. available mode
                ['lidar_bottom', 'camera_bottom']. Default: 'lidar_bottom'.
            mode (str, optional):  Indicates type of input points,
                available mode ['xyz', 'xyzrgb']. Default: 'xyz'.
        """
        # Before visualizing the 3D Boxes in point cloud scene
        # we need to convert the boxes to Depth mode
        check_type('bboxes', bboxes_3d, BaseInstance3DBoxes)

        if not isinstance(bboxes_3d, DepthInstance3DBoxes):
            bboxes_3d = bboxes_3d.convert_to(Box3DMode.DEPTH)

        # convert bboxes to numpy dtype
        bboxes_3d = tensor2ndarray(bboxes_3d.tensor)

        in_box_color = np.array(points_in_box_color)

        for i in range(len(bboxes_3d)):
            center = bboxes_3d[i, 0:3]
            dim = bboxes_3d[i, 3:6]
            yaw = np.zeros(3)
            yaw[rot_axis] = bboxes_3d[i, 6]
            rot_mat = geometry.get_rotation_matrix_from_xyz(yaw)

            if center_mode == 'lidar_bottom':
                # bottom center to gravity center
                center[rot_axis] += dim[rot_axis] / 2
            elif center_mode == 'camera_bottom':
                # bottom center to gravity center
                center[rot_axis] -= dim[rot_axis] / 2
            box3d = geometry.OrientedBoundingBox(center, rot_mat, dim)

            line_set = geometry.LineSet.create_from_oriented_bounding_box(
                box3d)
            line_set.paint_uniform_color(bbox_color)
            # draw bboxes on visualizer
            self.o3d_vis.add_geometry(line_set)

            # change the color of points which are in box
            if self.pcd is not None and mode == 'xyz':
                indices = box3d.get_point_indices_within_bounding_box(
                    self.pcd.points)
                self.points_colors[indices] = in_box_color

        # update points colors
        if self.pcd is not None:
            self.pcd.colors = o3d.utility.Vector3dVector(self.points_colors)
            self.o3d_vis.update_geometry(self.pcd)

    def set_bev_image(self,
                      bev_image: Optional[np.ndarray] = None,
                      bev_shape: Optional[int] = 900) -> None:
        """Set the bev image to draw.

        Args:
            bev_image (np.ndarray, optional): The bev image to draw.
                Defaults to None.
            bev_shape (int): The bev image shape. Defaults to 900.
        """
        if bev_image is None:
            bev_image = np.zeros((bev_shape, bev_shape, 3), np.uint8)

        self._image = bev_image
        self.width, self.height = bev_image.shape[1], bev_image.shape[0]
        self._default_font_size = max(
            np.sqrt(self.height * self.width) // 90, 10)
        self.ax_save.cla()
        self.ax_save.axis(False)
        self.ax_save.imshow(bev_image, origin='lower')
        # plot camera view range
        x1 = np.linspace(0, self.width / 2)
        x2 = np.linspace(self.width / 2, self.width)
        self.ax_save.plot(
            x1,
            self.width / 2 - x1,
            ls='--',
            color='grey',
            linewidth=1,
            alpha=0.5)
        self.ax_save.plot(
            x2,
            x2 - self.width / 2,
            ls='--',
            color='grey',
            linewidth=1,
            alpha=0.5)
        self.ax_save.plot(
            self.width / 2,
            0,
            marker='+',
            markersize=16,
            markeredgecolor='red')

    # TODO: Support bev point cloud visualization
    @master_only
    def draw_bev_bboxes(self,
                        bboxes_3d: BaseInstance3DBoxes,
                        scale: int = 15,
                        edge_colors: Union[str, tuple, List[str],
                                           List[tuple]] = 'o',
                        line_styles: Union[str, List[str]] = '-',
                        line_widths: Union[Union[int, float],
                                           List[Union[int, float]]] = 1,
                        face_colors: Union[str, tuple, List[str],
                                           List[tuple]] = 'none',
                        alpha: Union[int, float] = 1):
        """Draw projected 3D boxes on the image.

        Args:
            bboxes_3d (:obj:`BaseInstance3DBoxes`, shape=[M, 7]):
                3d bbox (x, y, z, x_size, y_size, z_size, yaw) to visualize.
            scale (dict): Value to scale the bev bboxes for better
                visualization. Defaults to 15.
            edge_colors (Union[str, tuple, List[str], List[tuple]]): The
                colors of bboxes. ``colors`` can have the same length with
                lines or just single value. If ``colors`` is single value, all
                the lines will have the same colors. Refer to `matplotlib.
                colors` for full list of formats that are accepted.
                Defaults to 'o'.
            line_styles (Union[str, List[str]]): The linestyle
                of lines. ``line_styles`` can have the same length with
                texts or just single value. If ``line_styles`` is single
                value, all the lines will have the same linestyle.
                Reference to
                https://matplotlib.org/stable/api/collections_api.html?highlight=collection#matplotlib.collections.AsteriskPolygonCollection.set_linestyle
                for more details. Defaults to '-'.
            line_widths (Union[Union[int, float], List[Union[int, float]]]):
                The linewidth of lines. ``line_widths`` can have
                the same length with lines or just single value.
                If ``line_widths`` is single value, all the lines will
                have the same linewidth. Defaults to 2.
            face_colors (Union[str, tuple, List[str], List[tuple]]):
                The face colors. Default to 'none'.
            alpha (Union[int, float]): The transparency of bboxes.
                Defaults to 1.
        """

        check_type('bboxes', bboxes_3d, BaseInstance3DBoxes)
        bev_bboxes = tensor2ndarray(bboxes_3d.bev)
        # scale the bev bboxes for better visualization
        bev_bboxes[:, :4] *= scale
        ctr, w, h, theta = np.split(bev_bboxes, [2, 3, 4], axis=-1)
        cos_value, sin_value = np.cos(theta), np.sin(theta)
        vec1 = np.concatenate([w / 2 * cos_value, w / 2 * sin_value], axis=-1)
        vec2 = np.concatenate([-h / 2 * sin_value, h / 2 * cos_value], axis=-1)
        pt1 = ctr + vec1 + vec2
        pt2 = ctr + vec1 - vec2
        pt3 = ctr - vec1 - vec2
        pt4 = ctr - vec1 + vec2
        poly = np.stack([pt1, pt2, pt3, pt4], axis=-2)
        # move the object along x-axis
        poly[:, :, 0] += self.width / 2
        poly = [p for p in poly]
        return self.draw_polygons(
            poly,
            alpha=alpha,
            edge_colors=edge_colors,
            line_styles=line_styles,
            line_widths=line_widths,
            face_colors=face_colors)

    @master_only
    def draw_points_on_image(
            self,
            points: Union[np.ndarray, Tensor],
            pts2img: np.ndarray,
            sizes: Optional[Union[np.ndarray, Tensor, int]] = 10) -> None:
        """Draw projected points on the image.

        Args:
            positions (Union[np.ndarray, torch.Tensor]): Positions to draw.
            pts2imgs (np,ndarray): The transformatino matrix from the
                coordinate of point cloud to image plane.
            sizes (Optional[Union[np.ndarray, torch.Tensor, int]]): The
                marker size. Default to 10.
        """
        check_type('points', points, (np.ndarray, Tensor))
        points = tensor2ndarray(points)
        assert self._image is not None, 'Please set image using `set_image`'
        projected_points = points_cam2img(points, pts2img, with_depth=True)
        depths = projected_points[:, 2]
        colors = (depths % 20) / 20
        # use colormap to obtain the render color
        color_map = plt.get_cmap('jet')
        self.ax_save.scatter(
            projected_points[:, 0],
            projected_points[:, 1],
            c=colors,
            cmap=color_map,
            s=sizes,
            alpha=0.5,
            edgecolors='none')

    # TODO: set bbox color according to palette
    @master_only
    def draw_proj_bboxes_3d(self,
                            bboxes_3d: BaseInstance3DBoxes,
                            input_meta: dict,
                            edge_colors: Union[str, tuple, List[str],
                                               List[tuple]] = 'royalblue',
                            line_styles: Union[str, List[str]] = '-',
                            line_widths: Union[Union[int, float],
                                               List[Union[int, float]]] = 2,
                            face_colors: Union[str, tuple, List[str],
                                               List[tuple]] = 'royalblue',
                            alpha: Union[int, float] = 0.4):
        """Draw projected 3D boxes on the image.

        Args:
            bbox3d (:obj:`BaseInstance3DBoxes`, shape=[M, 7]):
                3d bbox (x, y, z, x_size, y_size, z_size, yaw) to visualize.
            input_meta (dict): Input meta information.
            edge_colors (Union[str, tuple, List[str], List[tuple]]): The
                colors of bboxes. ``colors`` can have the same length with
                lines or just single value. If ``colors`` is single value, all
                the lines will have the same colors. Refer to `matplotlib.
                colors` for full list of formats that are accepted.
                Defaults to 'royalblue'.
            line_styles (Union[str, List[str]]): The linestyle
                of lines. ``line_styles`` can have the same length with
                texts or just single value. If ``line_styles`` is single
                value, all the lines will have the same linestyle.
                Reference to
                https://matplotlib.org/stable/api/collections_api.html?highlight=collection#matplotlib.collections.AsteriskPolygonCollection.set_linestyle
                for more details. Defaults to '-'.
            line_widths (Union[Union[int, float], List[Union[int, float]]]):
                The linewidth of lines. ``line_widths`` can have
                the same length with lines or just single value.
                If ``line_widths`` is single value, all the lines will
                have the same linewidth. Defaults to 2.
            face_colors (Union[str, tuple, List[str], List[tuple]]):
                The face colors. Default to 'royalblue'.
            alpha (Union[int, float]): The transparency of bboxes.
                Defaults to 0.4.
        """

        check_type('bboxes', bboxes_3d, BaseInstance3DBoxes)

        if isinstance(bboxes_3d, DepthInstance3DBoxes):
            proj_bbox3d_to_img = proj_depth_bbox3d_to_img
        elif isinstance(bboxes_3d, LiDARInstance3DBoxes):
            proj_bbox3d_to_img = proj_lidar_bbox3d_to_img
        elif isinstance(bboxes_3d, CameraInstance3DBoxes):
            proj_bbox3d_to_img = proj_camera_bbox3d_to_img
        else:
            raise NotImplementedError('unsupported box type!')

        corners_2d = proj_bbox3d_to_img(bboxes_3d, input_meta)

        lines_verts_idx = [0, 1, 2, 3, 7, 6, 5, 4, 0, 3, 7, 4, 5, 1, 2, 6]
        lines_verts = corners_2d[:, lines_verts_idx, :]
        front_polys = corners_2d[:, 4:, :]
        codes = [Path.LINETO] * lines_verts.shape[1]
        codes[0] = Path.MOVETO
        pathpatches = []
        for i in range(len(corners_2d)):
            verts = lines_verts[i]
            pth = Path(verts, codes)
            pathpatches.append(PathPatch(pth))

        p = PatchCollection(
            pathpatches,
            facecolors='none',
            edgecolors=edge_colors,
            linewidths=line_widths,
            linestyles=line_styles)

        self.ax_save.add_collection(p)

        # draw a mask on the front of project bboxes
        front_polys = [front_poly for front_poly in front_polys]
        return self.draw_polygons(
            front_polys,
            alpha=alpha,
            edge_colors=edge_colors,
            line_styles=line_styles,
            line_widths=line_widths,
            face_colors=face_colors)

    @master_only
    def draw_seg_mask(self, seg_mask_colors: np.array):
        """Add segmentation mask to visualizer via per-point colorization.

        Args:
            seg_mask_colors (numpy.array, shape=[N, 6]):
                The segmentation mask whose first 3 dims are point coordinates
                and last 3 dims are converted colors.
        """
        # we can't draw the colors on existing points
        # in case gt and pred mask would overlap
        # instead we set a large offset along x-axis for each seg mask
        self.pts_seg_num += 1
        offset = (np.array(self.pcd.points).max(0) -
                  np.array(self.pcd.points).min(0))[0] * 1.2 * self.pts_seg_num
        mesh_frame = geometry.TriangleMesh.create_coordinate_frame(
            size=1, origin=[offset, 0, 0])  # create coordinate frame for seg
        self.o3d_vis.add_geometry(mesh_frame)
        seg_points = copy.deepcopy(seg_mask_colors)
        seg_points[:, 0] += offset
        self.set_points(seg_points, pcd_mode=2, vis_mode='add', mode='xyzrgb')

    def _draw_instances_3d(self, data_input: dict, instances: InstanceData,
                           input_meta: dict, vis_task: str,
                           palette: Optional[List[tuple]]):
        """Draw 3D instances of GT or prediction.

        Args:
            data_input (dict): The input dict to draw.
            instances (:obj:`InstanceData`): Data structure for
                instance-level annotations or predictions.
            metainfo (dict): Meta information.
            vis_task (str): Visualiztion task, it includes:
                'lidar_det', 'multi-modality_det', 'mono_det'.

        Returns:
            dict: the drawn point cloud and image which channel is RGB.
        """

        bboxes_3d = instances.bboxes_3d  # BaseInstance3DBoxes

        data_3d = dict()

        if vis_task in ['lidar_det', 'multi-modality_det']:
            assert 'points' in data_input
            points = data_input['points']
            check_type('points', points, (np.ndarray, Tensor))
            points = tensor2ndarray(points)

            if not isinstance(bboxes_3d, DepthInstance3DBoxes):
                points, bboxes_3d_depth = to_depth_mode(points, bboxes_3d)
            else:
                bboxes_3d_depth = bboxes_3d.clone()

            self.set_points(points, pcd_mode=2)
            self.draw_bboxes_3d(bboxes_3d_depth)

            data_3d['bboxes_3d'] = tensor2ndarray(bboxes_3d_depth.tensor)
            data_3d['points'] = points

        if vis_task in ['mono_det', 'multi-modality_det']:
            assert 'img' in data_input
            img = data_input['img']
            if isinstance(data_input['img'], Tensor):
                img = img.permute(1, 2, 0).numpy()
                img = img[..., [2, 1, 0]]  # bgr to rgb
            self.set_image(img)
            self.draw_proj_bboxes_3d(bboxes_3d, input_meta)
            if vis_task == 'mono_det' and hasattr(instances, 'centers_2d'):
                centers_2d = instances.centers_2d
                self.draw_points(centers_2d)
            drawn_img = self.get_image()
            data_3d['img'] = drawn_img

        return data_3d

    def _draw_pts_sem_seg(self,
                          points: Union[Tensor, np.ndarray],
                          pts_seg: PointData,
                          palette: Optional[List[tuple]] = None,
                          ignore_index: Optional[int] = None):
        """Draw 3D semantic mask of GT or prediction.

        Args:
            points (Tensor | np.ndarray): The input point
                cloud to draw.
            pts_seg (:obj:`PointData`): Data structure for
                pixel-level annotations or predictions.
            palette (List[tuple], optional): Palette information
                corresponding to the category. Defaults to None.
            ignore_index (int, optional): Ignore category.
                Defaults to None.

        Returns:
            dict: the drawn points with color.
        """
        check_type('points', points, (np.ndarray, Tensor))

        points = tensor2ndarray(points)
        pts_sem_seg = tensor2ndarray(pts_seg.pts_semantic_mask)
        palette = np.array(palette)

        if ignore_index is not None:
            points = points[pts_sem_seg != ignore_index]
            pts_sem_seg = pts_sem_seg[pts_sem_seg != ignore_index]

        pts_color = palette[pts_sem_seg]
        seg_color = np.concatenate([points[:, :3], pts_color], axis=1)

        self.set_points(points, pcd_mode=2, vis_mode='add')
        self.draw_seg_mask(seg_color)

    @master_only
    def show(self,
             save_path: Optional[str] = None,
             drawn_img_3d: Optional[np.ndarray] = None,
             drawn_img: Optional[np.ndarray] = None,
             win_name: str = 'image',
             wait_time: int = 0,
             continue_key=' ') -> None:
        """Show the drawn point cloud/image.

        Args:
            save_path (str, optional): Path to save open3d visualized results.
                Default: None.
            drawn_img (np.ndarray, optional): The image to show. If drawn_img
                is None, it will show the image got by Visualizer. Defaults
                to None.
            win_name (str):  The image title. Defaults to 'image'.
            wait_time (int): Delay in milliseconds. 0 is the special
                value that means "forever". Defaults to 0.
            continue_key (str): The key for users to continue. Defaults to
                the space key.
        """
        if hasattr(self, 'o3d_vis'):
            self.o3d_vis.run()
            if save_path is not None:
                self.o3d_vis.capture_screen_image(save_path)
            self.o3d_vis.destroy_window()
            self._clear_o3d_vis()

        if hasattr(self, '_image'):
            if drawn_img_3d is None:
                super().show(drawn_img_3d, win_name, wait_time, continue_key)
            super().show(drawn_img, win_name, wait_time, continue_key)

    # TODO: Support Visualize the 3D results from image and point cloud
    # respectively
    @master_only
    def add_datasample(self,
                       name: str,
                       data_input: dict,
                       data_sample: Optional['Det3DDataSample'] = None,
                       draw_gt: bool = True,
                       draw_pred: bool = True,
                       show: bool = False,
                       wait_time: float = 0,
                       out_file: Optional[str] = None,
                       o3d_save_path: Optional[str] = None,
                       vis_task: str = 'mono_det',
                       pred_score_thr: float = 0.3,
                       step: int = 0) -> None:
        """Draw datasample and save to all backends.

        - If GT and prediction are plotted at the same time, they are
        displayed in a stitched image where the left image is the
        ground truth and the right image is the prediction.
        - If ``show`` is True, all storage backends are ignored, and
        the images will be displayed in a local window.
        - If ``out_file`` is specified, the drawn image will be saved to
        ``out_file``. It is usually used when the display is not available.

        Args:
            name (str): The image identifier.
            data_input (dict): It should include the point clouds or image
                to draw.
            data_sample (:obj:`Det3DDataSample`, optional): Prediction
                Det3DDataSample. Defaults to None.
            draw_gt (bool): Whether to draw GT Det3DDataSample.
                Default to True.
            draw_pred (bool): Whether to draw Prediction Det3DDataSample.
                Defaults to True.
            show (bool): Whether to display the drawn point clouds and
                image. Default to False.
            wait_time (float): The interval of show (s). Defaults to 0.
            out_file (str): Path to output file. Defaults to None.
            o3d_save_path (str, optional): Path to save open3d visualized
                results Default: None.
            vis-task (str): Visualization task. Defaults to 'mono_det'.
            pred_score_thr (float): The threshold to visualize the bboxes
                and masks. Defaults to 0.3.
            step (int): Global step value to record. Defaults to 0.
        """
        classes = self.dataset_meta.get('classes', None)
        # For object detection datasets, no palette is saved
        palette = self.dataset_meta.get('palette', None)
        ignore_index = self.dataset_meta.get('ignore_index', None)

        gt_data_3d = None
        pred_data_3d = None
        gt_img_data = None
        pred_img_data = None

        if draw_gt and data_sample is not None:
            if 'gt_instances_3d' in data_sample:
                gt_data_3d = self._draw_instances_3d(
                    data_input, data_sample.gt_instances_3d,
                    data_sample.metainfo, vis_task, palette)
            if 'gt_instances' in data_sample:
                if len(data_sample.gt_instances) > 0:
                    assert 'img' in data_input
                    if isinstance(data_input['img'], Tensor):
                        img = data_input['img'].permute(1, 2, 0).numpy()
                        img = img[..., [2, 1, 0]]  # bgr to rgb
                    gt_img_data = self._draw_instances(
                        img, data_sample.gt_instances, classes, palette)
            if 'gt_pts_seg' in data_sample and vis_task == 'seg':
                assert classes is not None, 'class information is ' \
                                            'not provided when ' \
                                            'visualizing panoptic ' \
                                            'segmentation results.'
                assert 'points' in data_input
                self._draw_pts_sem_seg(data_input['points'],
                                       data_sample.pred_pts_seg, palette,
                                       ignore_index)

        if draw_pred and data_sample is not None:
            if 'pred_instances_3d' in data_sample:
                pred_instances_3d = data_sample.pred_instances_3d
                # .cpu can not be used for BaseInstancesBoxes3D
                # so we need to use .to('cpu')
                pred_instances_3d = pred_instances_3d[
                    pred_instances_3d.scores_3d > pred_score_thr].to('cpu')
                pred_data_3d = self._draw_instances_3d(data_input,
                                                       pred_instances_3d,
                                                       data_sample.metainfo,
                                                       vis_task, palette)
            if 'pred_instances' in data_sample:
                if 'img' in data_input and len(data_sample.pred_instances) > 0:
                    pred_instances = data_sample.pred_instances
                    pred_instances = pred_instances_3d[
                        pred_instances.scores > pred_score_thr].cpu()
                    if isinstance(data_input['img'], Tensor):
                        img = data_input['img'].permute(1, 2, 0).numpy()
                        img = img[..., [2, 1, 0]]  # bgr to rgb
                    pred_img_data = self._draw_instances(
                        img, pred_instances, classes, palette)
            if 'pred_pts_seg' in data_sample and vis_task == 'lidar_seg':
                assert classes is not None, 'class information is ' \
                                            'not provided when ' \
                                            'visualizing panoptic ' \
                                            'segmentation results.'
                assert 'points' in data_input
                self._draw_pts_sem_seg(data_input['points'],
                                       data_sample.pred_pts_seg, palette,
                                       ignore_index)

        # monocular 3d object detection image
        if vis_task in ['mono_det', 'multi-modality_det']:
            if gt_data_3d is not None and pred_data_3d is not None:
                drawn_img_3d = np.concatenate(
                    (gt_data_3d['img'], pred_data_3d['img']), axis=1)
            elif gt_data_3d is not None:
                drawn_img_3d = gt_data_3d['img']
            elif pred_data_3d is not None:
                drawn_img_3d = pred_data_3d['img']
        else:
            drawn_img_3d = None

        # 2d object detection image
        if gt_img_data is not None and pred_img_data is not None:
            drawn_img = np.concatenate((gt_img_data, pred_img_data), axis=1)
        elif gt_img_data is not None:
            drawn_img = gt_img_data
        elif pred_img_data is not None:
            drawn_img = pred_img_data
        else:
            drawn_img = None

        if show:
            self.show(
                o3d_save_path,
                drawn_img_3d,
                drawn_img,
                win_name=name,
                wait_time=wait_time)

        if out_file is not None:
            if drawn_img_3d is not None:
                mmcv.imwrite(drawn_img_3d[..., ::-1], out_file)
            if drawn_img is not None:
                mmcv.imwrite(drawn_img[..., ::-1], out_file)
        else:
            self.add_image(name, drawn_img_3d, step)<|MERGE_RESOLUTION|>--- conflicted
+++ resolved
@@ -20,12 +20,8 @@
                                 Det3DDataSample, LiDARInstance3DBoxes,
                                 PointData, points_cam2img)
 from mmdet3d.structures.bbox_3d.box_3d_mode import Box3DMode
-<<<<<<< HEAD
-=======
-from mmdet.visualization import DetLocalVisualizer
 from .vis_utils import (proj_camera_bbox3d_to_img, proj_depth_bbox3d_to_img,
                         proj_lidar_bbox3d_to_img, to_depth_mode)
->>>>>>> c743e6c3
 
 try:
     import open3d as o3d
@@ -712,9 +708,9 @@
                 and masks. Defaults to 0.3.
             step (int): Global step value to record. Defaults to 0.
         """
-        classes = self.dataset_meta.get('classes', None)
-        # For object detection datasets, no palette is saved
-        palette = self.dataset_meta.get('palette', None)
+        classes = self.dataset_meta.get('CLASSES', None)
+        # For object detection datasets, no PALETTE is saved
+        palette = self.dataset_meta.get('PALETTE', None)
         ignore_index = self.dataset_meta.get('ignore_index', None)
 
         gt_data_3d = None
