# Copyright (c) OpenMMLab. All rights reserved.
import tempfile
from os import path as osp
from typing import Dict, List, Optional, Sequence, Union

import mmengine
import numpy as np
import torch
from mmengine import load
from mmengine.evaluator import BaseMetric
from mmengine.logging import MMLogger, print_log

from mmdet3d.evaluation import kitti_eval
from mmdet3d.registry import METRICS
from mmdet3d.structures import (Box3DMode, CameraInstance3DBoxes,
                                LiDARInstance3DBoxes, points_cam2img)


@METRICS.register_module()
class KittiMetric(BaseMetric):
    """Kitti evaluation metric.

    Args:
        ann_file (str): Annotation file path.
        metric (str | list[str]): Metrics to be evaluated.
            Default to 'bbox'.
        pcd_limit_range (list): The range of point cloud used to
            filter invalid predicted boxes.
            Default to [0, -40, -3, 70.4, 40, 0.0].
        prefix (str, optional): The prefix that will be added in the metric
            names to disambiguate homonymous metrics of different evaluators.
            If prefix is not provided in the argument, self.default_prefix
            will be used instead. Defaults to None.
        pklfile_prefix (str, optional): The prefix of pkl files, including
            the file path and the prefix of filename, e.g., "a/b/prefix".
            If not specified, a temp file will be created. Default: None.
        default_cam_key (str, optional): The default camera for lidar to
            camear conversion. By default, KITTI: CAM2, Waymo: CAM_FRONT
        submission_prefix (str, optional): The prefix of submission data.
            If not specified, the submission data will not be generated.
            Default: None.
        collect_device (str): Device name used for collecting results
            from different ranks during distributed training. Must be 'cpu' or
            'gpu'. Defaults to 'cpu'.
    """

    def __init__(self,
                 ann_file: str,
                 metric: Union[str, List[str]] = 'bbox',
                 pred_box_type_3d: str = 'LiDAR',
                 pcd_limit_range: List[float] = [0, -40, -3, 70.4, 40, 0.0],
                 prefix: Optional[str] = None,
                 pklfile_prefix: str = None,
                 default_cam_key: str = 'CAM2',
                 submission_prefix: str = None,
                 collect_device: str = 'cpu',
                 file_client_args: dict = dict(backend='disk')):
        self.default_prefix = 'Kitti metric'
        super(KittiMetric, self).__init__(
            collect_device=collect_device, prefix=prefix)
        self.pcd_limit_range = pcd_limit_range
        self.ann_file = ann_file
        self.pklfile_prefix = pklfile_prefix
        self.submission_prefix = submission_prefix
        self.pred_box_type_3d = pred_box_type_3d
        self.default_cam_key = default_cam_key
        self.file_client_args = file_client_args
<<<<<<< HEAD

        allowed_metrics = ['bbox', 'img_bbox', 'mAP', 'LET_mAP']
=======
        self.default_cam_key = default_cam_key
        allowed_metrics = ['bbox', 'img_bbox', 'mAP']
>>>>>>> f0e485bd
        self.metrics = metric if isinstance(metric, list) else [metric]
        for metric in self.metrics:
            if metric not in allowed_metrics:
                raise KeyError("metric should be one of 'bbox', 'img_bbox', "
                               'but got {metric}.')

    def convert_annos_to_kitti_annos(
        self,
        data_annos: list,
        classes: list = [
            'Pedestrian', 'Cyclist', 'Car', 'Van', 'Truck', 'Person_sitting',
            'Tram', 'Misc'
        ]
    ) -> list:
        """Convert loading annotations to Kitti annotations.

        Args:
            data_annos (list[dict]): Annotations loaded from ann_file.
            classes (list[str]): Classes used in the dataset. Default used
                ['Pedestrian', 'Cyclist', 'Car', 'Van', 'Truck',
                'Person_sitting', 'Tram', 'Misc'].

        Returns:
            List[dict]: List of Kitti annotations.
        """
        assert 'instances' in data_annos[0]
        for i, annos in enumerate(data_annos):
            if len(annos['instances']) == 0:
                kitti_annos = {
                    'name': np.array([]),
                    'truncated': np.array([]),
                    'occluded': np.array([]),
                    'alpha': np.array([]),
                    'bbox': np.zeros([0, 4]),
                    'dimensions': np.zeros([0, 3]),
                    'location': np.zeros([0, 3]),
                    'rotation_y': np.array([]),
                    'score': np.array([]),
                }
            else:
                kitti_annos = {
                    'name': [],
                    'truncated': [],
                    'occluded': [],
                    'alpha': [],
                    'bbox': [],
                    'location': [],
                    'dimensions': [],
                    'rotation_y': [],
                    'score': []
                }
                for instance in annos['instances']:
                    labels = instance['bbox_label']
                    if labels == -1:
                        kitti_annos['name'].append('DontCare')
                    else:
                        kitti_annos['name'].append(classes[labels])
                    kitti_annos['truncated'].append(instance['truncated'])
                    kitti_annos['occluded'].append(instance['occluded'])
                    kitti_annos['alpha'].append(instance['alpha'])
                    kitti_annos['bbox'].append(instance['bbox'])
                    kitti_annos['location'].append(instance['bbox_3d'][:3])
                    kitti_annos['dimensions'].append(instance['bbox_3d'][3:6])
                    kitti_annos['rotation_y'].append(instance['bbox_3d'][6])
                    kitti_annos['score'].append(instance['score'])
                for name in kitti_annos:
                    kitti_annos[name] = np.array(kitti_annos[name])
            data_annos[i]['kitti_annos'] = kitti_annos
        return data_annos

    def process(self, data_batch: Sequence[dict],
                predictions: Sequence[dict]) -> None:
        """Process one batch of data samples and predictions.

        The processed results should be stored in ``self.results``,
        which will be used to compute the metrics when all batches
        have been processed.

        Args:
            data_batch (Sequence[dict]): A batch of data
                from the dataloader.
            predictions (Sequence[dict]): A batch of outputs from
                the model.
        """
        assert len(data_batch) == len(predictions)
        for data, pred in zip(data_batch, predictions):
            result = dict()
            for pred_result in pred:
                for attr_name in pred[pred_result]:
                    pred[pred_result][attr_name] = pred[pred_result][
                        attr_name].to(self.collect_device)
                result[pred_result] = pred[pred_result]
            sample_idx = data['data_sample']['sample_idx']
            result['sample_idx'] = sample_idx
        self.results.append(result)

    def compute_metrics(self, results: list) -> Dict[str, float]:
        """Compute the metrics from processed results.

        Args:
            results (list): The processed results of each batch.

        Returns:
            Dict[str, float]: The computed metrics. The keys are the names of
            the metrics, and the values are corresponding results.
        """
        logger: MMLogger = MMLogger.get_current_instance()
        self.classes = self.dataset_meta['CLASSES']

        # load annotations
        pkl_annos = load(
            self.ann_file, file_client_args=self.file_client_args)['data_list']
        self.data_infos = self.convert_annos_to_kitti_annos(pkl_annos)
        result_dict, tmp_dir = self.format_results(
            results,
            pklfile_prefix=self.pklfile_prefix,
            submission_prefix=self.submission_prefix,
            classes=self.classes)

        gt_annos = [
            self.data_infos[result['sample_idx']]['kitti_annos']
            for result in results
        ]

        metric_dict = {}
        for metric in self.metrics:
            ap_dict = self.kitti_evaluate(
                result_dict,
                gt_annos,
                metric=metric,
                logger=logger,
                classes=self.classes)
            for result in ap_dict:
                metric_dict[result] = ap_dict[result]

        if tmp_dir is not None:
            tmp_dir.cleanup()
        return metric_dict

    def kitti_evaluate(self,
                       results_dict: List[dict],
                       gt_annos: List[dict],
                       metric: str = None,
                       classes: List[str] = None,
                       logger: MMLogger = None) -> dict:
        """Evaluation in KITTI protocol.

        Args:
            results_dict (dict): Formatted results of the dataset.
            gt_annos (list[dict]): Contain gt information of each sample.
            metric (str, optional): Metrics to be evaluated.
                Default: None.
            logger (MMLogger, optional): Logger used for printing
                related information during evaluation. Default: None.
            classes (list[String], optional): A list of class name. Defaults
                to None.

        Returns:
            dict[str, float]: Results of each evaluation metric.
        """
        ap_dict = dict()
        for name in results_dict:
            if name == 'pred_instances' or metric == 'img_bbox':
                eval_types = ['bbox']
            else:
                eval_types = ['bbox', 'bev', '3d']
            ap_result_str, ap_dict_ = kitti_eval(
                gt_annos, results_dict[name], classes, eval_types=eval_types)
            for ap_type, ap in ap_dict_.items():
                ap_dict[f'{name}/{ap_type}'] = float('{:.4f}'.format(ap))

            print_log(f'Results of {name}:\n' + ap_result_str, logger=logger)

        return ap_dict

    def format_results(self,
                       results: List[dict],
                       pklfile_prefix: str = None,
                       submission_prefix: str = None,
                       classes: List[str] = None):
        """Format the results to pkl file.

        Args:
            results (list[dict]): Testing results of the
                dataset.
            pklfile_prefix (str, optional): The prefix of pkl files. It
                includes the file path and the prefix of filename, e.g.,
                "a/b/prefix". If not specified, a temp file will be created.
                Default: None.
            submission_prefix (str, optional): The prefix of submitted files.
                It includes the file path and the prefix of filename, e.g.,
                "a/b/prefix". If not specified, a temp file will be created.
                Default: None.
            classes (list[String], optional): A list of class name. Defaults
                to None.

        Returns:
            tuple: (result_dict, tmp_dir), result_dict is a dict containing
                the formatted result, tmp_dir is the temporal directory created
                for saving json files when jsonfile_prefix is not specified.
        """
        if pklfile_prefix is None:
            tmp_dir = tempfile.TemporaryDirectory()
            pklfile_prefix = osp.join(tmp_dir.name, 'results')
        else:
            tmp_dir = None
        result_dict = dict()
        sample_id_list = [result['sample_idx'] for result in results]
        for name in results[0]:
            if submission_prefix is not None:
                submission_prefix_ = osp.join(submission_prefix, name)
            else:
                submission_prefix_ = None
            if pklfile_prefix is not None:
                pklfile_prefix_ = osp.join(pklfile_prefix, name) + '.pkl'
            else:
                pklfile_prefix_ = None
            if 'pred_instances' in name and '3d' in name and name[
                    0] != '_' and results[0][name]:
                net_outputs = [result[name] for result in results]
                result_list_ = self.bbox2result_kitti(net_outputs,
                                                      sample_id_list, classes,
                                                      pklfile_prefix_,
                                                      submission_prefix_)
                result_dict[name] = result_list_
            elif name == 'pred_instances' and name[0] != '_' and results[0][
                    name]:
                net_outputs = [result[name] for result in results]
                result_list_ = self.bbox2result_kitti2d(
                    net_outputs, sample_id_list, classes, pklfile_prefix_,
                    submission_prefix_)
                result_dict[name] = result_list_
        return result_dict, tmp_dir

    def bbox2result_kitti(self,
                          net_outputs: list,
                          sample_id_list: list,
                          class_names: list,
                          pklfile_prefix: str = None,
                          submission_prefix: str = None):
        """Convert 3D detection results to kitti format for evaluation and test
        submission.

        Args:
            net_outputs (list[dict]): List of array storing the
                inferenced bounding boxes and scores.
            sample_id_list (list[int]): List of input sample id.
            class_names (list[String]): A list of class names.
            pklfile_prefix (str, optional): The prefix of pkl file.
                Defaults to None.
            submission_prefix (str, optional): The prefix of submission file.
                Defaults to None.

        Returns:
            list[dict]: A list of dictionaries with the kitti format.
        """
        assert len(net_outputs) == len(self.data_infos), \
            'invalid list length of network outputs'
        if submission_prefix is not None:
            mmengine.mkdir_or_exist(submission_prefix)

        det_annos = []
        print('\nConverting prediction to KITTI format')
        for idx, pred_dicts in enumerate(
                mmengine.track_iter_progress(net_outputs)):
            annos = []
            sample_idx = sample_id_list[idx]
            info = self.data_infos[sample_idx]
            # Here default used 'CAM2' to compute metric. If you want to
            # use another camera, please modify it.
            image_shape = (info['images'][self.default_cam_key]['height'],
                           info['images'][self.default_cam_key]['width'])
            box_dict = self.convert_valid_bboxes(pred_dicts, info)
            anno = {
                'name': [],
                'truncated': [],
                'occluded': [],
                'alpha': [],
                'bbox': [],
                'dimensions': [],
                'location': [],
                'rotation_y': [],
                'score': []
            }
            if len(box_dict['bbox']) > 0:
                box_2d_preds = box_dict['bbox']
                box_preds = box_dict['box3d_camera']
                scores = box_dict['scores']
                box_preds_lidar = box_dict['box3d_lidar']
                label_preds = box_dict['label_preds']
                pred_box_type_3d = box_dict['pred_box_type_3d']

                for box, box_lidar, bbox, score, label in zip(
                        box_preds, box_preds_lidar, box_2d_preds, scores,
                        label_preds):
                    bbox[2:] = np.minimum(bbox[2:], image_shape[::-1])
                    bbox[:2] = np.maximum(bbox[:2], [0, 0])
                    anno['name'].append(class_names[int(label)])
                    anno['truncated'].append(0.0)
                    anno['occluded'].append(0)
                    if pred_box_type_3d == CameraInstance3DBoxes:
                        anno['alpha'].append(-np.arctan2(box[0], box[2]) +
                                             box[6])
                    elif pred_box_type_3d == LiDARInstance3DBoxes:
                        anno['alpha'].append(
                            -np.arctan2(-box_lidar[1], box_lidar[0]) + box[6])
                    anno['bbox'].append(bbox)
                    anno['dimensions'].append(box[3:6])
                    anno['location'].append(box[:3])
                    anno['rotation_y'].append(box[6])
                    anno['score'].append(score)

                anno = {k: np.stack(v) for k, v in anno.items()}
                annos.append(anno)
            else:
                anno = {
                    'name': np.array([]),
                    'truncated': np.array([]),
                    'occluded': np.array([]),
                    'alpha': np.array([]),
                    'bbox': np.zeros([0, 4]),
                    'dimensions': np.zeros([0, 3]),
                    'location': np.zeros([0, 3]),
                    'rotation_y': np.array([]),
                    'score': np.array([]),
                }
                annos.append(anno)

            if submission_prefix is not None:
                curr_file = f'{submission_prefix}/{sample_idx:06d}.txt'
                with open(curr_file, 'w') as f:
                    bbox = anno['bbox']
                    loc = anno['location']
                    dims = anno['dimensions']  # lhw -> hwl

                    for idx in range(len(bbox)):
                        print(
                            '{} -1 -1 {:.4f} {:.4f} {:.4f} {:.4f} '
                            '{:.4f} {:.4f} {:.4f} '
                            '{:.4f} {:.4f} {:.4f} {:.4f} {:.4f} {:.4f}'.format(
                                anno['name'][idx], anno['alpha'][idx],
                                bbox[idx][0], bbox[idx][1], bbox[idx][2],
                                bbox[idx][3], dims[idx][1], dims[idx][2],
                                dims[idx][0], loc[idx][0], loc[idx][1],
                                loc[idx][2], anno['rotation_y'][idx],
                                anno['score'][idx]),
                            file=f)

            annos[-1]['sample_id'] = np.array(
                [sample_idx] * len(annos[-1]['score']), dtype=np.int64)

            det_annos += annos

        if pklfile_prefix is not None:
            if not pklfile_prefix.endswith(('.pkl', '.pickle')):
                out = f'{pklfile_prefix}.pkl'
            else:
                out = pklfile_prefix
            mmengine.dump(det_annos, out)
            print(f'Result is saved to {out}.')

        return det_annos

    def bbox2result_kitti2d(self,
                            net_outputs: list,
                            sample_id_list,
                            class_names: list,
                            pklfile_prefix: str = None,
                            submission_prefix: str = None):
        """Convert 2D detection results to kitti format for evaluation and test
        submission.

        Args:
            net_outputs (list[dict]): List of array storing the
                inferenced bounding boxes and scores.
            sample_id_list (list[int]): List of input sample id.
            class_names (list[String]): A list of class names.
            pklfile_prefix (str, optional): The prefix of pkl file.
                Defaults to None.
            submission_prefix (str, optional): The prefix of submission file.
                Defaults to None.

        Returns:
            list[dict]: A list of dictionaries have the kitti format
        """
        assert len(net_outputs) == len(self.data_infos), \
            'invalid list length of network outputs'
        det_annos = []
        print('\nConverting prediction to KITTI format')
        for i, bboxes_per_sample in enumerate(
                mmengine.track_iter_progress(net_outputs)):
            annos = []
            anno = dict(
                name=[],
                truncated=[],
                occluded=[],
                alpha=[],
                bbox=[],
                dimensions=[],
                location=[],
                rotation_y=[],
                score=[])
            sample_idx = sample_id_list[i]

            num_example = 0
            bbox = bboxes_per_sample['bboxes']
            for i in range(bbox.shape[0]):
                anno['name'].append(class_names[int(
                    bboxes_per_sample['labels'][i])])
                anno['truncated'].append(0.0)
                anno['occluded'].append(0)
                anno['alpha'].append(0.0)
                anno['bbox'].append(bbox[i, :4])
                # set dimensions (height, width, length) to zero
                anno['dimensions'].append(
                    np.zeros(shape=[3], dtype=np.float32))
                # set the 3D translation to (-1000, -1000, -1000)
                anno['location'].append(
                    np.ones(shape=[3], dtype=np.float32) * (-1000.0))
                anno['rotation_y'].append(0.0)
                anno['score'].append(bboxes_per_sample['scores'][i])
                num_example += 1

            if num_example == 0:
                annos.append(
                    dict(
                        name=np.array([]),
                        truncated=np.array([]),
                        occluded=np.array([]),
                        alpha=np.array([]),
                        bbox=np.zeros([0, 4]),
                        dimensions=np.zeros([0, 3]),
                        location=np.zeros([0, 3]),
                        rotation_y=np.array([]),
                        score=np.array([]),
                    ))
            else:
                anno = {k: np.stack(v) for k, v in anno.items()}
                annos.append(anno)

            annos[-1]['sample_id'] = np.array(
                [sample_idx] * num_example, dtype=np.int64)
            det_annos += annos

        if pklfile_prefix is not None:
            if not pklfile_prefix.endswith(('.pkl', '.pickle')):
                out = f'{pklfile_prefix}.pkl'
            else:
                out = pklfile_prefix
            mmengine.dump(det_annos, out)
            print(f'Result is saved to {out}.')

        if submission_prefix is not None:
            # save file in submission format
            mmengine.mkdir_or_exist(submission_prefix)
            print(f'Saving KITTI submission to {submission_prefix}')
            for i, anno in enumerate(det_annos):
                sample_idx = self.data_infos[i]['image']['image_idx']
                cur_det_file = f'{submission_prefix}/{sample_idx:06d}.txt'
                with open(cur_det_file, 'w') as f:
                    bbox = anno['bbox']
                    loc = anno['location']
                    dims = anno['dimensions'][::-1]  # lhw -> hwl
                    for idx in range(len(bbox)):
                        print(
                            '{} -1 -1 {:4f} {:4f} {:4f} {:4f} {:4f} {:4f} '
                            '{:4f} {:4f} {:4f} {:4f} {:4f} {:4f} {:4f}'.format(
                                anno['name'][idx],
                                anno['alpha'][idx],
                                *bbox[idx],  # 4 float
                                *dims[idx],  # 3 float
                                *loc[idx],  # 3 float
                                anno['rotation_y'][idx],
                                anno['score'][idx]),
                            file=f,
                        )
            print(f'Result is saved to {submission_prefix}')

        return det_annos

    def convert_valid_bboxes(self, box_dict: dict, info: dict):
        """Convert the predicted boxes into valid ones.

        Args:
            box_dict (dict): Box dictionaries to be converted.

                - boxes_3d (:obj:`LiDARInstance3DBoxes`): 3D bounding boxes.
                - scores_3d (torch.Tensor): Scores of boxes.
                - labels_3d (torch.Tensor): Class labels of boxes.
            info (dict): Data info.

        Returns:
            dict: Valid predicted boxes.

                - bbox (np.ndarray): 2D bounding boxes.
                - box3d_camera (np.ndarray): 3D bounding boxes in
                    camera coordinate.
                - box3d_lidar (np.ndarray): 3D bounding boxes in
                    LiDAR coordinate.
                - scores (np.ndarray): Scores of boxes.
                - label_preds (np.ndarray): Class label predictions.
                - sample_idx (int): Sample index.
        """
        # TODO: refactor this function
        box_preds = box_dict['bboxes_3d']
        scores = box_dict['scores_3d']
        labels = box_dict['labels_3d']
        sample_idx = info['sample_id']
        box_preds.limit_yaw(offset=0.5, period=np.pi * 2)

        if len(box_preds) == 0:
            return dict(
                bbox=np.zeros([0, 4]),
                box3d_camera=np.zeros([0, 7]),
                box3d_lidar=np.zeros([0, 7]),
                scores=np.zeros([0]),
                label_preds=np.zeros([0, 4]),
                sample_idx=sample_idx)
        # Here default used 'CAM2' to compute metric. If you want to
        # use another camera, please modify it.
        lidar2cam = np.array(
            info['images'][self.default_cam_key]['lidar2cam']).astype(
                np.float32)
        P2 = np.array(info['images'][self.default_cam_key]['cam2img']).astype(
            np.float32)
        img_shape = (info['images'][self.default_cam_key]['height'],
                     info['images'][self.default_cam_key]['width'])
        P2 = box_preds.tensor.new_tensor(P2)

        if isinstance(box_preds, LiDARInstance3DBoxes):
            box_preds_camera = box_preds.convert_to(Box3DMode.CAM, lidar2cam)
            box_preds_lidar = box_preds
        elif isinstance(box_preds, CameraInstance3DBoxes):
            box_preds_camera = box_preds
            box_preds_lidar = box_preds.convert_to(Box3DMode.LIDAR,
                                                   np.linalg.inv(lidar2cam))

        box_corners = box_preds_camera.corners
        box_corners_in_image = points_cam2img(box_corners, P2)
        # box_corners_in_image: [N, 8, 2]
        minxy = torch.min(box_corners_in_image, dim=1)[0]
        maxxy = torch.max(box_corners_in_image, dim=1)[0]
        box_2d_preds = torch.cat([minxy, maxxy], dim=1)
        # Post-processing
        # check box_preds_camera
        image_shape = box_preds.tensor.new_tensor(img_shape)
        valid_cam_inds = ((box_2d_preds[:, 0] < image_shape[1]) &
                          (box_2d_preds[:, 1] < image_shape[0]) &
                          (box_2d_preds[:, 2] > 0) & (box_2d_preds[:, 3] > 0))
        # check box_preds_lidar
        if isinstance(box_preds, LiDARInstance3DBoxes):
            limit_range = box_preds.tensor.new_tensor(self.pcd_limit_range)
            valid_pcd_inds = ((box_preds_lidar.center > limit_range[:3]) &
                              (box_preds_lidar.center < limit_range[3:]))
            valid_inds = valid_cam_inds & valid_pcd_inds.all(-1)
        else:
            valid_inds = valid_cam_inds

        if valid_inds.sum() > 0:
            return dict(
                bbox=box_2d_preds[valid_inds, :].numpy(),
                pred_box_type_3d=type(box_preds),
                box3d_camera=box_preds_camera[valid_inds].tensor.numpy(),
                box3d_lidar=box_preds_lidar[valid_inds].tensor.numpy(),
                scores=scores[valid_inds].numpy(),
                label_preds=labels[valid_inds].numpy(),
                sample_idx=sample_idx)
        else:
            return dict(
                bbox=np.zeros([0, 4]),
                pred_box_type_3d=type(box_preds),
                box3d_camera=np.zeros([0, 7]),
                box3d_lidar=np.zeros([0, 7]),
                scores=np.zeros([0]),
                label_preds=np.zeros([0, 4]),
                sample_idx=sample_idx)<|MERGE_RESOLUTION|>--- conflicted
+++ resolved
@@ -65,13 +65,9 @@
         self.pred_box_type_3d = pred_box_type_3d
         self.default_cam_key = default_cam_key
         self.file_client_args = file_client_args
-<<<<<<< HEAD
+        self.default_cam_key = default_cam_key
 
         allowed_metrics = ['bbox', 'img_bbox', 'mAP', 'LET_mAP']
-=======
-        self.default_cam_key = default_cam_key
-        allowed_metrics = ['bbox', 'img_bbox', 'mAP']
->>>>>>> f0e485bd
         self.metrics = metric if isinstance(metric, list) else [metric]
         for metric in self.metrics:
             if metric not in allowed_metrics:
