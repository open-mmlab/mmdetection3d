--- conflicted
+++ resolved
@@ -2,20 +2,11 @@
 from mmdet3d.evaluation.functional.kitti_utils import (do_eval, eval_class,
                                                        kitti_eval,
                                                        kitti_eval_coco_style)
-<<<<<<< HEAD
 from .functional import (average_precision, eval_det_cls, eval_map_recall,
                          fast_hist, get_acc, get_acc_cls, get_classwise_aps,
                          get_single_class_aps, indoor_eval, load_lyft_gts,
-                         load_lyft_predictions, lyft_eval, per_class_iou,
-                         seg_eval)
-=======
-from .functional import (aggregate_predictions, average_precision,
-                         eval_det_cls, eval_map_recall, fast_hist, get_acc,
-                         get_acc_cls, get_classwise_aps, get_single_class_aps,
-                         indoor_eval, instance_seg_eval, load_lyft_gts,
                          load_lyft_predictions, lyft_eval, panoptic_seg_eval,
-                         per_class_iou, rename_gt, seg_eval)
->>>>>>> 8398af33
+                         per_class_iou, seg_eval)
 from .metrics import (IndoorMetric, InstanceSegMetric, KittiMetric, LyftMetric,
                       NuScenesMetric, PanopticSegMetric, SegMetric,
                       WaymoMetric)
