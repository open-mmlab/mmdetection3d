# Copyright (c) OpenMMLab. All rights reserved.
<<<<<<< HEAD
import torch
from mmcv.runner import auto_fp16
from torch import nn as nn

from mmdet.models.losses import sigmoid_focal_loss, smooth_l1_loss
from mmdet3d.ops import (SparseBasicBlock, make_sparse_convmodule,
                         pts_in_boxes3d)
from mmdet3d.ops import spconv as spconv
from mmdet3d.ops import three_interpolate_2d, three_nn_2d
=======
from mmcv.ops import SparseConvTensor, SparseSequential
from mmcv.runner import auto_fp16
from torch import nn as nn

from mmdet3d.ops import SparseBasicBlock, make_sparse_convmodule
>>>>>>> 333536f6
from ..builder import MIDDLE_ENCODERS


def tensor2points(tensor, offset=(0., -40., -3.), voxel_size=(.05, .05, .1)):
    indices = tensor.indices.float()
    offset = torch.Tensor(offset).to(indices.device)
    voxel_size = torch.Tensor(voxel_size).to(indices.device)
    indices[:, 1:] = (
        indices[:, [3, 2, 1]] * voxel_size + offset + .5 * voxel_size)
    return tensor.features, indices


def nearest_neighbor_interpolate(unknown, known, known_feats):
    """
    :param unknown: (n, 4) tensor of the bxyz positions of the unknown features
    :param known: (m, 4) tensor of the bxyz positions of the known features
    :param known_feats: (m, C) tensor of features to be propigated
    :return:
        new_features: (n, C) tensor of the features of the unknown features
    """
    dist, idx = three_nn_2d(unknown, known)
    dist_recip = 1.0 / (dist + 1e-8)
    norm = torch.sum(dist_recip, dim=1, keepdim=True)
    weight = dist_recip / norm
    interpolated_feats = three_interpolate_2d(known_feats, idx, weight)

    return interpolated_feats


@MIDDLE_ENCODERS.register_module()
class SparseEncoder(nn.Module):
    r"""Sparse encoder for SECOND and Part-A2.

    Args:
        in_channels (int): The number of input channels.
        sparse_shape (list[int]): The sparse shape of input tensor.
        order (list[str], optional): Order of conv module.
            Defaults to ('conv', 'norm', 'act').
        norm_cfg (dict, optional): Config of normalization layer. Defaults to
            dict(type='BN1d', eps=1e-3, momentum=0.01).
        base_channels (int, optional): Out channels for conv_input layer.
            Defaults to 16.
        output_channels (int, optional): Out channels for conv_out layer.
            Defaults to 128.
        encoder_channels (tuple[tuple[int]], optional):
            Convolutional channels of each encode block.
        encoder_paddings (tuple[tuple[int]], optional):
            Paddings of each encode block.
            Defaults to ((16, ), (32, 32, 32), (64, 64, 64), (64, 64, 64)).
        block_type (str, optional): Type of the block to use.
            Defaults to 'conv_module'.
    """

    def __init__(self,
                 in_channels,
                 sparse_shape,
                 order=('conv', 'norm', 'act'),
                 norm_cfg=dict(type='BN1d', eps=1e-3, momentum=0.01),
                 base_channels=16,
                 output_channels=128,
                 encoder_channels=((16, ), (32, 32, 32), (64, 64, 64), (64, 64,
                                                                        64)),
                 encoder_paddings=((1, ), (1, 1, 1), (1, 1, 1), ((0, 1, 1), 1,
                                                                 1)),
                 block_type='conv_module'):
        super().__init__()
        assert block_type in ['conv_module', 'basicblock']
        self.sparse_shape = sparse_shape
        self.in_channels = in_channels
        self.order = order
        self.base_channels = base_channels
        self.output_channels = output_channels
        self.encoder_channels = encoder_channels
        self.encoder_paddings = encoder_paddings
        self.stage_num = len(self.encoder_channels)
        self.fp16_enabled = False
        # Spconv init all weight on its own

        assert isinstance(order, tuple) and len(order) == 3
        assert set(order) == {'conv', 'norm', 'act'}

        if self.order[0] != 'conv':  # pre activate
            self.conv_input = make_sparse_convmodule(
                in_channels,
                self.base_channels,
                3,
                norm_cfg=norm_cfg,
                padding=1,
                indice_key='subm1',
                conv_type='SubMConv3d',
                order=('conv', ))
        else:  # post activate
            self.conv_input = make_sparse_convmodule(
                in_channels,
                self.base_channels,
                3,
                norm_cfg=norm_cfg,
                padding=1,
                indice_key='subm1',
                conv_type='SubMConv3d')

        encoder_out_channels = self.make_encoder_layers(
            make_sparse_convmodule,
            norm_cfg,
            self.base_channels,
            block_type=block_type)

        self.conv_out = make_sparse_convmodule(
            encoder_out_channels,
            self.output_channels,
            kernel_size=(3, 1, 1),
            stride=(2, 1, 1),
            norm_cfg=norm_cfg,
            padding=0,
            indice_key='spconv_down2',
            conv_type='SparseConv3d')

    @auto_fp16(apply_to=('voxel_features', ))
    def forward(self, voxel_features, coors, batch_size):
        """Forward of SparseEncoder.

        Args:
            voxel_features (torch.float32): Voxel features in shape (N, C).
            coors (torch.int32): Coordinates in shape (N, 4),
                the columns in the order of (batch_idx, z_idx, y_idx, x_idx).
            batch_size (int): Batch size.

        Returns:
            dict: Backbone features.
        """
        coors = coors.int()
        input_sp_tensor = SparseConvTensor(voxel_features, coors,
                                           self.sparse_shape, batch_size)
        x = self.conv_input(input_sp_tensor)

        encode_features = []
        for encoder_layer in self.encoder_layers:
            x = encoder_layer(x)
            encode_features.append(x)

        # for detection head
        # [200, 176, 5] -> [200, 176, 2]
        out = self.conv_out(encode_features[-1])
        spatial_features = out.dense()

        N, C, D, H, W = spatial_features.shape
        spatial_features = spatial_features.view(N, C * D, H, W)

        return spatial_features

    def make_encoder_layers(self,
                            make_block,
                            norm_cfg,
                            in_channels,
                            block_type='conv_module',
                            conv_cfg=dict(type='SubMConv3d')):
        """make encoder layers using sparse convs.

        Args:
            make_block (method): A bounded function to build blocks.
            norm_cfg (dict[str]): Config of normalization layer.
            in_channels (int): The number of encoder input channels.
            block_type (str, optional): Type of the block to use.
                Defaults to 'conv_module'.
            conv_cfg (dict, optional): Config of conv layer. Defaults to
                dict(type='SubMConv3d').

        Returns:
            int: The number of encoder output channels.
        """
        assert block_type in ['conv_module', 'basicblock']
        self.encoder_layers = SparseSequential()

        for i, blocks in enumerate(self.encoder_channels):
            blocks_list = []
            for j, out_channels in enumerate(tuple(blocks)):
                padding = tuple(self.encoder_paddings[i])[j]
                # each stage started with a spconv layer
                # except the first stage
                if i != 0 and j == 0 and block_type == 'conv_module':
                    blocks_list.append(
                        make_block(
                            in_channels,
                            out_channels,
                            3,
                            norm_cfg=norm_cfg,
                            stride=2,
                            padding=padding,
                            indice_key=f'spconv{i + 1}',
                            conv_type='SparseConv3d'))
                elif block_type == 'basicblock':
                    if j == len(blocks) - 1 and i != len(
                            self.encoder_channels) - 1:
                        blocks_list.append(
                            make_block(
                                in_channels,
                                out_channels,
                                3,
                                norm_cfg=norm_cfg,
                                stride=2,
                                padding=padding,
                                indice_key=f'spconv{i + 1}',
                                conv_type='SparseConv3d'))
                    else:
                        blocks_list.append(
                            SparseBasicBlock(
                                out_channels,
                                out_channels,
                                norm_cfg=norm_cfg,
                                conv_cfg=conv_cfg))
                else:
                    blocks_list.append(
                        make_block(
                            in_channels,
                            out_channels,
                            3,
                            norm_cfg=norm_cfg,
                            padding=padding,
                            indice_key=f'subm{i + 1}',
                            conv_type='SubMConv3d'))
                in_channels = out_channels
            stage_name = f'encoder_layer{i + 1}'
            stage_layers = SparseSequential(*blocks_list)
            self.encoder_layers.add_module(stage_name, stage_layers)
        return out_channels


@MIDDLE_ENCODERS.register_module()
class SparseEncoderSASSD(SparseEncoder):
    r"""Sparse encoder for SASSD.

    Args:
        in_channels (int): The number of input channels.
        sparse_shape (list[int]): The sparse shape of input tensor.
        order (list[str], optional): Order of conv module.
            Defaults to ('conv', 'norm', 'act').
        norm_cfg (dict, optional): Config of normalization layer. Defaults to
            dict(type='BN1d', eps=1e-3, momentum=0.01).
        base_channels (int, optional): Out channels for conv_input layer.
            Defaults to 16.
        output_channels (int, optional): Out channels for conv_out layer.
            Defaults to 128.
        encoder_channels (tuple[tuple[int]], optional):
            Convolutional channels of each encode block.
        encoder_paddings (tuple[tuple[int]], optional):
            Paddings of each encode block.
            Defaults to ((16, ), (32, 32, 32), (64, 64, 64), (64, 64, 64)).
        block_type (str, optional): Type of the block to use.
            Defaults to 'conv_module'.
    """

    def __init__(self,
                 in_channels,
                 sparse_shape,
                 order=('conv', 'norm', 'act'),
                 norm_cfg=dict(type='BN1d', eps=1e-3, momentum=0.01),
                 base_channels=16,
                 output_channels=128,
                 encoder_channels=((16, ), (32, 32, 32), (64, 64, 64), (64, 64,
                                                                        64)),
                 encoder_paddings=((1, ), (1, 1, 1), (1, 1, 1), ((0, 1, 1), 1,
                                                                 1)),
                 block_type='conv_module'):
        super(SparseEncoderSASSD, self).__init__(
            in_channels=in_channels,
            sparse_shape=sparse_shape,
            order=order,
            norm_cfg=norm_cfg,
            base_channels=base_channels,
            output_channels=output_channels,
            encoder_channels=encoder_channels,
            encoder_paddings=encoder_paddings,
            block_type=block_type)

        self.point_fc = nn.Linear(112, 64, bias=False)
        self.point_cls = nn.Linear(64, 1, bias=False)
        self.point_reg = nn.Linear(64, 3, bias=False)

    @auto_fp16(apply_to=('voxel_features', ))
    def forward(self, voxel_features, coors, batch_size, test_mode=False):
        """Forward of SparseEncoder.

        Args:
            voxel_features (torch.float32): Voxel features in shape (N, C).
            coors (torch.int32): Coordinates in shape (N, 4),
                the columns in the order of (batch_idx, z_idx, y_idx, x_idx).
            batch_size (int): Batch size.
            test_mode (bool): Whether in test mode.

        Returns:
            dict: Backbone features.
            tuple[torch.Tensor]: Mean feature value of the points,
                classificaion result of the points, 
                regression offsets of the points.

        """

        points_mean = torch.zeros_like(voxel_features)
        points_mean[:, 0] = coors[:, 0]
        points_mean[:, 1:] = voxel_features[:, :3]

        coors = coors.int()
        input_sp_tensor = spconv.SparseConvTensor(voxel_features, coors,
                                                  self.sparse_shape,
                                                  batch_size)
        x = self.conv_input(input_sp_tensor)

        encode_features = []
        for encoder_layer in self.encoder_layers:
            x = encoder_layer(x)
            encode_features.append(x)

        # for detection head
        # [200, 176, 5] -> [200, 176, 2]
        out = self.conv_out(encode_features[-1])
        spatial_features = out.dense()

        N, C, D, H, W = spatial_features.shape
        spatial_features = spatial_features.view(N, C * D, H, W)

        if test_mode:
            return spatial_features, None

        # auxiliary network
        vx_feat, vx_nxyz = tensor2points(
            encode_features[0], (0, -40., -3.), voxel_size=(.1, .1, .2))
        p0 = nearest_neighbor_interpolate(points_mean, vx_nxyz, vx_feat)

        vx_feat, vx_nxyz = tensor2points(
            encode_features[1], (0, -40., -3.), voxel_size=(.2, .2, .4))
        p1 = nearest_neighbor_interpolate(points_mean, vx_nxyz, vx_feat)

        vx_feat, vx_nxyz = tensor2points(
            encode_features[2], (0, -40., -3.), voxel_size=(.4, .4, .8))
        p2 = nearest_neighbor_interpolate(points_mean, vx_nxyz, vx_feat)

        pointwise = torch.cat([p0, p1, p2], dim=-1)
        pointwise = self.point_fc(pointwise)
        point_cls = self.point_cls(pointwise)
        point_reg = self.point_reg(pointwise)

        return spatial_features, (points_mean, point_cls, point_reg)

    def build_aux_target(self, nxyz, gt_boxes3d, enlarge=1.0):
        """Build auxiliary target.

        Args:
            nxyz (torch.Tensor): Mean features of the points.
            gt_boxes3d (torch.int32): Coordinates in shape (N, 4),
                the columns in the order of (batch_idx, z_idx, y_idx, x_idx).
            enlarge (int, optional): Enlage scale.

        Returns:
            torch.Tensor: Label of the poitns.
            torch.Tensor: Center offsets of the points.
        """
        center_offsets = list()
        pts_labels = list()
        for i in range(len(gt_boxes3d)):
            boxes3d = gt_boxes3d[i].tensor.cpu()
            idx = torch.nonzero(nxyz[:, 0] == i).view(-1)
            new_xyz = nxyz[idx, 1:].cpu()

            boxes3d[:, 3:6] *= enlarge

            pts_in_flag, center_offset = pts_in_boxes3d(new_xyz, boxes3d)
            pts_label = pts_in_flag.max(0)[0].byte()
            pts_labels.append(pts_label)
            center_offsets.append(center_offset)

        center_offsets = torch.cat(center_offsets).cuda()
        pts_labels = torch.cat(pts_labels).cuda()

        return pts_labels, center_offsets

    def aux_loss(self, points, point_cls, point_reg, gt_bboxes):
        """Calculate auxiliary loss.

        Args:
            points (torch.Tensor): Mean feature value of the points.
            point_cls (torch.Tensor): Classificaion result of the points.
            point_reg (torch.Tensor): Regression offsets of the points.
            gt_bboxes (list[:obj:`BaseInstance3DBoxes`]): Ground truth
                boxes for each sample.

        Returns:
            dict: Backbone features.
        """
        N = len(gt_bboxes)

        pts_labels, center_targets = self.build_aux_target(points, gt_bboxes)

        rpn_cls_target = pts_labels.long()
        pos = (pts_labels > 0).float()
        neg = (pts_labels == 0).float()

        pos_normalizer = pos.sum()
        pos_normalizer = torch.clamp(pos_normalizer, min=1.0)

        cls_weights = pos + neg
        cls_weights = cls_weights / pos_normalizer

        reg_weights = pos
        reg_weights = reg_weights / pos_normalizer

        aux_loss_cls = sigmoid_focal_loss(
            point_cls,
            rpn_cls_target,
            weight=cls_weights)

        aux_loss_cls /= N


        weight = reg_weights[..., None]
        aux_loss_reg = smooth_l1_loss(point_reg, center_targets, beta=1/9.)
        aux_loss_reg = torch.sum(aux_loss_reg * weight)[None]
        aux_loss_reg /= N

        return dict(aux_loss_cls=aux_loss_cls, aux_loss_reg=aux_loss_reg)<|MERGE_RESOLUTION|>--- conflicted
+++ resolved
@@ -1,21 +1,9 @@
 # Copyright (c) OpenMMLab. All rights reserved.
-<<<<<<< HEAD
-import torch
-from mmcv.runner import auto_fp16
-from torch import nn as nn
-
-from mmdet.models.losses import sigmoid_focal_loss, smooth_l1_loss
-from mmdet3d.ops import (SparseBasicBlock, make_sparse_convmodule,
-                         pts_in_boxes3d)
-from mmdet3d.ops import spconv as spconv
-from mmdet3d.ops import three_interpolate_2d, three_nn_2d
-=======
 from mmcv.ops import SparseConvTensor, SparseSequential
 from mmcv.runner import auto_fp16
 from torch import nn as nn
 
 from mmdet3d.ops import SparseBasicBlock, make_sparse_convmodule
->>>>>>> 333536f6
 from ..builder import MIDDLE_ENCODERS
 
 
