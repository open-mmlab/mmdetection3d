# Copyright (c) OpenMMLab. All rights reserved.
from .base import Base3DSegmentor
from .cylinder3d import Cylinder3D
from .encoder_decoder import EncoderDecoder3D
<<<<<<< HEAD
from .seg3d_tta import Seg3DTTAModel

__all__ = [
    'Base3DSegmentor', 'EncoderDecoder3D', 'Cylinder3D', 'Seg3DTTAModel'
]
=======
from .minkunet import MinkUNet

__all__ = ['Base3DSegmentor', 'EncoderDecoder3D', 'Cylinder3D', 'MinkUNet']
>>>>>>> ee6cc047
<|MERGE_RESOLUTION|>--- conflicted
+++ resolved
@@ -2,14 +2,10 @@
 from .base import Base3DSegmentor
 from .cylinder3d import Cylinder3D
 from .encoder_decoder import EncoderDecoder3D
-<<<<<<< HEAD
+from .minkunet import MinkUNet
 from .seg3d_tta import Seg3DTTAModel
 
 __all__ = [
-    'Base3DSegmentor', 'EncoderDecoder3D', 'Cylinder3D', 'Seg3DTTAModel'
-]
-=======
-from .minkunet import MinkUNet
-
-__all__ = ['Base3DSegmentor', 'EncoderDecoder3D', 'Cylinder3D', 'MinkUNet']
->>>>>>> ee6cc047
+    'Base3DSegmentor', 'EncoderDecoder3D', 'Cylinder3D', 'MinkUNet',
+    'Seg3DTTAModel'
+]