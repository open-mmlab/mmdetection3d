# Copyright (c) OpenMMLab. All rights reserved.
from mmdet.models.necks.fpn import FPN
from .dla_neck import DLANeck
from .imvoxel_neck import OutdoorImVoxelNeck
from .pointnet2_fp_neck import PointNetFPNeck
from .second_fpn import SECONDFPN
from .view_transformer import LSSViewTransformer

__all__ = [
<<<<<<< HEAD
    'FPN', 'SECONDFPN', 'OutdoorImVoxelNeck', 'PointNetFPNeck', 'DLANeck'
=======
    'FPN', 'SECONDFPN', 'OutdoorImVoxelNeck', 'IndoorImVoxelNeck',
    'PointNetFPNeck', 'DLANeck', 'LSSViewTransformer'
>>>>>>> d6cf0271
]<|MERGE_RESOLUTION|>--- conflicted
+++ resolved
@@ -1,16 +1,11 @@
 # Copyright (c) OpenMMLab. All rights reserved.
 from mmdet.models.necks.fpn import FPN
 from .dla_neck import DLANeck
-from .imvoxel_neck import OutdoorImVoxelNeck
+from .imvoxel_neck import IndoorImVoxelNeck, OutdoorImVoxelNeck
 from .pointnet2_fp_neck import PointNetFPNeck
 from .second_fpn import SECONDFPN
-from .view_transformer import LSSViewTransformer
 
 __all__ = [
-<<<<<<< HEAD
-    'FPN', 'SECONDFPN', 'OutdoorImVoxelNeck', 'PointNetFPNeck', 'DLANeck'
-=======
     'FPN', 'SECONDFPN', 'OutdoorImVoxelNeck', 'IndoorImVoxelNeck',
     'PointNetFPNeck', 'DLANeck', 'LSSViewTransformer'
->>>>>>> d6cf0271
 ]