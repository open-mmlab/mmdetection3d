--- conflicted
+++ resolved
@@ -8,11 +8,6 @@
 from .view_transformer import LSSViewTransformer
 
 __all__ = [
-<<<<<<< HEAD
-    'FPN', 'SECONDFPN', 'OutdoorImVoxelNeck', 'IndoorImVoxelNeck',
-    'PointNetFPNeck', 'DLANeck', 'LSSViewTransformer'
-=======
     'FPN', 'SECONDFPN', 'OutdoorImVoxelNeck', 'PointNetFPNeck', 'DLANeck',
     'IndoorImVoxelNeck'
->>>>>>> bf9488d7
 ]