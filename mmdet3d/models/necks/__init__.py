# Copyright (c) OpenMMLab. All rights reserved.
from mmdet.models.necks.fpn import FPN
from .dla_neck import DLANeck
from .imvoxel_neck import OutdoorImVoxelNeck
from .pointnet2_fp_neck import PointNetFPNeck
from .second_fpn import SECONDFPN

<<<<<<< HEAD
__all__ = ['FPN', 'SECONDFPN', 'OutdoorImVoxelNeck', 'PointNetFPNeck']
=======
__all__ = ['FPN', 'SECONDFPN', 'OutdoorImVoxelNeck', 'DLANeck']
>>>>>>> 36f658a5
<|MERGE_RESOLUTION|>--- conflicted
+++ resolved
@@ -5,8 +5,6 @@
 from .pointnet2_fp_neck import PointNetFPNeck
 from .second_fpn import SECONDFPN
 
-<<<<<<< HEAD
-__all__ = ['FPN', 'SECONDFPN', 'OutdoorImVoxelNeck', 'PointNetFPNeck']
-=======
-__all__ = ['FPN', 'SECONDFPN', 'OutdoorImVoxelNeck', 'DLANeck']
->>>>>>> 36f658a5
+__all__ = [
+    'FPN', 'SECONDFPN', 'OutdoorImVoxelNeck', 'PointNetFPNeck', 'DLANeck'
+]