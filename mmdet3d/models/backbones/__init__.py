# Copyright (c) OpenMMLab. All rights reserved.
from mmdet.models.backbones import SSDVGG, HRNet, ResNet, ResNetV1d, ResNeXt

from .cylinder3d import Asymm3DSpconv
from .dgcnn import DGCNNBackbone
from .dla import DLANet
from .mink_resnet import MinkResNet
from .minkunet_backbone import MinkUNetBackbone
from .multi_backbone import MultiBackbone
from .nostem_regnet import NoStemRegNet
from .pointnet2_sa_msg import PointNet2SAMSG
from .pointnet2_sa_ssg import PointNet2SASSG
from .second import SECOND

__all__ = [
    'ResNet', 'ResNetV1d', 'ResNeXt', 'SSDVGG', 'HRNet', 'NoStemRegNet',
    'SECOND', 'DGCNNBackbone', 'PointNet2SASSG', 'PointNet2SAMSG',
<<<<<<< HEAD
    'MultiBackbone', 'DLANet', 'MinkResNet', 'MinkUNetBackbone'
=======
    'MultiBackbone', 'DLANet', 'MinkResNet', 'Asymm3DSpconv'
>>>>>>> dbb2e68c
]<|MERGE_RESOLUTION|>--- conflicted
+++ resolved
@@ -15,9 +15,6 @@
 __all__ = [
     'ResNet', 'ResNetV1d', 'ResNeXt', 'SSDVGG', 'HRNet', 'NoStemRegNet',
     'SECOND', 'DGCNNBackbone', 'PointNet2SASSG', 'PointNet2SAMSG',
-<<<<<<< HEAD
-    'MultiBackbone', 'DLANet', 'MinkResNet', 'MinkUNetBackbone'
-=======
-    'MultiBackbone', 'DLANet', 'MinkResNet', 'Asymm3DSpconv'
->>>>>>> dbb2e68c
+    'MultiBackbone', 'DLANet', 'MinkResNet', 'Asymm3DSpconv',
+    'MinkUNetBackbone'
 ]