--- conflicted
+++ resolved
@@ -1,10 +1,7 @@
 # Copyright (c) OpenMMLab. All rights reserved.
 from mmdet.models.backbones import SSDVGG, HRNet, ResNet, ResNetV1d, ResNeXt
 from .dgcnn import DGCNNBackbone
-<<<<<<< HEAD
-=======
 from .dla import DLANet
->>>>>>> 54369208
 from .multi_backbone import MultiBackbone
 from .nostem_regnet import NoStemRegNet
 from .pointnet2_sa_msg import PointNet2SAMSG
@@ -14,9 +11,5 @@
 __all__ = [
     'ResNet', 'ResNetV1d', 'ResNeXt', 'SSDVGG', 'HRNet', 'NoStemRegNet',
     'SECOND', 'DGCNNBackbone', 'PointNet2SASSG', 'PointNet2SAMSG',
-<<<<<<< HEAD
-    'MultiBackbone'
-=======
     'MultiBackbone', 'DLANet'
->>>>>>> 54369208
 ]