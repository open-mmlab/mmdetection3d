import numpy as np
import torch
from torch import nn as nn

from mmdet3d.core import bbox3d2result, merge_aug_bboxes_3d
from mmdet3d.models.utils import MLP
from mmdet.models import DETECTORS
from .. import builder
from .base import Base3DDetector


def sample_valid_seeds(mask, num_sampled_seed=1024):
    """Randomly sample seeds from all imvotes.

    Args:
        mask (torch.Tensor): Bool tensor in shape (
            seed_num*max_imvote_per_pixel), indicates
            whether this imvote corresponds to a 2D bbox.
        num_sampled_seed (int): How many to sample from all imvotes.

    Returns:
        torch.Tensor: Indices with shape (num_sampled_seed).
    """
    device = mask.device
    batch_size = mask.shape[0]
    sample_inds = mask.new_zeros((batch_size, num_sampled_seed),
                                 dtype=torch.int64)
    for bidx in range(batch_size):
        # return index of non zero elements
        valid_inds = torch.nonzero(mask[bidx, :]).squeeze(-1)
        if len(valid_inds) < num_sampled_seed:
            # compute set t1 - t2
            t1 = torch.arange(num_sampled_seed, device=device)
            t2 = valid_inds % num_sampled_seed
            combined = torch.cat((t1, t2))
            uniques, counts = combined.unique(return_counts=True)
            difference = uniques[counts == 1]

            rand_inds = torch.randperm(
                len(difference),
                device=device)[:num_sampled_seed - len(valid_inds)]
            cur_sample_inds = difference[rand_inds]
            cur_sample_inds = torch.cat((valid_inds, cur_sample_inds))
        else:
            rand_inds = torch.randperm(
                len(valid_inds), device=device)[:num_sampled_seed]
            cur_sample_inds = valid_inds[rand_inds]
        sample_inds[bidx, :] = cur_sample_inds
    return sample_inds


@DETECTORS.register_module()
class ImVoteNet(Base3DDetector):
    r"""`ImVoteNet <https://arxiv.org/abs/2001.10692>`_ for 3D detection."""

    def __init__(self,
                 pts_backbone=None,
                 pts_bbox_heads=None,
                 pts_neck=None,
                 img_backbone=None,
                 img_neck=None,
                 img_roi_head=None,
                 img_rpn_head=None,
                 img_mlp=None,
                 fix_img_branch=False,
                 fusion_layer=None,
                 num_sampled_seed=None,
                 train_cfg=None,
                 test_cfg=None,
                 pretrained=None):

        super(ImVoteNet, self).__init__()

        # point branch
        if pts_backbone is not None:
            self.pts_backbone = builder.build_backbone(pts_backbone)
        if pts_neck is not None:
            self.pts_neck = builder.build_neck(pts_neck)
        if pts_bbox_heads is not None:
            pts_bbox_head_common = pts_bbox_heads.common
            pts_bbox_head_common.update(
                train_cfg=train_cfg.pts if train_cfg is not None else None)
            pts_bbox_head_common.update(test_cfg=test_cfg.pts)
            pts_bbox_head_joint = pts_bbox_head_common.copy()
            pts_bbox_head_joint.update(pts_bbox_heads.joint)
            pts_bbox_head_pts = pts_bbox_head_common.copy()
            pts_bbox_head_pts.update(pts_bbox_heads.pts)
            pts_bbox_head_img = pts_bbox_head_common.copy()
            pts_bbox_head_img.update(pts_bbox_heads.img)

            self.pts_bbox_head_joint = builder.build_head(pts_bbox_head_joint)
            self.pts_bbox_head_pts = builder.build_head(pts_bbox_head_pts)
            self.pts_bbox_head_img = builder.build_head(pts_bbox_head_img)
            self.pts_bbox_heads = [
                self.pts_bbox_head_joint, self.pts_bbox_head_pts,
                self.pts_bbox_head_img
            ]
            self.loss_weights = pts_bbox_heads.loss_weights

        # image branch
        if img_backbone:
            self.img_backbone = builder.build_backbone(img_backbone)
        if img_neck is not None:
            self.img_neck = builder.build_neck(img_neck)
        if img_rpn_head is not None:
            rpn_train_cfg = train_cfg.img_rpn if train_cfg \
                is not None else None
            img_rpn_head_ = img_rpn_head.copy()
            img_rpn_head_.update(
                train_cfg=rpn_train_cfg, test_cfg=test_cfg.img_rpn)
            self.img_rpn_head = builder.build_head(img_rpn_head_)
        if img_roi_head is not None:
            rcnn_train_cfg = train_cfg.img_rcnn if train_cfg \
                is not None else None
            img_roi_head.update(
                train_cfg=rcnn_train_cfg, test_cfg=test_cfg.img_rcnn)
            self.img_roi_head = builder.build_head(img_roi_head)

        # fusion
        if fusion_layer is not None:
            self.fusion_layer = builder.build_fusion_layer(fusion_layer)
            self.max_imvote_per_pixel = fusion_layer.max_imvote_per_pixel

        self.fix_img_branch = fix_img_branch
        if fix_img_branch:
            self.freeze_img_branch()

        if img_mlp is not None:
            self.img_mlp = MLP(**img_mlp)

        self.num_sampled_seed = num_sampled_seed

        self.train_cfg = train_cfg
        self.test_cfg = test_cfg
        self.init_weights(pretrained=pretrained)

    def init_weights(self, pretrained=None):
        """Initialize model weights."""
        super(ImVoteNet, self).init_weights(pretrained)
        if pretrained is None:
            img_pretrained = None
            pts_pretrained = None
        elif isinstance(pretrained, dict):
            img_pretrained = pretrained.get('img', None)
            pts_pretrained = pretrained.get('pts', None)
        else:
            raise ValueError(
                f'pretrained should be a dict, got {type(pretrained)}')
        if self.with_img_backbone:
            self.img_backbone.init_weights(pretrained=img_pretrained)
        if self.with_img_neck:
            if isinstance(self.img_neck, nn.Sequential):
                for m in self.img_neck:
                    m.init_weights()
            else:
                self.img_neck.init_weights()

        if self.with_img_roi_head:
            self.img_roi_head.init_weights(img_pretrained)
        if self.with_img_rpn:
            self.img_rpn_head.init_weights()
        if self.with_pts_backbone:
            self.pts_backbone.init_weights(pretrained=pts_pretrained)
        if self.with_pts_bbox:
            self.pts_bbox_head.init_weights()
        if self.with_pts_neck:
            if isinstance(self.pts_neck, nn.Sequential):
                for m in self.pts_neck:
                    m.init_weights()
            else:
                self.pts_neck.init_weights()

    def freeze_img_branch(self):
        """Freeze all image branch parameters."""
        if self.with_img_bbox_head:
            for param in self.img_bbox_head.parameters():
                param.requires_grad = False
        if self.with_img_backbone:
            for param in self.img_backbone.parameters():
                param.requires_grad = False
        if self.with_img_neck:
            for param in self.img_neck.parameters():
                param.requires_grad = False
        if self.with_img_rpn:
            for param in self.img_rpn_head.parameters():
                param.requires_grad = False
        if self.with_img_roi_head:
            for param in self.img_roi_head.parameters():
                param.requires_grad = False

    def _load_from_state_dict(self, state_dict, prefix, local_metadata, strict,
                              missing_keys, unexpected_keys, error_msgs):
        """Overload in order to load img network ckpts into img branch."""
        module_names = ['backbone', 'neck', 'roi_head', 'rpn_head']
        for key in list(state_dict):
            for module_name in module_names:
                if key.startswith(module_name) and ('img_' +
                                                    key) not in state_dict:
                    state_dict['img_' + key] = state_dict.pop(key)

        super()._load_from_state_dict(state_dict, prefix, local_metadata,
                                      strict, missing_keys, unexpected_keys,
                                      error_msgs)

    def train(self, mode=True):
        """Overload in order to keep image branch modules in eval mode."""
        super(ImVoteNet, self).train(mode)
        if self.fix_img_branch:
            if self.with_img_bbox_head:
                self.img_bbox_head.eval()
            if self.with_img_backbone:
                self.img_backbone.eval()
            if self.with_img_neck:
                self.img_neck.eval()
            if self.with_img_rpn:
                self.img_rpn_head.eval()
            if self.with_img_roi_head:
                self.img_roi_head.eval()

    @property
    def with_img_bbox(self):
        """bool: Whether the detector has a 2D image box head."""
        return ((hasattr(self, 'img_roi_head') and self.img_roi_head.with_bbox)
                or (hasattr(self, 'img_bbox_head')
                    and self.img_bbox_head is not None))

    @property
    def with_img_bbox_head(self):
        """bool: Whether the detector has a 2D image box head (not roi)."""
        return hasattr(self,
                       'img_bbox_head') and self.img_bbox_head is not None

    @property
    def with_img_backbone(self):
        """bool: Whether the detector has a 2D image backbone."""
        return hasattr(self, 'img_backbone') and self.img_backbone is not None

    @property
    def with_img_neck(self):
        """bool: Whether the detector has a neck in image branch."""
        return hasattr(self, 'img_neck') and self.img_neck is not None

    @property
    def with_img_rpn(self):
        """bool: Whether the detector has a 2D RPN in image detector branch."""
        return hasattr(self, 'img_rpn_head') and self.img_rpn_head is not None

    @property
    def with_img_roi_head(self):
        """bool: Whether the detector has a RoI Head in image branch."""
        return hasattr(self, 'img_roi_head') and self.img_roi_head is not None

    @property
    def with_pts_bbox(self):
        """bool: Whether the detector has a 3D box head."""
        return hasattr(self,
                       'pts_bbox_head') and self.pts_bbox_head is not None

    @property
    def with_pts_backbone(self):
        """bool: Whether the detector has a 3D backbone."""
        return hasattr(self, 'pts_backbone') and self.pts_backbone is not None

    @property
    def with_pts_neck(self):
        """bool: Whether the detector has a neck in 3D detector branch."""
        return hasattr(self, 'pts_neck') and self.pts_neck is not None

    def extract_feat(self, imgs):
        """Just to inherit from abstract method."""
        pass

    def extract_img_feat(self, img):
        """Directly extract features from the img backbone+neck."""
        x = self.img_backbone(img)
        if self.with_img_neck:
            x = self.img_neck(x)
        return x

    def extract_img_feats(self, imgs):
        """Extract features from multiple images.

        Args:
            imgs (list[torch.Tensor]): A list of images. The images are
                augmented from the same image but in different ways.

        Returns:
            list[torch.Tensor]: Features of different images
        """

        assert isinstance(imgs, list)
        return [self.extract_img_feat(img) for img in imgs]

    def extract_pts_feat(self, pts):
        """Extract features of points."""
        x = self.pts_backbone(pts)
        if self.with_pts_neck:
            x = self.pts_neck(x)

        seed_points = x['fp_xyz'][-1]
        seed_features = x['fp_features'][-1]
        seed_indices = x['fp_indices'][-1]

        return (seed_points, seed_features, seed_indices)

    def extract_pts_feats(self, pts):
        """Extract features of points from multiple samples."""
        assert isinstance(pts, list)
        return [self.extract_pts_feat(pt) for pt in pts]

    @torch.no_grad()
    def extract_bboxes_2d(self,
                          img,
                          img_metas,
                          train=True,
                          bboxes_2d=None,
                          **kwargs):
        """Extract bounding boxes from 2d detector.

        Args:
            img (torch.Tensor): of shape (N, C, H, W) encoding input images.
                Typically these should be mean centered and std scaled.
            img_metas (list[dict]): Image meta info.
            train (bool): train-time or not.
            bboxes_2d (list[torch.Tensor]): provided 2d bboxes,
                not supported yet.

        Return:
            list[torch.Tensor]: a list of processed 2d bounding boxes.
        """
        if bboxes_2d is None:
            x = self.extract_img_feat(img)
            proposal_list = self.img_rpn_head.simple_test_rpn(x, img_metas)
            rets = self.img_roi_head.simple_test(
                x, proposal_list, img_metas, rescale=False)

            rets_processed = []
            for ret in rets:
                tmp = np.concatenate(ret, axis=0)
                sem_class = img.new_zeros((len(tmp)))
                start = 0
                for i, bboxes in enumerate(ret):
                    sem_class[start:start + len(bboxes)] = i
                    start += len(bboxes)
                ret = img.new_tensor(tmp)

                # append class index
                ret = torch.cat([ret, sem_class[:, None]], dim=-1)
                inds = torch.argsort(ret[:, 4], descending=True)
                ret = ret.index_select(0, inds)

                # drop half bboxes during training for better generalization
                if train:
                    rand_drop = torch.randperm(len(ret))[:(len(ret) + 1) // 2]
                    rand_drop = torch.sort(rand_drop)[0]
                    ret = ret[rand_drop]

                rets_processed.append(ret.float())
            return rets_processed
        else:
            rets_processed = []
            for ret in bboxes_2d:
                if len(ret) > 0 and train:
                    rand_drop = torch.randperm(len(ret))[:(len(ret) + 1) // 2]
                    rand_drop = torch.sort(rand_drop)[0]
                    ret = ret[rand_drop]
                rets_processed.append(ret.float())
            return rets_processed

    def forward_train(self,
                      points=None,
                      img=None,
                      img_metas=None,
                      gt_bboxes=None,
                      gt_labels=None,
                      gt_bboxes_ignore=None,
                      gt_masks=None,
                      proposals=None,
                      calib=None,
                      bboxes_2d=None,
                      gt_bboxes_3d=None,
                      gt_labels_3d=None,
                      pts_semantic_mask=None,
                      pts_instance_mask=None,
                      **kwargs):
        """Forwarding of train for image branch pretrain or stage 2 train.

        Args:
            points (list[torch.Tensor]): Points of each batch.
            img (torch.Tensor): of shape (N, C, H, W) encoding input images.
                Typically these should be mean centered and std scaled.
            img_metas (list[dict]): list of image and point cloud meta info
                dict. For example, keys include 'ori_shape', 'img_norm_cfg',
                and 'transformation_3d_flow'. For details on the values of
                the keys see `mmdet/datasets/pipelines/formatting.py:Collect`.
            gt_bboxes (list[torch.Tensor]): Ground truth bboxes for each image
                with shape (num_gts, 4) in [tl_x, tl_y, br_x, br_y] format.
            gt_labels (list[torch.Tensor]): class indices for each
                2d bounding box.
            gt_bboxes_ignore (None | list[torch.Tensor]): specify which
                2d bounding boxes can be ignored when computing the loss.
            gt_masks (None | torch.Tensor): true segmentation masks for each
                2d bbox, used if the architecture supports a segmentation task.
            proposals: override rpn proposals (2d) with custom proposals.
                Use when `with_rpn` is False.
            calib (dict[str, torch.Tensor]): camera calibration matrices,
                Rt and K.
            bboxes_2d (list[torch.Tensor]): provided 2d bboxes,
                not supported yet.
            gt_bboxes_3d (:obj:`BaseInstance3DBoxes`): 3d gt bboxes.
            gt_labels_3d (list[torch.Tensor]): gt class labels for 3d bboxes.
            pts_semantic_mask (None | list[torch.Tensor]): point-wise semantic
                label of each batch.
            pts_instance_mask (None | list[torch.Tensor]): point-wise instance
                label of each batch.

        Returns:
            dict[str, torch.Tensor]: a dictionary of loss components.
        """
        if points is None:
            x = self.extract_img_feat(img)
            losses = dict()

            # RPN forward and loss
            if self.with_img_rpn:
                proposal_cfg = self.train_cfg.get('img_rpn_proposal',
                                                  self.test_cfg.img_rpn)
                rpn_losses, proposal_list = self.img_rpn_head.forward_train(
                    x,
                    img_metas,
                    gt_bboxes,
                    gt_labels=None,
                    gt_bboxes_ignore=gt_bboxes_ignore,
                    proposal_cfg=proposal_cfg)
                losses.update(rpn_losses)
            else:
                proposal_list = proposals

            roi_losses = self.img_roi_head.forward_train(
                x, img_metas, proposal_list, gt_bboxes, gt_labels,
                gt_bboxes_ignore, gt_masks, **kwargs)
            losses.update(roi_losses)
            return losses
        else:
            bboxes_2d = self.extract_bboxes_2d(
                img, img_metas, bboxes_2d=bboxes_2d, **kwargs)

            points = torch.stack(points)
            seeds_3d, seed_3d_features, seed_indices = \
                self.extract_pts_feat(points)

            img_features, masks = self.fusion_layer(img, bboxes_2d, seeds_3d,
                                                    img_metas, calib)

            inds = sample_valid_seeds(masks, self.num_sampled_seed)
            batch_size, img_feat_size = img_features.shape[:2]
            pts_feat_size = seed_3d_features.shape[1]
            inds_img = inds.view(batch_size, 1,
                                 -1).expand(-1, img_feat_size, -1)
            img_features = img_features.gather(-1, inds_img)
            inds = inds % inds.shape[1]
            inds_seed_xyz = inds.view(batch_size, -1, 1).expand(-1, -1, 3)
            seeds_3d = seeds_3d.gather(1, inds_seed_xyz)
            inds_seed_feats = inds.view(batch_size, 1,
                                        -1).expand(-1, pts_feat_size, -1)
            seed_3d_features = seed_3d_features.gather(-1, inds_seed_feats)
            seed_indices = seed_indices.gather(1, inds)

            img_features = self.img_mlp(img_features)
            fused_features = torch.cat([seed_3d_features, img_features], dim=1)

            feat_dict_joint = dict(
                seed_points=seeds_3d,
                seed_features=fused_features,
                seed_indices=seed_indices)
            feat_dict_pts = dict(
                seed_points=seeds_3d,
                seed_features=seed_3d_features,
                seed_indices=seed_indices)
            feat_dict_img = dict(
                seed_points=seeds_3d,
                seed_features=img_features,
                seed_indices=seed_indices)

            loss_inputs = (points, gt_bboxes_3d, gt_labels_3d,
                           pts_semantic_mask, pts_instance_mask, img_metas)
            bbox_preds_joints = self.pts_bbox_head_joint(
                feat_dict_joint, self.train_cfg.pts.sample_mod)
            bbox_preds_pts = self.pts_bbox_head_pts(
                feat_dict_pts, self.train_cfg.pts.sample_mod)
            bbox_preds_img = self.pts_bbox_head_img(
                feat_dict_img, self.train_cfg.pts.sample_mod)
            losses_towers = []
            losses_joint = self.pts_bbox_head_joint.loss(
                bbox_preds_joints,
                *loss_inputs,
                gt_bboxes_ignore=gt_bboxes_ignore)
            losses_pts = self.pts_bbox_head_pts.loss(
                bbox_preds_pts,
                *loss_inputs,
                gt_bboxes_ignore=gt_bboxes_ignore)
            losses_img = self.pts_bbox_head_img.loss(
                bbox_preds_img,
                *loss_inputs,
                gt_bboxes_ignore=gt_bboxes_ignore)
            losses_towers.append(losses_joint)
            losses_towers.append(losses_pts)
            losses_towers.append(losses_img)
            combined_losses = dict()
            for loss_term in losses_joint:
                if 'loss' in loss_term:
                    combined_losses[loss_term] = 0
                    for i in range(len(losses_towers)):
                        combined_losses[loss_term] += \
                            losses_towers[i][loss_term] * \
                            self.loss_weights[i]
                else:
                    # only save the metric of the joint head
                    # if it is not a loss
                    combined_losses[loss_term] = \
                        losses_towers[0][loss_term]

            return combined_losses

    def forward_test(self,
                     points=None,
                     img_metas=None,
                     img=None,
                     calib=None,
                     bboxes_2d=None,
                     **kwargs):
        """Forwarding of test for image branch pretrain or stage 2 train.

        Args:
            points (list[list[torch.Tensor]], optional): the outer
                list indicates test-time augmentations and inner
<<<<<<< HEAD
                torch.Tensor should have a shape NxCxHxW, which contains
                all images in the batch. Defaults to None.
            calib (dict[str, torch.Tensor]): camera calibration matrices,
                Rt and K.
            bboxes_2d (list[torch.Tensor]): provided 2d bboxes,
                not supported yet.
=======
                torch.Tensor should have a shape NxC, which contains
                all points in the batch. Defaults to None.
            img_metas (list[list[dict]], optional): the outer list
                indicates test-time augs (multiscale, flip, etc.)
                and the inner list indicates images in a batch.
                Defaults to None.
            img (list[list[torch.Tensor]], optional): the outer
                list indicates test-time augmentations and inner Tensor
                should have a shape NxCxHxW, which contains all images
                in the batch. Defaults to None. Defaults to None.
            calibs (list[dict[str, torch.Tensor]], optional): camera
                calibration matrices, Rt and K.
                List indicates test-time augs. Defaults to None.
            bboxes_2d (list[list[torch.Tensor]], optional):
                Provided 2d bboxes, not supported yet. Defaults to None.
>>>>>>> e3d59fca

        Returns:
            list[list[torch.Tensor]]|list[dict]: Predicted 2d or 3d boxes.
        """
        if points is None:
            for var, name in [(img, 'img'), (img_metas, 'img_metas')]:
                if not isinstance(var, list):
                    raise TypeError(
                        f'{name} must be a list, but got {type(var)}')

            num_augs = len(img)
            if num_augs != len(img_metas):
                raise ValueError(f'num of augmentations ({len(img)}) '
                                 f'!= num of image meta ({len(img_metas)})')

            if num_augs == 1:
                # proposals (List[List[Tensor]]): the outer list indicates
                # test-time augs (multiscale, flip, etc.) and the inner list
                # indicates images in a batch.
                # The Tensor should have a shape Px4, where P is the number of
                # proposals.
                if 'proposals' in kwargs:
                    kwargs['proposals'] = kwargs['proposals'][0]
                return self.simple_test_img_only(
                    img=img[0], img_metas=img_metas[0], **kwargs)
            else:
                assert img[0].size(0) == 1, 'aug test does not support ' \
                                         'inference with batch size ' \
                                         f'{img[0].size(0)}'
                # TODO: support test augmentation for predefined proposals
                assert 'proposals' not in kwargs
                return self.aug_test_img_only(
                    img=img, img_metas=img_metas, **kwargs)

        else:
            for var, name in [(points, 'points'), (img_metas, 'img_metas')]:
                if not isinstance(var, list):
                    raise TypeError('{} must be a list, but got {}'.format(
                        name, type(var)))

            num_augs = len(points)
            if num_augs != len(img_metas):
                raise ValueError(
                    'num of augmentations ({}) != num of image meta ({})'.
                    format(len(points), len(img_metas)))

            if num_augs == 1:
                return self.simple_test(
                    points[0],
                    img_metas[0],
                    img[0],
                    calibs=calib[0],
                    bboxes_2d=bboxes_2d[0] if bboxes_2d is not None else None,
                    **kwargs)
            else:
                return self.aug_test(points, img_metas, img, calib, bboxes_2d,
                                     **kwargs)

    def simple_test_img_only(self,
                             img,
                             img_metas,
                             proposals=None,
                             rescale=False):
        """Test without augmentation, image network pretrain. May refer to
        https://github.com/open-
        mmlab/mmdetection/blob/master/mmdet/models/detectors/two_stage.py  #
        noqa.

        Args:
            img (torch.Tensor): Should have a shape NxCxHxW, which contains
                all images in the batch.
            img_metas (list[dict]):
            proposals (list[Tensor], optional): override rpn proposals
                with custom proposals. Defaults to None.
            rescale (bool, optional): Whether or not rescale bboxes to the
                original shape of input image. Defaults to False.

        Returns:
            list[list[torch.Tensor]]: Predicted 2d boxes.
        """
        assert self.with_img_bbox, 'Img bbox head must be implemented.'
        assert self.with_img_backbone, 'Img backbone must be implemented.'
        assert self.with_img_rpn, 'Img rpn must be implemented.'
        assert self.with_img_roi_head, 'Img roi head must be implemented.'

        x = self.extract_img_feat(img)

        if proposals is None:
            proposal_list = self.img_rpn_head.simple_test_rpn(x, img_metas)
        else:
            proposal_list = proposals

        ret = self.img_roi_head.simple_test(
            x, proposal_list, img_metas, rescale=rescale)

        return ret

    def simple_test(self,
                    points=None,
                    img_metas=None,
                    img=None,
                    calibs=None,
                    bboxes_2d=None,
                    rescale=False,
                    **kwargs):
        """Test without augmentation, stage 2.

        Args:
            points (list[torch.Tensor], optional): Elements in the list
                should have a shape NxC, the list indicates all point-clouds
                in the batch. Defaults to None.
            img_metas (list[dict], optional): List indicates
                images in a batch. Defaults to None.
            img (torch.Tensor, optional): Should have a shape NxCxHxW,
                which contains all images in the batch. Defaults to None.
            calibs (dict[str, torch.Tensor], optional): camera
                calibration matrices, Rt and K. Defaults to None.
            bboxes_2d (list[torch.Tensor], optional):
                Provided 2d bboxes, not supported yet. Defaults to None.
            rescale (bool, optional): Whether or not rescale bboxes.
                Defaults to False.

        Returns:
            list[dict]: Predicted 3d boxes.
        """
        bboxes_2d = self.extract_bboxes_2d(
            img, img_metas, train=False, bboxes_2d=bboxes_2d, **kwargs)

        points = torch.stack(points)
        seeds_3d, seed_3d_features, seed_indices = \
            self.extract_pts_feat(points)

        img_features, masks = self.fusion_layer(img, bboxes_2d, seeds_3d,
                                                img_metas, calibs)

        inds = sample_valid_seeds(masks, self.num_sampled_seed)
        batch_size, img_feat_size = img_features.shape[:2]
        pts_feat_size = seed_3d_features.shape[1]
        inds_img = inds.view(batch_size, 1, -1).expand(-1, img_feat_size, -1)
        img_features = img_features.gather(-1, inds_img)
        inds = inds % inds.shape[1]
        inds_seed_xyz = inds.view(batch_size, -1, 1).expand(-1, -1, 3)
        seeds_3d = seeds_3d.gather(1, inds_seed_xyz)
        inds_seed_feats = inds.view(batch_size, 1,
                                    -1).expand(-1, pts_feat_size, -1)
        seed_3d_features = seed_3d_features.gather(-1, inds_seed_feats)
        seed_indices = seed_indices.gather(1, inds)

        img_features = self.img_mlp(img_features)

        fused_features = torch.cat([seed_3d_features, img_features], dim=1)

        feat_dict = dict(
            seed_points=seeds_3d,
            seed_features=fused_features,
            seed_indices=seed_indices)
        bbox_preds = self.pts_bbox_head_joint(feat_dict,
                                              self.test_cfg.pts.sample_mod)
        bbox_list = self.pts_bbox_head_joint.get_bboxes(
            points, bbox_preds, img_metas, rescale=rescale)
        bbox_results = [
            bbox3d2result(bboxes, scores, labels)
            for bboxes, scores, labels in bbox_list
        ]
        return bbox_results

    def aug_test_img_only(self, img, img_metas, rescale=False):
        """Test function with augmentation, image network pretrain. May refer
        to https://github.com/open-
        mmlab/mmdetection/blob/master/mmdet/models/detectors/two_stage.py  #
        noqa.

        Args:
            img (list[list[torch.Tensor]], optional): the outer
                list indicates test-time augmentations and inner Tensor
                should have a shape NxCxHxW, which contains all images
                in the batch. Defaults to None. Defaults to None.
            img_metas (list[list[dict]], optional): the outer list
                indicates test-time augs (multiscale, flip, etc.)
                and the inner list indicates images in a batch.
                Defaults to None.
            rescale (bool, optional): Whether or not rescale bboxes to the
                original shape of input image. If rescale is False, then
                returned bboxes and masks will fit the scale of imgs[0].
                Defaults to None.

        Returns:
            list[list[torch.Tensor]]: Predicted 2d boxes.
        """
        assert self.with_img_bbox, 'Img bbox head must be implemented.'
        assert self.with_img_backbone, 'Img backbone must be implemented.'
        assert self.with_img_rpn, 'Img rpn must be implemented.'
        assert self.with_img_roi_head, 'Img roi head must be implemented.'

        x = self.extract_img_feats(img)
        proposal_list = self.img_rpn_head.aug_test_rpn(x, img_metas)

        return self.img_roi_head.aug_test(
            x, proposal_list, img_metas, rescale=rescale)

    def aug_test(self,
                 points=None,
                 img_metas=None,
                 imgs=None,
                 calibs=None,
                 bboxes_2d=None,
                 rescale=False,
                 **kwargs):
        """Test function with augmentation, stage 2.

        Args:
            points (list[list[torch.Tensor]], optional): the outer
                list indicates test-time augmentations and inner
                torch.Tensor should have a shape NxC, which contains
                all points in the batch. Defaults to None.
            img_metas (list[list[dict]], optional): the outer list
                indicates test-time augs (multiscale, flip, etc.)
                and the inner list indicates images in a batch.
                Defaults to None.
            imgs (list[list[torch.Tensor]], optional): the outer
                list indicates test-time augmentations and inner Tensor
                should have a shape NxCxHxW, which contains all images
                in the batch. Defaults to None. Defaults to None.
            calibs (list[dict[str, torch.Tensor]], optional): camera
                calibration matrices, Rt and K.
                List indicates test-time augs. Defaults to None.
            bboxes_2d (list[list[torch.Tensor]], optional):
                Provided 2d bboxes, not supported yet. Defaults to None.
            rescale (bool, optional): Whether or not rescale bboxes.
                Defaults to False.

        Returns:
            list[dict]: Predicted 3d boxes.
        """
        points_cat = [torch.stack(pts) for pts in points]
        feats = self.extract_pts_feats(points_cat, img_metas)

        # only support aug_test for one sample
        aug_bboxes = []
        for x, pts_cat, img_meta, bbox_2d, img, calib in zip(
                feats, points_cat, img_metas, bboxes_2d, imgs, calibs):

            bbox_2d = self.extract_bboxes_2d(
                img, img_metas, train=False, bboxes_2d=bbox_2d, **kwargs)

            seeds_3d, seed_3d_features, seed_indices = x

            img_features, masks = self.fusion_layer(img, bbox_2d, seeds_3d,
                                                    img_metas, calib)

            inds = sample_valid_seeds(masks, self.num_sampled_seed)
            batch_size, img_feat_size = img_features.shape[:2]
            pts_feat_size = seed_3d_features.shape[1]
            inds_img = inds.view(batch_size, 1,
                                 -1).expand(-1, img_feat_size, -1)
            img_features = img_features.gather(-1, inds_img)
            inds = inds % inds.shape[1]
            inds_seed_xyz = inds.view(batch_size, -1, 1).expand(-1, -1, 3)
            seeds_3d = seeds_3d.gather(1, inds_seed_xyz)
            inds_seed_feats = inds.view(batch_size, 1,
                                        -1).expand(-1, pts_feat_size, -1)
            seed_3d_features = seed_3d_features.gather(-1, inds_seed_feats)
            seed_indices = seed_indices.gather(1, inds)

            img_features = self.img_mlp(img_features)

            fused_features = torch.cat([seed_3d_features, img_features], dim=1)

            feat_dict = dict(
                seed_points=seeds_3d,
                seed_features=fused_features,
                seed_indices=seed_indices)
            bbox_preds = self.pts_bbox_head_joint(feat_dict,
                                                  self.test_cfg.pts.sample_mod)
            bbox_list = self.pts_bbox_head_joint.get_bboxes(
                pts_cat, bbox_preds, img_metas, rescale=rescale)

            bbox_list = [
                dict(boxes_3d=bboxes, scores_3d=scores, labels_3d=labels)
                for bboxes, scores, labels in bbox_list
            ]
            aug_bboxes.append(bbox_list[0])

        # after merging, bboxes will be rescaled to the original image size
        merged_bboxes = merge_aug_bboxes_3d(aug_bboxes, img_metas,
                                            self.bbox_head.test_cfg)

        return [merged_bboxes]<|MERGE_RESOLUTION|>--- conflicted
+++ resolved
@@ -534,14 +534,6 @@
         Args:
             points (list[list[torch.Tensor]], optional): the outer
                 list indicates test-time augmentations and inner
-<<<<<<< HEAD
-                torch.Tensor should have a shape NxCxHxW, which contains
-                all images in the batch. Defaults to None.
-            calib (dict[str, torch.Tensor]): camera calibration matrices,
-                Rt and K.
-            bboxes_2d (list[torch.Tensor]): provided 2d bboxes,
-                not supported yet.
-=======
                 torch.Tensor should have a shape NxC, which contains
                 all points in the batch. Defaults to None.
             img_metas (list[list[dict]], optional): the outer list
@@ -557,7 +549,6 @@
                 List indicates test-time augs. Defaults to None.
             bboxes_2d (list[list[torch.Tensor]], optional):
                 Provided 2d bboxes, not supported yet. Defaults to None.
->>>>>>> e3d59fca
 
         Returns:
             list[list[torch.Tensor]]|list[dict]: Predicted 2d or 3d boxes.
