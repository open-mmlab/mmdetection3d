# Copyright (c) OpenMMLab. All rights reserved.
import warnings
from os import path as osp

import mmcv
import torch
<<<<<<< HEAD
import warnings
from mmcv.ops import Voxelization
=======
>>>>>>> 95c2db72
from mmcv.parallel import DataContainer as DC
from mmcv.runner import force_fp32
from torch.nn import functional as F

from mmdet3d.core import (Box3DMode, Coord3DMode, bbox3d2result,
                          merge_aug_bboxes_3d, show_result)
from mmdet.core import multi_apply
from mmdet.models import DETECTORS
from .. import builder
from .base import Base3DDetector


@DETECTORS.register_module()
class MVXTwoStageDetector(Base3DDetector):
    """Base class of Multi-modality VoxelNet."""

    def __init__(self,
                 pts_voxel_layer=None,
                 pts_voxel_encoder=None,
                 pts_middle_encoder=None,
                 pts_fusion_layer=None,
                 img_backbone=None,
                 pts_backbone=None,
                 img_neck=None,
                 pts_neck=None,
                 pts_bbox_head=None,
                 img_roi_head=None,
                 img_rpn_head=None,
                 train_cfg=None,
                 test_cfg=None,
                 pretrained=None,
                 init_cfg=None):
        super(MVXTwoStageDetector, self).__init__(init_cfg=init_cfg)

        if pts_voxel_layer:
            self.pts_voxel_layer = Voxelization(**pts_voxel_layer)
        if pts_voxel_encoder:
            self.pts_voxel_encoder = builder.build_voxel_encoder(
                pts_voxel_encoder)
        if pts_middle_encoder:
            self.pts_middle_encoder = builder.build_middle_encoder(
                pts_middle_encoder)
        if pts_backbone:
            self.pts_backbone = builder.build_backbone(pts_backbone)
        if pts_fusion_layer:
            self.pts_fusion_layer = builder.build_fusion_layer(
                pts_fusion_layer)
        if pts_neck is not None:
            self.pts_neck = builder.build_neck(pts_neck)
        if pts_bbox_head:
            pts_train_cfg = train_cfg.pts if train_cfg else None
            pts_bbox_head.update(train_cfg=pts_train_cfg)
            pts_test_cfg = test_cfg.pts if test_cfg else None
            pts_bbox_head.update(test_cfg=pts_test_cfg)
            self.pts_bbox_head = builder.build_head(pts_bbox_head)

        if img_backbone:
            self.img_backbone = builder.build_backbone(img_backbone)
        if img_neck is not None:
            self.img_neck = builder.build_neck(img_neck)
        if img_rpn_head is not None:
            self.img_rpn_head = builder.build_head(img_rpn_head)
        if img_roi_head is not None:
            self.img_roi_head = builder.build_head(img_roi_head)

        self.train_cfg = train_cfg
        self.test_cfg = test_cfg

        if pretrained is None:
            img_pretrained = None
            pts_pretrained = None
        elif isinstance(pretrained, dict):
            img_pretrained = pretrained.get('img', None)
            pts_pretrained = pretrained.get('pts', None)
        else:
            raise ValueError(
                f'pretrained should be a dict, got {type(pretrained)}')

        if self.with_img_backbone:
            if img_pretrained is not None:
                warnings.warn('DeprecationWarning: pretrained is a deprecated '
                              'key, please consider using init_cfg.')
                self.img_backbone.init_cfg = dict(
                    type='Pretrained', checkpoint=img_pretrained)
        if self.with_img_roi_head:
            if img_pretrained is not None:
                warnings.warn('DeprecationWarning: pretrained is a deprecated '
                              'key, please consider using init_cfg.')
                self.img_roi_head.init_cfg = dict(
                    type='Pretrained', checkpoint=img_pretrained)
        if self.with_pts_backbone:
            if pts_pretrained is not None:
                warnings.warn('DeprecationWarning: pretrained is a deprecated '
                              'key, please consider using init_cfg')
                self.pts_backbone.init_cfg = dict(
                    type='Pretrained', checkpoint=pts_pretrained)

    @property
    def with_img_shared_head(self):
        """bool: Whether the detector has a shared head in image branch."""
        return hasattr(self,
                       'img_shared_head') and self.img_shared_head is not None

    @property
    def with_pts_bbox(self):
        """bool: Whether the detector has a 3D box head."""
        return hasattr(self,
                       'pts_bbox_head') and self.pts_bbox_head is not None

    @property
    def with_img_bbox(self):
        """bool: Whether the detector has a 2D image box head."""
        return hasattr(self,
                       'img_bbox_head') and self.img_bbox_head is not None

    @property
    def with_img_backbone(self):
        """bool: Whether the detector has a 2D image backbone."""
        return hasattr(self, 'img_backbone') and self.img_backbone is not None

    @property
    def with_pts_backbone(self):
        """bool: Whether the detector has a 3D backbone."""
        return hasattr(self, 'pts_backbone') and self.pts_backbone is not None

    @property
    def with_fusion(self):
        """bool: Whether the detector has a fusion layer."""
        return hasattr(self,
                       'pts_fusion_layer') and self.fusion_layer is not None

    @property
    def with_img_neck(self):
        """bool: Whether the detector has a neck in image branch."""
        return hasattr(self, 'img_neck') and self.img_neck is not None

    @property
    def with_pts_neck(self):
        """bool: Whether the detector has a neck in 3D detector branch."""
        return hasattr(self, 'pts_neck') and self.pts_neck is not None

    @property
    def with_img_rpn(self):
        """bool: Whether the detector has a 2D RPN in image detector branch."""
        return hasattr(self, 'img_rpn_head') and self.img_rpn_head is not None

    @property
    def with_img_roi_head(self):
        """bool: Whether the detector has a RoI Head in image branch."""
        return hasattr(self, 'img_roi_head') and self.img_roi_head is not None

    @property
    def with_voxel_encoder(self):
        """bool: Whether the detector has a voxel encoder."""
        return hasattr(self,
                       'voxel_encoder') and self.voxel_encoder is not None

    @property
    def with_middle_encoder(self):
        """bool: Whether the detector has a middle encoder."""
        return hasattr(self,
                       'middle_encoder') and self.middle_encoder is not None

    def extract_img_feat(self, img, img_metas):
        """Extract features of images."""
        if self.with_img_backbone and img is not None:
            input_shape = img.shape[-2:]
            # update real input shape of each single img
            for img_meta in img_metas:
                img_meta.update(input_shape=input_shape)

            if img.dim() == 5 and img.size(0) == 1:
                img.squeeze_()
            elif img.dim() == 5 and img.size(0) > 1:
                B, N, C, H, W = img.size()
                img = img.view(B * N, C, H, W)
            img_feats = self.img_backbone(img)
        else:
            return None
        if self.with_img_neck:
            img_feats = self.img_neck(img_feats)
        return img_feats

    def extract_pts_feat(self, pts, img_feats, img_metas):
        """Extract features of points."""
        if not self.with_pts_bbox:
            return None
        voxels, num_points, coors = self.voxelize(pts)
        voxel_features = self.pts_voxel_encoder(voxels, num_points, coors,
                                                img_feats, img_metas)
        batch_size = coors[-1, 0] + 1
        x = self.pts_middle_encoder(voxel_features, coors, batch_size)
        x = self.pts_backbone(x)
        if self.with_pts_neck:
            x = self.pts_neck(x)
        return x

    def extract_feat(self, points, img, img_metas):
        """Extract features from images and points."""
        img_feats = self.extract_img_feat(img, img_metas)
        pts_feats = self.extract_pts_feat(points, img_feats, img_metas)
        return (img_feats, pts_feats)

    @torch.no_grad()
    @force_fp32()
    def voxelize(self, points):
        """Apply dynamic voxelization to points.

        Args:
            points (list[torch.Tensor]): Points of each sample.

        Returns:
            tuple[torch.Tensor]: Concatenated points, number of points
                per voxel, and coordinates.
        """
        voxels, coors, num_points = [], [], []
        for res in points:
            res_voxels, res_coors, res_num_points = self.pts_voxel_layer(res)
            voxels.append(res_voxels)
            coors.append(res_coors)
            num_points.append(res_num_points)
        voxels = torch.cat(voxels, dim=0)
        num_points = torch.cat(num_points, dim=0)
        coors_batch = []
        for i, coor in enumerate(coors):
            coor_pad = F.pad(coor, (1, 0), mode='constant', value=i)
            coors_batch.append(coor_pad)
        coors_batch = torch.cat(coors_batch, dim=0)
        return voxels, num_points, coors_batch

    def forward_train(self,
                      points=None,
                      img_metas=None,
                      gt_bboxes_3d=None,
                      gt_labels_3d=None,
                      gt_labels=None,
                      gt_bboxes=None,
                      img=None,
                      proposals=None,
                      gt_bboxes_ignore=None):
        """Forward training function.

        Args:
            points (list[torch.Tensor], optional): Points of each sample.
                Defaults to None.
            img_metas (list[dict], optional): Meta information of each sample.
                Defaults to None.
            gt_bboxes_3d (list[:obj:`BaseInstance3DBoxes`], optional):
                Ground truth 3D boxes. Defaults to None.
            gt_labels_3d (list[torch.Tensor], optional): Ground truth labels
                of 3D boxes. Defaults to None.
            gt_labels (list[torch.Tensor], optional): Ground truth labels
                of 2D boxes in images. Defaults to None.
            gt_bboxes (list[torch.Tensor], optional): Ground truth 2D boxes in
                images. Defaults to None.
            img (torch.Tensor, optional): Images of each sample with shape
                (N, C, H, W). Defaults to None.
            proposals ([list[torch.Tensor], optional): Predicted proposals
                used for training Fast RCNN. Defaults to None.
            gt_bboxes_ignore (list[torch.Tensor], optional): Ground truth
                2D boxes in images to be ignored. Defaults to None.

        Returns:
            dict: Losses of different branches.
        """
        img_feats, pts_feats = self.extract_feat(
            points, img=img, img_metas=img_metas)
        losses = dict()
        if pts_feats:
            losses_pts = self.forward_pts_train(pts_feats, gt_bboxes_3d,
                                                gt_labels_3d, img_metas,
                                                gt_bboxes_ignore)
            losses.update(losses_pts)
        if img_feats:
            losses_img = self.forward_img_train(
                img_feats,
                img_metas=img_metas,
                gt_bboxes=gt_bboxes,
                gt_labels=gt_labels,
                gt_bboxes_ignore=gt_bboxes_ignore,
                proposals=proposals)
            losses.update(losses_img)
        return losses

    def forward_pts_train(self,
                          pts_feats,
                          gt_bboxes_3d,
                          gt_labels_3d,
                          img_metas,
                          gt_bboxes_ignore=None):
        """Forward function for point cloud branch.

        Args:
            pts_feats (list[torch.Tensor]): Features of point cloud branch
            gt_bboxes_3d (list[:obj:`BaseInstance3DBoxes`]): Ground truth
                boxes for each sample.
            gt_labels_3d (list[torch.Tensor]): Ground truth labels for
                boxes of each sampole
            img_metas (list[dict]): Meta information of samples.
            gt_bboxes_ignore (list[torch.Tensor], optional): Ground truth
                boxes to be ignored. Defaults to None.

        Returns:
            dict: Losses of each branch.
        """
        outs = self.pts_bbox_head(pts_feats)
        loss_inputs = outs + (gt_bboxes_3d, gt_labels_3d, img_metas)
        losses = self.pts_bbox_head.loss(
            *loss_inputs, gt_bboxes_ignore=gt_bboxes_ignore)
        return losses

    def forward_img_train(self,
                          x,
                          img_metas,
                          gt_bboxes,
                          gt_labels,
                          gt_bboxes_ignore=None,
                          proposals=None,
                          **kwargs):
        """Forward function for image branch.

        This function works similar to the forward function of Faster R-CNN.

        Args:
            x (list[torch.Tensor]): Image features of shape (B, C, H, W)
                of multiple levels.
            img_metas (list[dict]): Meta information of images.
            gt_bboxes (list[torch.Tensor]): Ground truth boxes of each image
                sample.
            gt_labels (list[torch.Tensor]): Ground truth labels of boxes.
            gt_bboxes_ignore (list[torch.Tensor], optional): Ground truth
                boxes to be ignored. Defaults to None.
            proposals (list[torch.Tensor], optional): Proposals of each sample.
                Defaults to None.

        Returns:
            dict: Losses of each branch.
        """
        losses = dict()
        # RPN forward and loss
        if self.with_img_rpn:
            rpn_outs = self.img_rpn_head(x)
            rpn_loss_inputs = rpn_outs + (gt_bboxes, img_metas,
                                          self.train_cfg.img_rpn)
            rpn_losses = self.img_rpn_head.loss(
                *rpn_loss_inputs, gt_bboxes_ignore=gt_bboxes_ignore)
            losses.update(rpn_losses)

            proposal_cfg = self.train_cfg.get('img_rpn_proposal',
                                              self.test_cfg.img_rpn)
            proposal_inputs = rpn_outs + (img_metas, proposal_cfg)
            proposal_list = self.img_rpn_head.get_bboxes(*proposal_inputs)
        else:
            proposal_list = proposals

        # bbox head forward and loss
        if self.with_img_bbox:
            # bbox head forward and loss
            img_roi_losses = self.img_roi_head.forward_train(
                x, img_metas, proposal_list, gt_bboxes, gt_labels,
                gt_bboxes_ignore, **kwargs)
            losses.update(img_roi_losses)

        return losses

    def simple_test_img(self, x, img_metas, proposals=None, rescale=False):
        """Test without augmentation."""
        if proposals is None:
            proposal_list = self.simple_test_rpn(x, img_metas,
                                                 self.test_cfg.img_rpn)
        else:
            proposal_list = proposals

        return self.img_roi_head.simple_test(
            x, proposal_list, img_metas, rescale=rescale)

    def simple_test_rpn(self, x, img_metas, rpn_test_cfg):
        """RPN test function."""
        rpn_outs = self.img_rpn_head(x)
        proposal_inputs = rpn_outs + (img_metas, rpn_test_cfg)
        proposal_list = self.img_rpn_head.get_bboxes(*proposal_inputs)
        return proposal_list

    def simple_test_pts(self, x, img_metas, rescale=False):
        """Test function of point cloud branch."""
        outs = self.pts_bbox_head(x)
        bbox_list = self.pts_bbox_head.get_bboxes(
            *outs, img_metas, rescale=rescale)
        bbox_results = [
            bbox3d2result(bboxes, scores, labels)
            for bboxes, scores, labels in bbox_list
        ]
        return bbox_results

    def simple_test(self, points, img_metas, img=None, rescale=False):
        """Test function without augmentaiton."""
        img_feats, pts_feats = self.extract_feat(
            points, img=img, img_metas=img_metas)

        bbox_list = [dict() for i in range(len(img_metas))]
        if pts_feats and self.with_pts_bbox:
            bbox_pts = self.simple_test_pts(
                pts_feats, img_metas, rescale=rescale)
            for result_dict, pts_bbox in zip(bbox_list, bbox_pts):
                result_dict['pts_bbox'] = pts_bbox
        if img_feats and self.with_img_bbox:
            bbox_img = self.simple_test_img(
                img_feats, img_metas, rescale=rescale)
            for result_dict, img_bbox in zip(bbox_list, bbox_img):
                result_dict['img_bbox'] = img_bbox
        return bbox_list

    def aug_test(self, points, img_metas, imgs=None, rescale=False):
        """Test function with augmentaiton."""
        img_feats, pts_feats = self.extract_feats(points, img_metas, imgs)

        bbox_list = dict()
        if pts_feats and self.with_pts_bbox:
            bbox_pts = self.aug_test_pts(pts_feats, img_metas, rescale)
            bbox_list.update(pts_bbox=bbox_pts)
        return [bbox_list]

    def extract_feats(self, points, img_metas, imgs=None):
        """Extract point and image features of multiple samples."""
        if imgs is None:
            imgs = [None] * len(img_metas)
        img_feats, pts_feats = multi_apply(self.extract_feat, points, imgs,
                                           img_metas)
        return img_feats, pts_feats

    def aug_test_pts(self, feats, img_metas, rescale=False):
        """Test function of point cloud branch with augmentaiton."""
        # only support aug_test for one sample
        aug_bboxes = []
        for x, img_meta in zip(feats, img_metas):
            outs = self.pts_bbox_head(x)
            bbox_list = self.pts_bbox_head.get_bboxes(
                *outs, img_meta, rescale=rescale)
            bbox_list = [
                dict(boxes_3d=bboxes, scores_3d=scores, labels_3d=labels)
                for bboxes, scores, labels in bbox_list
            ]
            aug_bboxes.append(bbox_list[0])

        # after merging, bboxes will be rescaled to the original image size
        merged_bboxes = merge_aug_bboxes_3d(aug_bboxes, img_metas,
                                            self.pts_bbox_head.test_cfg)
        return merged_bboxes

    def show_results(self, data, result, out_dir):
        """Results visualization.

        Args:
            data (dict): Input points and the information of the sample.
            result (dict): Prediction results.
            out_dir (str): Output directory of visualization result.
        """
        for batch_id in range(len(result)):
            if isinstance(data['points'][0], DC):
                points = data['points'][0]._data[0][batch_id].numpy()
            elif mmcv.is_list_of(data['points'][0], torch.Tensor):
                points = data['points'][0][batch_id]
            else:
                ValueError(f"Unsupported data type {type(data['points'][0])} "
                           f'for visualization!')
            if isinstance(data['img_metas'][0], DC):
                pts_filename = data['img_metas'][0]._data[0][batch_id][
                    'pts_filename']
                box_mode_3d = data['img_metas'][0]._data[0][batch_id][
                    'box_mode_3d']
            elif mmcv.is_list_of(data['img_metas'][0], dict):
                pts_filename = data['img_metas'][0][batch_id]['pts_filename']
                box_mode_3d = data['img_metas'][0][batch_id]['box_mode_3d']
            else:
                ValueError(
                    f"Unsupported data type {type(data['img_metas'][0])} "
                    f'for visualization!')
            file_name = osp.split(pts_filename)[-1].split('.')[0]

            assert out_dir is not None, 'Expect out_dir, got none.'
            inds = result[batch_id]['pts_bbox']['scores_3d'] > 0.1
            pred_bboxes = result[batch_id]['pts_bbox']['boxes_3d'][inds]

            # for now we convert points and bbox into depth mode
            if (box_mode_3d == Box3DMode.CAM) or (box_mode_3d
                                                  == Box3DMode.LIDAR):
                points = Coord3DMode.convert_point(points, Coord3DMode.LIDAR,
                                                   Coord3DMode.DEPTH)
                pred_bboxes = Box3DMode.convert(pred_bboxes, box_mode_3d,
                                                Box3DMode.DEPTH)
            elif box_mode_3d != Box3DMode.DEPTH:
                ValueError(
                    f'Unsupported box_mode_3d {box_mode_3d} for conversion!')

            pred_bboxes = pred_bboxes.tensor.cpu().numpy()
            show_result(points, None, pred_bboxes, out_dir, file_name)<|MERGE_RESOLUTION|>--- conflicted
+++ resolved
@@ -4,11 +4,7 @@
 
 import mmcv
 import torch
-<<<<<<< HEAD
-import warnings
 from mmcv.ops import Voxelization
-=======
->>>>>>> 95c2db72
 from mmcv.parallel import DataContainer as DC
 from mmcv.runner import force_fp32
 from torch.nn import functional as F
