--- conflicted
+++ resolved
@@ -19,9 +19,5 @@
     'Base3DDetector', 'VoxelNet', 'DynamicVoxelNet', 'MVXTwoStageDetector',
     'DynamicMVXFasterRCNN', 'MVXFasterRCNN', 'PartA2', 'VoteNet', 'H3DNet',
     'CenterPoint', 'SSD3DNet', 'ImVoteNet', 'SingleStageMono3DDetector',
-<<<<<<< HEAD
-    'FCOSMono3D', 'ImVoxelNet', 'GroupFree3DNet'
-=======
-    'FCOSMono3D', 'PointRCNN'
->>>>>>> 726dfdfc
+    'FCOSMono3D', 'ImVoxelNet', 'GroupFree3DNet', 'PointRCNN'
 ]