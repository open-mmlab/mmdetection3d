--- conflicted
+++ resolved
@@ -24,9 +24,5 @@
     'DynamicMVXFasterRCNN', 'MVXFasterRCNN', 'PartA2', 'VoteNet', 'H3DNet',
     'CenterPoint', 'SSD3DNet', 'ImVoteNet', 'SingleStageMono3DDetector',
     'FCOSMono3D', 'ImVoxelNet', 'GroupFree3DNet', 'PointRCNN', 'SMOKEMono3D',
-<<<<<<< HEAD
-    'MinkSingleStage3DDetector'
-=======
-    'SASSD'
->>>>>>> e57719d7
+    'MinkSingleStage3DDetector', 'SASSD'
 ]