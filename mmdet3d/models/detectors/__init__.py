# Copyright (c) OpenMMLab. All rights reserved.
from .base import Base3DDetector
from .centerpoint import CenterPoint
from .dfm import DfM
from .dynamic_voxelnet import DynamicVoxelNet
from .fcos_mono3d import FCOSMono3D
from .groupfree3dnet import GroupFree3DNet
from .h3dnet import H3DNet
from .imvotenet import ImVoteNet
from .imvoxelnet import ImVoxelNet
from .mink_single_stage import MinkSingleStage3DDetector
from .multiview_dfm import MultiViewDfM
from .mvx_faster_rcnn import DynamicMVXFasterRCNN, MVXFasterRCNN
from .mvx_two_stage import MVXTwoStageDetector
from .parta2 import PartA2
from .point_rcnn import PointRCNN
from .pv_rcnn import PointVoxelRCNN
from .sassd import SASSD
from .single_stage_mono3d import SingleStageMono3DDetector
from .smoke_mono3d import SMOKEMono3D
from .ssd3dnet import SSD3DNet
from .votenet import VoteNet
from .voxelnet import VoxelNet

__all__ = [
<<<<<<< HEAD
    'Base3DDetector', 'DfM', 'VoxelNet', 'DynamicVoxelNet',
    'MVXTwoStageDetector', 'DynamicMVXFasterRCNN', 'MVXFasterRCNN',
    'MultiViewDfM', 'PartA2', 'VoteNet', 'H3DNet', 'CenterPoint', 'SSD3DNet',
    'ImVoteNet', 'SingleStageMono3DDetector', 'FCOSMono3D', 'ImVoxelNet',
    'GroupFree3DNet', 'PointRCNN', 'SMOKEMono3D', 'SASSD', 'PointVoxelRCNN'
=======
    'Base3DDetector', 'VoxelNet', 'DynamicVoxelNet', 'MVXTwoStageDetector',
    'DynamicMVXFasterRCNN', 'MVXFasterRCNN', 'PartA2', 'VoteNet', 'H3DNet',
    'CenterPoint', 'SSD3DNet', 'ImVoteNet', 'SingleStageMono3DDetector',
    'FCOSMono3D', 'ImVoxelNet', 'GroupFree3DNet', 'PointRCNN', 'SMOKEMono3D',
    'SASSD', 'MinkSingleStage3DDetector', 'MultiViewDfM', 'DfM'
>>>>>>> a5bb2cde
]<|MERGE_RESOLUTION|>--- conflicted
+++ resolved
@@ -23,17 +23,10 @@
 from .voxelnet import VoxelNet
 
 __all__ = [
-<<<<<<< HEAD
-    'Base3DDetector', 'DfM', 'VoxelNet', 'DynamicVoxelNet',
-    'MVXTwoStageDetector', 'DynamicMVXFasterRCNN', 'MVXFasterRCNN',
-    'MultiViewDfM', 'PartA2', 'VoteNet', 'H3DNet', 'CenterPoint', 'SSD3DNet',
-    'ImVoteNet', 'SingleStageMono3DDetector', 'FCOSMono3D', 'ImVoxelNet',
-    'GroupFree3DNet', 'PointRCNN', 'SMOKEMono3D', 'SASSD', 'PointVoxelRCNN'
-=======
     'Base3DDetector', 'VoxelNet', 'DynamicVoxelNet', 'MVXTwoStageDetector',
     'DynamicMVXFasterRCNN', 'MVXFasterRCNN', 'PartA2', 'VoteNet', 'H3DNet',
     'CenterPoint', 'SSD3DNet', 'ImVoteNet', 'SingleStageMono3DDetector',
     'FCOSMono3D', 'ImVoxelNet', 'GroupFree3DNet', 'PointRCNN', 'SMOKEMono3D',
-    'SASSD', 'MinkSingleStage3DDetector', 'MultiViewDfM', 'DfM'
->>>>>>> a5bb2cde
+    'SASSD', 'MinkSingleStage3DDetector', 'MultiViewDfM', 'DfM',
+    'PointVoxelRCNN'
 ]