# Copyright (c) OpenMMLab. All rights reserved.
from .base import Base3DDetector
from .centerpoint import CenterPoint
from .centerpoint_two_stage import CenterPointTwoStage
from .dynamic_voxelnet import DynamicVoxelNet
from .fcos_mono3d import FCOSMono3D
from .groupfree3dnet import GroupFree3DNet
from .h3dnet import H3DNet
from .imvotenet import ImVoteNet
from .imvoxelnet import ImVoxelNet
from .mvx_faster_rcnn import DynamicMVXFasterRCNN, MVXFasterRCNN
from .mvx_two_stage import MVXTwoStageDetector
from .parta2 import PartA2
from .point_rcnn import PointRCNN
from .sassd import SASSD
from .single_stage_mono3d import SingleStageMono3DDetector
from .smoke_mono3d import SMOKEMono3D
from .ssd3dnet import SSD3DNet
from .votenet import VoteNet
from .voxelnet import VoxelNet

__all__ = [
    'Base3DDetector', 'VoxelNet', 'DynamicVoxelNet', 'MVXTwoStageDetector',
    'DynamicMVXFasterRCNN', 'MVXFasterRCNN', 'PartA2', 'VoteNet', 'H3DNet',
    'CenterPoint', 'SSD3DNet', 'ImVoteNet', 'SingleStageMono3DDetector',
    'FCOSMono3D', 'ImVoxelNet', 'GroupFree3DNet', 'PointRCNN', 'SMOKEMono3D',
<<<<<<< HEAD
    'CenterPointTwoStage'
=======
    'SASSD'
>>>>>>> b1ea1a88
]<|MERGE_RESOLUTION|>--- conflicted
+++ resolved
@@ -24,9 +24,5 @@
     'DynamicMVXFasterRCNN', 'MVXFasterRCNN', 'PartA2', 'VoteNet', 'H3DNet',
     'CenterPoint', 'SSD3DNet', 'ImVoteNet', 'SingleStageMono3DDetector',
     'FCOSMono3D', 'ImVoxelNet', 'GroupFree3DNet', 'PointRCNN', 'SMOKEMono3D',
-<<<<<<< HEAD
-    'CenterPointTwoStage'
-=======
-    'SASSD'
->>>>>>> b1ea1a88
+    'CenterPointTwoStage', 'SASSD'
 ]