--- conflicted
+++ resolved
@@ -14,12 +14,7 @@
                                build_sa_module)
 from .sparse_block import (SparseBasicBlock, SparseBottleneck,
                            make_sparse_convmodule)
-<<<<<<< HEAD
-from .torchsparse import IS_TORCHSPARSE_AVAILABLE
-from .torchsparse_block import TorchsparseConvModule, TorchsparseResidualBlock
-=======
 from .torchsparse_block import TorchSparseConvModule, TorchSparseResidualBlock
->>>>>>> e943e84d
 from .transformer import GroupFree3DMHA
 from .vote_module import VoteModule
 
@@ -32,11 +27,6 @@
     'MLP', 'box3d_multiclass_nms', 'aligned_3d_nms', 'circle_nms', 'nms_bev',
     'nms_normal_bev', 'build_sa_module', 'PointSAModuleMSG', 'PointSAModule',
     'PointFPModule', 'PAConvSAModule', 'PAConvSAModuleMSG',
-<<<<<<< HEAD
-    'PAConvCUDASAModule', 'PAConvCUDASAModuleMSG', 'TorchsparseConvModule',
-    'TorchsparseResidualBlock', 'IS_TORCHSPARSE_AVAILABLE'
-=======
     'PAConvCUDASAModule', 'PAConvCUDASAModuleMSG', 'TorchSparseConvModule',
     'TorchSparseResidualBlock'
->>>>>>> e943e84d
 ]