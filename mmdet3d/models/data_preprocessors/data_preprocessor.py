--- conflicted
+++ resolved
@@ -459,7 +459,6 @@
             data_sample: (:obj:`Det3DDataSample`): The annotation data of
                 every samples. Add voxel-wise annotation for segmentation.
         """
-<<<<<<< HEAD
         pts_semantic_mask = data_sample.gt_pts_seg.pts_semantic_mask
         voxel_semantic_mask, _ = dynamic_scatter_3d(
             F.one_hot(pts_semantic_mask.long()).float(),
@@ -503,20 +502,4 @@
             outputs += [indices]
         if return_inverse:
             outputs += [inverse_indices]
-        return outputs[0] if len(outputs) == 1 else outputs
-=======
-
-        if self.training:
-            pts_semantic_mask = data_sample.gt_pts_seg.pts_semantic_mask
-            voxel_semantic_mask, _, point2voxel_map = dynamic_scatter_3d(
-                F.one_hot(pts_semantic_mask.long()).float(), res_coors, 'mean',
-                True)
-            voxel_semantic_mask = torch.argmax(voxel_semantic_mask, dim=-1)
-            data_sample.gt_pts_seg.voxel_semantic_mask = voxel_semantic_mask
-            data_sample.gt_pts_seg.point2voxel_map = point2voxel_map
-        else:
-            pseudo_tensor = res_coors.new_ones([res_coors.shape[0], 1]).float()
-            _, _, point2voxel_map = dynamic_scatter_3d(pseudo_tensor,
-                                                       res_coors, 'mean', True)
-            data_sample.gt_pts_seg.point2voxel_map = point2voxel_map
->>>>>>> 372ecbaa
+        return outputs[0] if len(outputs) == 1 else outputs