# Copyright (c) OpenMMLab. All rights reserved.
import math
from numbers import Number
from typing import Dict, List, Optional, Sequence, Union

import numpy as np
import torch
from mmdet.models import DetDataPreprocessor
from mmengine.model import stack_batch
from mmengine.utils import is_list_of
from torch.nn import functional as F

from mmdet3d.registry import MODELS
from mmdet3d.structures.det3d_data_sample import SampleList
from mmdet3d.utils import OptConfigType
from .utils import multiview_img_stack_batch
from .voxelize import VoxelizationByGridShape, dynamic_scatter_3d


@MODELS.register_module()
class Det3DDataPreprocessor(DetDataPreprocessor):
    """Points / Image pre-processor for point clouds / vision-only / multi-
    modality 3D detection tasks.

    It provides the data pre-processing as follows

    - Collate and move image and point cloud data to the target device.

    - 1) For image data:
    - Pad images in inputs to the maximum size of current batch with defined
      ``pad_value``. The padding size can be divisible by a defined
      ``pad_size_divisor``.
    - Stack images in inputs to batch_imgs.
    - Convert images in inputs from bgr to rgb if the shape of input is
      (3, H, W).
    - Normalize images in inputs with defined std and mean.
    - Do batch augmentations during training.

    - 2) For point cloud data:
    - If no voxelization, directly return list of point cloud data.
    - If voxelization is applied, voxelize point cloud according to
      ``voxel_type`` and obtain ``voxels``.

    Args:
        voxel (bool): Whether to apply voxelization to point cloud.
            Defaults to False.
        voxel_type (str): Voxelization type. Two voxelization types are
            provided: 'hard' and 'dynamic', respectively for hard
            voxelization and dynamic voxelization. Defaults to 'hard'.
        voxel_layer (dict or :obj:`ConfigDict`, optional): Voxelization layer
            config. Defaults to None.
        max_voxels (int): Maximum number of voxels in each voxel grid. Defaults
            to None.
        mean (Sequence[Number], optional): The pixel mean of R, G, B channels.
            Defaults to None.
        std (Sequence[Number], optional): The pixel standard deviation of
            R, G, B channels. Defaults to None.
        pad_size_divisor (int): The size of padded image should be
            divisible by ``pad_size_divisor``. Defaults to 1.
        pad_value (Number): The padded pixel value. Defaults to 0.
        pad_mask (bool): Whether to pad instance masks. Defaults to False.
        mask_pad_value (int): The padded pixel value for instance masks.
            Defaults to 0.
        pad_seg (bool): Whether to pad semantic segmentation maps.
            Defaults to False.
        seg_pad_value (int): The padded pixel value for semantic
            segmentation maps. Defaults to 255.
        bgr_to_rgb (bool): Whether to convert image from BGR to RGB.
            Defaults to False.
        rgb_to_bgr (bool): Whether to convert image from RGB to BGR.
            Defaults to False.
        boxtype2tensor (bool): Whether to keep the ``BaseBoxes`` type of
            bboxes data or not. Defaults to True.
        batch_augments (List[dict], optional): Batch-level augmentations.
            Defaults to None.
    """

    def __init__(self,
                 voxel: bool = False,
                 voxel_type: str = 'hard',
                 voxel_layer: OptConfigType = None,
                 max_voxels: Optional[int] = None,
                 mean: Sequence[Number] = None,
                 std: Sequence[Number] = None,
                 pad_size_divisor: int = 1,
                 pad_value: Union[float, int] = 0,
                 pad_mask: bool = False,
                 mask_pad_value: int = 0,
                 pad_seg: bool = False,
                 seg_pad_value: int = 255,
                 bgr_to_rgb: bool = False,
                 rgb_to_bgr: bool = False,
                 boxtype2tensor: bool = True,
                 batch_augments: Optional[List[dict]] = None) -> None:
        super(Det3DDataPreprocessor, self).__init__(
            mean=mean,
            std=std,
            pad_size_divisor=pad_size_divisor,
            pad_value=pad_value,
            pad_mask=pad_mask,
            mask_pad_value=mask_pad_value,
            pad_seg=pad_seg,
            seg_pad_value=seg_pad_value,
            bgr_to_rgb=bgr_to_rgb,
            rgb_to_bgr=rgb_to_bgr,
            batch_augments=batch_augments)
        self.voxel = voxel
        self.voxel_type = voxel_type
        self.max_voxels = max_voxels
        if voxel:
            self.voxel_layer = VoxelizationByGridShape(**voxel_layer)

    def forward(self,
                data: Union[dict, List[dict]],
                training: bool = False) -> Union[dict, List[dict]]:
        """Perform normalization, padding and bgr2rgb conversion based on
        ``BaseDataPreprocessor``.

        Args:
            data (dict or List[dict]): Data from dataloader.
                The dict contains the whole batch data, when it is
                a list[dict], the list indicate test time augmentation.
            training (bool): Whether to enable training time augmentation.
                Defaults to False.

        Returns:
            dict or List[dict]: Data in the same format as the model input.
        """
        if isinstance(data, list):
            num_augs = len(data)
            aug_batch_data = []
            for aug_id in range(num_augs):
                single_aug_batch_data = self.simple_process(
                    data[aug_id], training)
                aug_batch_data.append(single_aug_batch_data)
            return aug_batch_data

        else:
            return self.simple_process(data, training)

    def simple_process(self, data: dict, training: bool = False) -> dict:
        """Perform normalization, padding and bgr2rgb conversion for img data
        based on ``BaseDataPreprocessor``, and voxelize point cloud if `voxel`
        is set to be True.

        Args:
            data (dict): Data sampled from dataloader.
            training (bool): Whether to enable training time augmentation.
                Defaults to False.

        Returns:
            dict: Data in the same format as the model input.
        """
        if 'img' in data['inputs']:
            batch_pad_shape = self._get_pad_shape(data)

        data = self.collate_data(data)
        inputs, data_samples = data['inputs'], data['data_samples']
        batch_inputs = dict()

        if 'points' in inputs:
            batch_inputs['points'] = inputs['points']

            if self.voxel:
                voxel_dict = self.voxelize(inputs['points'], data_samples)
                batch_inputs['voxels'] = voxel_dict

        if 'imgs' in inputs:
            imgs = inputs['imgs']

            if data_samples is not None:
                # NOTE the batched image size information may be useful, e.g.
                # in DETR, this is needed for the construction of masks, which
                # is then used for the transformer_head.
                batch_input_shape = tuple(imgs[0].size()[-2:])
                for data_sample, pad_shape in zip(data_samples,
                                                  batch_pad_shape):
                    data_sample.set_metainfo({
                        'batch_input_shape': batch_input_shape,
                        'pad_shape': pad_shape
                    })

                if hasattr(self, 'boxtype2tensor') and self.boxtype2tensor:
                    from mmdet.models.utils.misc import \
                        samplelist_boxtype2tensor
                    samplelist_boxtype2tensor(data_samples)
                elif hasattr(self, 'boxlist2tensor') and self.boxlist2tensor:
                    from mmdet.models.utils.misc import \
                        samplelist_boxlist2tensor
                    samplelist_boxlist2tensor(data_samples)
                if self.pad_mask:
                    self.pad_gt_masks(data_samples)

                if self.pad_seg:
                    self.pad_gt_sem_seg(data_samples)

            if training and self.batch_augments is not None:
                for batch_aug in self.batch_augments:
                    imgs, data_samples = batch_aug(imgs, data_samples)
            batch_inputs['imgs'] = imgs

        return {'inputs': batch_inputs, 'data_samples': data_samples}

    def preprocess_img(self, _batch_img: torch.Tensor) -> torch.Tensor:
        # channel transform
        if self._channel_conversion:
            _batch_img = _batch_img[[2, 1, 0], ...]
        # Convert to float after channel conversion to ensure
        # efficiency
        _batch_img = _batch_img.float()
        # Normalization.
        if self._enable_normalize:
            if self.mean.shape[0] == 3:
                assert _batch_img.dim() == 3 and _batch_img.shape[0] == 3, (
                    'If the mean has 3 values, the input tensor '
                    'should in shape of (3, H, W), but got the '
                    f'tensor with shape {_batch_img.shape}')
            _batch_img = (_batch_img - self.mean) / self.std
        return _batch_img

    def collate_data(self, data: dict) -> dict:
        """Copying data to the target device and Performs normalization,
        padding and bgr2rgb conversion and stack based on
        ``BaseDataPreprocessor``.

        Collates the data sampled from dataloader into a list of dict and
        list of labels, and then copies tensor to the target device.

        Args:
            data (dict): Data sampled from dataloader.

        Returns:
            dict: Data in the same format as the model input.
        """
        data = self.cast_data(data)  # type: ignore

        if 'img' in data['inputs']:
            _batch_imgs = data['inputs']['img']
            # Process data with `pseudo_collate`.
            if is_list_of(_batch_imgs, torch.Tensor):
                batch_imgs = []
                img_dim = _batch_imgs[0].dim()
                for _batch_img in _batch_imgs:
                    if img_dim == 3:  # standard img
                        _batch_img = self.preprocess_img(_batch_img)
                    elif img_dim == 4:
                        _batch_img = [
                            self.preprocess_img(_img) for _img in _batch_img
                        ]

                        _batch_img = torch.stack(_batch_img, dim=0)

                    batch_imgs.append(_batch_img)

                # Pad and stack Tensor.
                if img_dim == 3:
                    batch_imgs = stack_batch(batch_imgs, self.pad_size_divisor,
                                             self.pad_value)
                elif img_dim == 4:
                    batch_imgs = multiview_img_stack_batch(
                        batch_imgs, self.pad_size_divisor, self.pad_value)

            # Process data with `default_collate`.
            elif isinstance(_batch_imgs, torch.Tensor):
                assert _batch_imgs.dim() == 4, (
                    'The input of `ImgDataPreprocessor` should be a NCHW '
                    'tensor or a list of tensor, but got a tensor with '
                    f'shape: {_batch_imgs.shape}')
                if self._channel_conversion:
                    _batch_imgs = _batch_imgs[:, [2, 1, 0], ...]
                # Convert to float after channel conversion to ensure
                # efficiency
                _batch_imgs = _batch_imgs.float()
                if self._enable_normalize:
                    _batch_imgs = (_batch_imgs - self.mean) / self.std
                h, w = _batch_imgs.shape[2:]
                target_h = math.ceil(
                    h / self.pad_size_divisor) * self.pad_size_divisor
                target_w = math.ceil(
                    w / self.pad_size_divisor) * self.pad_size_divisor
                pad_h = target_h - h
                pad_w = target_w - w
                batch_imgs = F.pad(_batch_imgs, (0, pad_w, 0, pad_h),
                                   'constant', self.pad_value)
            else:
                raise TypeError(
                    'Output of `cast_data` should be a list of dict '
                    'or a tuple with inputs and data_samples, but got'
                    f'{type(data)}: {data}')

            data['inputs']['imgs'] = batch_imgs

        data.setdefault('data_samples', None)

        return data

    def _get_pad_shape(self, data: dict) -> List[tuple]:
        """Get the pad_shape of each image based on data and
        pad_size_divisor."""
        # rewrite `_get_pad_shape` for obtaining image inputs.
        _batch_inputs = data['inputs']['img']
        # Process data with `pseudo_collate`.
        if is_list_of(_batch_inputs, torch.Tensor):
            batch_pad_shape = []
            for ori_input in _batch_inputs:
                if ori_input.dim() == 4:
                    # mean multiview input, select one of the
                    # image to calculate the pad shape
                    ori_input = ori_input[0]
                pad_h = int(
                    np.ceil(ori_input.shape[1] /
                            self.pad_size_divisor)) * self.pad_size_divisor
                pad_w = int(
                    np.ceil(ori_input.shape[2] /
                            self.pad_size_divisor)) * self.pad_size_divisor
                batch_pad_shape.append((pad_h, pad_w))
        # Process data with `default_collate`.
        elif isinstance(_batch_inputs, torch.Tensor):
            assert _batch_inputs.dim() == 4, (
                'The input of `ImgDataPreprocessor` should be a NCHW tensor '
                'or a list of tensor, but got a tensor with shape: '
                f'{_batch_inputs.shape}')
            pad_h = int(
                np.ceil(_batch_inputs.shape[1] /
                        self.pad_size_divisor)) * self.pad_size_divisor
            pad_w = int(
                np.ceil(_batch_inputs.shape[2] /
                        self.pad_size_divisor)) * self.pad_size_divisor
            batch_pad_shape = [(pad_h, pad_w)] * _batch_inputs.shape[0]
        else:
            raise TypeError('Output of `cast_data` should be a list of dict '
                            'or a tuple with inputs and data_samples, but got '
                            f'{type(data)}: {data}')
        return batch_pad_shape

    @torch.no_grad()
    def voxelize(self, points: List[torch.Tensor],
                 data_samples: SampleList) -> Dict[str, torch.Tensor]:
        """Apply voxelization to point cloud.

        Args:
            points (List[Tensor]): Point cloud in one data batch.
            data_samples: (list[:obj:`Det3DDataSample`]): The annotation data
                of every samples. Add voxel-wise annotation for segmentation.

        Returns:
            Dict[str, Tensor]: Voxelization information.

            - voxels (Tensor): Features of voxels, shape is MxNxC for hard
              voxelization, NxC for dynamic voxelization.
            - coors (Tensor): Coordinates of voxels, shape is Nx(1+NDim),
              where 1 represents the batch index.
            - num_points (Tensor, optional): Number of points in each voxel.
            - voxel_centers (Tensor, optional): Centers of voxels.
        """

        voxel_dict = dict()

        if self.voxel_type == 'hard':
            voxels, coors, num_points, voxel_centers = [], [], [], []
            for i, res in enumerate(points):
                res_voxels, res_coors, res_num_points = self.voxel_layer(res)
                res_voxel_centers = (
                    res_coors[:, [2, 1, 0]] + 0.5) * res_voxels.new_tensor(
                        self.voxel_layer.voxel_size) + res_voxels.new_tensor(
                            self.voxel_layer.point_cloud_range[0:3])
                res_coors = F.pad(res_coors, (1, 0), mode='constant', value=i)
                voxels.append(res_voxels)
                coors.append(res_coors)
                num_points.append(res_num_points)
                voxel_centers.append(res_voxel_centers)

            voxels = torch.cat(voxels, dim=0)
            coors = torch.cat(coors, dim=0)
            num_points = torch.cat(num_points, dim=0)
            voxel_centers = torch.cat(voxel_centers, dim=0)

            voxel_dict['num_points'] = num_points
            voxel_dict['voxel_centers'] = voxel_centers
        elif self.voxel_type == 'dynamic':
            coors = []
            # dynamic voxelization only provide a coors mapping
            for i, res in enumerate(points):
                res_coors = self.voxel_layer(res)
                res_coors = F.pad(res_coors, (1, 0), mode='constant', value=i)
                coors.append(res_coors)
            voxels = torch.cat(points, dim=0)
            coors = torch.cat(coors, dim=0)
        elif self.voxel_type == 'cylindrical':
            voxels, coors = [], []
            for i, (res, data_sample) in enumerate(zip(points, data_samples)):
                rho = torch.sqrt(res[:, 0]**2 + res[:, 1]**2)
                phi = torch.atan2(res[:, 1], res[:, 0])
                polar_res = torch.stack((rho, phi, res[:, 2]), dim=-1)
                min_bound = polar_res.new_tensor(
                    self.voxel_layer.point_cloud_range[:3])
                max_bound = polar_res.new_tensor(
                    self.voxel_layer.point_cloud_range[3:])
                try:  # only support PyTorch >= 1.9.0
                    polar_res_clamp = torch.clamp(polar_res, min_bound,
                                                  max_bound)
                except TypeError:
                    polar_res_clamp = polar_res.clone()
                    for coor_idx in range(3):
                        polar_res_clamp[:, coor_idx][
                            polar_res[:, coor_idx] >
                            max_bound[coor_idx]] = max_bound[coor_idx]
                        polar_res_clamp[:, coor_idx][
                            polar_res[:, coor_idx] <
                            min_bound[coor_idx]] = min_bound[coor_idx]
                res_coors = torch.floor(
                    (polar_res_clamp - min_bound) / polar_res_clamp.new_tensor(
                        self.voxel_layer.voxel_size)).int()
                self.get_voxel_seg(res_coors, data_sample)
                res_coors = F.pad(res_coors, (1, 0), mode='constant', value=i)
                res_voxels = torch.cat((polar_res, res[:, :2], res[:, 3:]),
                                       dim=-1)
                voxels.append(res_voxels)
                coors.append(res_coors)
            voxels = torch.cat(voxels, dim=0)
            coors = torch.cat(coors, dim=0)
        elif self.voxel_type == 'minkunet':
            voxels, coors = [], []
            voxel_size = points[0].new_tensor(self.voxel_layer.voxel_size)
            for i, (res, data_sample) in enumerate(zip(points, data_samples)):
                res_coors = torch.round(res[:, :3] / voxel_size).int()
                res_coors -= res_coors.min(0)[0]

                res_coors_numpy = res_coors.cpu().numpy()
                inds, point2voxel_map = self.sparse_quantize(
                    res_coors_numpy, return_index=True, return_inverse=True)
<<<<<<< HEAD
                voxel2point_map = torch.from_numpy(voxel2point_map).cuda()
                # if self.training:
                #     if len(inds) > 80000:
                #         inds = np.random.choice(inds, 80000, replace=False)
=======
                point2voxel_map = torch.from_numpy(point2voxel_map).cuda()
                if self.training and self.max_voxels is not None:
                    if len(inds) > self.max_voxels:
                        inds = np.random.choice(
                            inds, self.max_voxels, replace=False)
>>>>>>> 864ed34f
                inds = torch.from_numpy(inds).cuda()
                if hasattr(data_sample.gt_pts_seg, 'pts_semantic_mask'):
                    data_sample.gt_pts_seg.voxel_semantic_mask \
                        = data_sample.gt_pts_seg.pts_semantic_mask[inds]
                res_voxel_coors = res_coors[inds]
                res_voxels = res[inds]
                res_voxel_coors = F.pad(
                    res_voxel_coors, (0, 1), mode='constant', value=i)
                data_sample.point2voxel_map = point2voxel_map.long()
                voxels.append(res_voxels)
                coors.append(res_voxel_coors)
            voxels = torch.cat(voxels, dim=0)
            coors = torch.cat(coors, dim=0)

        else:
            raise ValueError(f'Invalid voxelization type {self.voxel_type}')

        voxel_dict['voxels'] = voxels
        voxel_dict['coors'] = coors

        return voxel_dict

    def get_voxel_seg(self, res_coors: torch.Tensor, data_sample: SampleList):
        """Get voxel-wise segmentation label and point2voxel map.

        Args:
            res_coors (Tensor): The voxel coordinates of points, Nx3.
            data_sample: (:obj:`Det3DDataSample`): The annotation data of
                every samples. Add voxel-wise annotation forsegmentation.
        """

        if self.training:
            pts_semantic_mask = data_sample.gt_pts_seg.pts_semantic_mask
            voxel_semantic_mask, _, point2voxel_map = dynamic_scatter_3d(
                F.one_hot(pts_semantic_mask.long()).float(), res_coors, 'mean',
                True)
            voxel_semantic_mask = torch.argmax(voxel_semantic_mask, dim=-1)
            data_sample.gt_pts_seg.voxel_semantic_mask = voxel_semantic_mask
            data_sample.point2voxel_map = point2voxel_map
        else:
            pseudo_tensor = res_coors.new_ones([res_coors.shape[0], 1]).float()
            _, _, point2voxel_map = dynamic_scatter_3d(pseudo_tensor,
                                                       res_coors, 'mean', True)
            data_sample.point2voxel_map = point2voxel_map

    def ravel_hash(self, x: np.ndarray) -> np.ndarray:
        """Get voxel coordinates hash for np.unique().

        Args:
            x (np.ndarray): The voxel coordinates of points, Nx3.

        Returns:
            np.ndarray: Voxels coordinates hash.
        """
        assert x.ndim == 2, x.shape

        x = x - np.min(x, axis=0)
        x = x.astype(np.uint64, copy=False)
        xmax = np.max(x, axis=0).astype(np.uint64) + 1

        h = np.zeros(x.shape[0], dtype=np.uint64)
        for k in range(x.shape[1] - 1):
            h += x[:, k]
            h *= xmax[k + 1]
        h += x[:, -1]
        return h

    def sparse_quantize(self,
                        coords: np.ndarray,
                        return_index: bool = False,
                        return_inverse: bool = False) -> List[np.ndarray]:
        """Sparse Quantization for voxel coordinates used in Minkunet.

        Args:
            coords (np.ndarray): The voxel coordinates of points, Nx3.
            return_index (bool): Whether to return the indices of the
                unique coords, shape (M,).
            return_inverse (bool): Whether to return the indices of the
                original coords shape (N,).

        Returns:
            List[np.ndarray] or None: Return index and inverse map if
            return_index and return_inverse is True.
        """
        _, indices, inverse_indices = np.unique(
            self.ravel_hash(coords), return_index=True, return_inverse=True)
        coords = coords[indices]

        outputs = []
        if return_index:
            outputs += [indices]
        if return_inverse:
            outputs += [inverse_indices]
        return outputs<|MERGE_RESOLUTION|>--- conflicted
+++ resolved
@@ -429,18 +429,11 @@
                 res_coors_numpy = res_coors.cpu().numpy()
                 inds, point2voxel_map = self.sparse_quantize(
                     res_coors_numpy, return_index=True, return_inverse=True)
-<<<<<<< HEAD
-                voxel2point_map = torch.from_numpy(voxel2point_map).cuda()
-                # if self.training:
-                #     if len(inds) > 80000:
-                #         inds = np.random.choice(inds, 80000, replace=False)
-=======
                 point2voxel_map = torch.from_numpy(point2voxel_map).cuda()
                 if self.training and self.max_voxels is not None:
                     if len(inds) > self.max_voxels:
                         inds = np.random.choice(
                             inds, self.max_voxels, replace=False)
->>>>>>> 864ed34f
                 inds = torch.from_numpy(inds).cuda()
                 if hasattr(data_sample.gt_pts_seg, 'pts_semantic_mask'):
                     data_sample.gt_pts_seg.voxel_semantic_mask \
