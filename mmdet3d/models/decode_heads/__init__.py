--- conflicted
+++ resolved
@@ -5,8 +5,7 @@
 from .paconv_head import PAConvHead
 from .pointnet2_head import PointNet2Head
 
-<<<<<<< HEAD
-__all__ = ['PointNet2Head', 'DGCNNHead', 'PAConvHead', 'MinkUNetHead']
-=======
-__all__ = ['PointNet2Head', 'DGCNNHead', 'PAConvHead', 'Cylinder3DHead']
->>>>>>> e78b860b
+__all__ = [
+    'PointNet2Head', 'DGCNNHead', 'PAConvHead', 'Cylinder3DHead',
+    'MinkUNetHead'
+]