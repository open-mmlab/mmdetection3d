--- conflicted
+++ resolved
@@ -1,8 +1,5 @@
 # Copyright (c) OpenMMLab. All rights reserved.
-<<<<<<< HEAD
-=======
 from .dgcnn_head import DGCNNHead
->>>>>>> 54369208
 from .paconv_head import PAConvHead
 from .pointnet2_head import PointNet2Head
 
