# Copyright (c) OpenMMLab. All rights reserved.
from .base_3droi_head import Base3DRoIHead
from .bbox_heads import H3DBboxHead, PartA2BboxHead, PointRCNNBboxHead
from .h3d_roi_head import H3DRoIHead
from .mask_heads import PointwiseSemanticHead, PrimitiveHead
from .part_aggregation_roi_head import PartAggregationROIHead
from .point_rcnn_roi_head import PointRCNNRoIHead
<<<<<<< HEAD
from .roi_extractors import (Single3DRoIAwareExtractor,
                             Single3DRoIPointExtractor, SingleRoIExtractor)
=======
from .pv_rcnn_roi_head import PVRCNNRoiHead
from .roi_extractors import Single3DRoIAwareExtractor, SingleRoIExtractor
>>>>>>> bf9488d7

__all__ = [
    'Base3DRoIHead', 'PartAggregationROIHead', 'PointwiseSemanticHead',
    'Single3DRoIAwareExtractor', 'PartA2BboxHead', 'SingleRoIExtractor',
<<<<<<< HEAD
    'H3DRoIHead', 'PrimitiveHead', 'PointRCNNRoIHead', 'H3DBboxHead',
    'PointRCNNBboxHead', 'Single3DRoIPointExtractor'
=======
    'H3DRoIHead', 'PrimitiveHead', 'PointRCNNRoIHead', 'PVRCNNRoiHead'
>>>>>>> bf9488d7
]<|MERGE_RESOLUTION|>--- conflicted
+++ resolved
@@ -5,21 +5,11 @@
 from .mask_heads import PointwiseSemanticHead, PrimitiveHead
 from .part_aggregation_roi_head import PartAggregationROIHead
 from .point_rcnn_roi_head import PointRCNNRoIHead
-<<<<<<< HEAD
-from .roi_extractors import (Single3DRoIAwareExtractor,
-                             Single3DRoIPointExtractor, SingleRoIExtractor)
-=======
 from .pv_rcnn_roi_head import PVRCNNRoiHead
 from .roi_extractors import Single3DRoIAwareExtractor, SingleRoIExtractor
->>>>>>> bf9488d7
 
 __all__ = [
     'Base3DRoIHead', 'PartAggregationROIHead', 'PointwiseSemanticHead',
     'Single3DRoIAwareExtractor', 'PartA2BboxHead', 'SingleRoIExtractor',
-<<<<<<< HEAD
-    'H3DRoIHead', 'PrimitiveHead', 'PointRCNNRoIHead', 'H3DBboxHead',
-    'PointRCNNBboxHead', 'Single3DRoIPointExtractor'
-=======
     'H3DRoIHead', 'PrimitiveHead', 'PointRCNNRoIHead', 'PVRCNNRoiHead'
->>>>>>> bf9488d7
 ]