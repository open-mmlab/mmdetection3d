--- conflicted
+++ resolved
@@ -81,10 +81,6 @@
         point_cls_preds = feats_dict['points_cls_preds']
         sem_scores = point_cls_preds.sigmoid()
         point_scores = sem_scores.max(-1)[0]
-<<<<<<< HEAD
-        sample_results = self._assign_and_sample(proposal_list, gt_bboxes_3d,
-                                                 gt_labels_3d)
-=======
         batch_gt_instances_3d = []
         batch_gt_instances_ignore = []
         for data_sample in batch_data_samples:
@@ -96,7 +92,6 @@
         sample_results = self._assign_and_sample(rpn_results_list,
                                                  batch_gt_instances_3d,
                                                  batch_gt_instances_ignore)
->>>>>>> bf9488d7
 
         # concat the depth, semantic features and backbone features
         features = features.transpose(1, 2).contiguous()
@@ -230,15 +225,10 @@
         bbox_results = dict(cls_score=cls_score, bbox_pred=bbox_pred)
         return bbox_results
 
-<<<<<<< HEAD
-    @torch.no_grad()
-    def _assign_and_sample(self, proposal_list, gt_bboxes_3d, gt_labels_3d):
-=======
     def _assign_and_sample(
             self, rpn_results_list: InstanceList,
             batch_gt_instances_3d: InstanceList,
             batch_gt_instances_ignore: InstanceList) -> SampleList:
->>>>>>> bf9488d7
         """Assign and sample proposals for training.
 
         Args:
