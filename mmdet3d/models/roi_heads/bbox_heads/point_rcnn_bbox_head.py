# Copyright (c) OpenMMLab. All rights reserved.
from typing import Dict, List, Optional, Tuple

import numpy as np
import torch
import torch.nn as nn
from mmcv.cnn import ConvModule
from mmcv.cnn.bricks import build_conv_layer
from mmdet.models.utils import multi_apply
from mmengine.model import BaseModule, normal_init
from mmengine.structures import InstanceData
from torch import Tensor

from mmdet3d.models.layers import nms_bev, nms_normal_bev
from mmdet3d.models.layers.pointnet_modules import build_sa_module
from mmdet3d.registry import MODELS, TASK_UTILS
from mmdet3d.structures.bbox_3d import (LiDARInstance3DBoxes,
                                        rotation_3d_in_axis, xywhr2xyxyr)
from mmdet3d.utils.typing_utils import InstanceList, SamplingResultList


@MODELS.register_module()
class PointRCNNBboxHead(BaseModule):
    """PointRCNN RoI Bbox head.

    Args:
        num_classes (int): The number of classes to prediction.
        in_channels (int)： Input channels of point features.
        mlp_channels (list[int]): the number of mlp channels
        pred_layer_cfg (dict, optional): Config of classfication and
            regression prediction layers. Defaults to None.
        num_points (tuple): The number of points which each SA
            module samples. Defaults to (128, 32, -1).
        radius (tuple): Sampling radius of each SA module.
            Defaults to (0.2, 0.4, 100).
        num_samples (tuple): The number of samples for ball query
            in each SA module. Defaults to (64, 64, 64).
        sa_channels (tuple): Out channels of each mlp in SA module.
            Defaults to ((128, 128, 128), (128, 128, 256), (256, 256, 512)).
        bbox_coder (dict): Config dict of box coders.
            Defaults to dict(type='DeltaXYZWLHRBBoxCoder').
        sa_cfg (dict): Config of set abstraction module, which may
            contain the following keys and values:

            - pool_mod (str): Pool method ('max' or 'avg') for SA modules.
            - use_xyz (bool): Whether to use xyz as a part of features.
            - normalize_xyz (bool): Whether to normalize xyz with radii in
              each SA module.
            Defaults to dict(type='PointSAModule', pool_mod='max',
                use_xyz=True).
        conv_cfg (dict): Config dict of convolutional layers.
             Defaults to dict(type='Conv1d').
        norm_cfg (dict): Config dict of normalization layers.
             Defaults to dict(type='BN1d').
        act_cfg (dict): Config dict of activation layers.
            Defaults to dict(type='ReLU').
        bias (str): Type of bias. Defaults to 'auto'.
        loss_bbox (dict): Config of regression loss function.
            Defaults to dict(type='SmoothL1Loss', beta=1.0 / 9.0,
                reduction='sum', loss_weight=1.0).
        loss_cls (dict): Config of classification loss function.
             Defaults to dict(type='CrossEntropyLoss', use_sigmoid=True,
                reduction='sum', loss_weight=1.0).
        with_corner_loss (bool): Whether using corner loss.
            Defaults to True.
        init_cfg (dict, optional): Config of initialization. Defaults to None.
    """

    def __init__(self,
                 num_classes: dict,
                 in_channels: dict,
                 mlp_channels: dict,
                 pred_layer_cfg: Optional[dict] = None,
                 num_points: dict = (128, 32, -1),
                 radius: dict = (0.2, 0.4, 100),
                 num_samples: dict = (64, 64, 64),
                 sa_channels: dict = ((128, 128, 128), (128, 128, 256),
                                      (256, 256, 512)),
                 bbox_coder: dict = dict(type='DeltaXYZWLHRBBoxCoder'),
                 sa_cfg: dict = dict(
                     type='PointSAModule', pool_mod='max', use_xyz=True),
                 conv_cfg: dict = dict(type='Conv1d'),
                 norm_cfg: dict = dict(type='BN1d'),
                 act_cfg: dict = dict(type='ReLU'),
                 bias: str = 'auto',
                 loss_bbox: dict = dict(
                     type='SmoothL1Loss',
                     beta=1.0 / 9.0,
                     reduction='sum',
                     loss_weight=1.0),
                 loss_cls: dict = dict(
                     type='CrossEntropyLoss',
                     use_sigmoid=True,
                     reduction='sum',
                     loss_weight=1.0),
                 with_corner_loss: bool = True,
                 init_cfg: Optional[dict] = None) -> None:
        super(PointRCNNBboxHead, self).__init__(init_cfg=init_cfg)
        self.num_classes = num_classes
        self.num_sa = len(sa_channels)
        self.with_corner_loss = with_corner_loss
        self.conv_cfg = conv_cfg
        self.norm_cfg = norm_cfg
        self.act_cfg = act_cfg
        self.bias = bias

        self.loss_bbox = MODELS.build(loss_bbox)
        self.loss_cls = MODELS.build(loss_cls)
        self.bbox_coder = TASK_UTILS.build(bbox_coder)
        self.use_sigmoid_cls = loss_cls.get('use_sigmoid', False)

        self.in_channels = in_channels
        mlp_channels = [self.in_channels] + mlp_channels
        shared_mlps = nn.Sequential()
        for i in range(len(mlp_channels) - 1):
            shared_mlps.add_module(
                f'layer{i}',
                ConvModule(
                    mlp_channels[i],
                    mlp_channels[i + 1],
                    kernel_size=(1, 1),
                    stride=(1, 1),
                    inplace=False,
                    conv_cfg=dict(type='Conv2d')))
        self.xyz_up_layer = nn.Sequential(*shared_mlps)

        c_out = mlp_channels[-1]
        self.merge_down_layer = ConvModule(
            c_out * 2,
            c_out,
            kernel_size=(1, 1),
            stride=(1, 1),
            inplace=False,
            conv_cfg=dict(type='Conv2d'))

        pre_channels = c_out

        self.SA_modules = nn.ModuleList()
        sa_in_channel = pre_channels

        for sa_index in range(self.num_sa):
            cur_sa_mlps = list(sa_channels[sa_index])
            cur_sa_mlps = [sa_in_channel] + cur_sa_mlps
            sa_out_channel = cur_sa_mlps[-1]

            cur_num_points = num_points[sa_index]
            if cur_num_points <= 0:
                cur_num_points = None
            self.SA_modules.append(
                build_sa_module(
                    num_point=cur_num_points,
                    radius=radius[sa_index],
                    num_sample=num_samples[sa_index],
                    mlp_channels=cur_sa_mlps,
                    cfg=sa_cfg))
            sa_in_channel = sa_out_channel
        self.cls_convs = self._add_conv_branch(
            pred_layer_cfg.in_channels, pred_layer_cfg.cls_conv_channels)
        self.reg_convs = self._add_conv_branch(
            pred_layer_cfg.in_channels, pred_layer_cfg.reg_conv_channels)

        prev_channel = pred_layer_cfg.cls_conv_channels[-1]
        self.conv_cls = build_conv_layer(
            self.conv_cfg,
            in_channels=prev_channel,
            out_channels=self.num_classes,
            kernel_size=1)
        prev_channel = pred_layer_cfg.reg_conv_channels[-1]
        self.conv_reg = build_conv_layer(
            self.conv_cfg,
            in_channels=prev_channel,
            out_channels=self.bbox_coder.code_size * self.num_classes,
            kernel_size=1)

        if init_cfg is None:
            self.init_cfg = dict(type='Xavier', layer=['Conv2d', 'Conv1d'])

    def _add_conv_branch(self, in_channels: int,
                         conv_channels: tuple) -> nn.Sequential:
        """Add shared or separable branch.

        Args:
            in_channels (int): Input feature channel.
            conv_channels (tuple): Middle feature channels.
        """
        conv_spec = [in_channels] + list(conv_channels)
        # add branch specific conv layers
        conv_layers = nn.Sequential()
        for i in range(len(conv_spec) - 1):
            conv_layers.add_module(
                f'layer{i}',
                ConvModule(
                    conv_spec[i],
                    conv_spec[i + 1],
                    kernel_size=1,
                    padding=0,
                    conv_cfg=self.conv_cfg,
                    norm_cfg=self.norm_cfg,
                    act_cfg=self.act_cfg,
                    bias=self.bias,
                    inplace=True))
        return conv_layers

    def init_weights(self):
        """Initialize weights of the head."""
        super().init_weights()
        for m in self.modules():
            if isinstance(m, nn.Conv2d) or isinstance(m, nn.Conv1d):
                if m.bias is not None:
                    nn.init.constant_(m.bias, 0)
        normal_init(self.conv_reg.weight, mean=0, std=0.001)

<<<<<<< HEAD
    def forward(self, input_data):
=======
    def forward(self, feats: Tensor) -> Tuple[Tensor]:
>>>>>>> bf9488d7
        """Forward pass.

        Args:
            feats (torch.Torch): Features from RCNN modules.

        Returns:
            tuple[torch.Tensor]: Score of class and bbox predictions.
        """
        xyz_input = input_data[..., 0:self.in_channels].transpose(
            1, 2).unsqueeze(dim=3).contiguous()
        xyz_features = self.xyz_up_layer(xyz_input)
        rpn_features = input_data[..., self.in_channels:].transpose(
            1, 2).unsqueeze(dim=3)
        merged_features = torch.cat((xyz_features, rpn_features), dim=1)
        merged_features = self.merge_down_layer(merged_features)
        l_xyz, l_features = [input_data[..., 0:3].contiguous()], \
                            [merged_features.squeeze(dim=3)]
        for i in range(len(self.SA_modules)):
            li_xyz, li_features, cur_indices = \
                self.SA_modules[i](l_xyz[i], l_features[i])
            l_xyz.append(li_xyz)
            l_features.append(li_features)

        shared_features = l_features[-1]
        x_cls = shared_features
        x_reg = shared_features
        x_cls = self.cls_convs(x_cls)
        rcnn_cls = self.conv_cls(x_cls)
        x_reg = self.reg_convs(x_reg)
        rcnn_reg = self.conv_reg(x_reg)
        rcnn_cls = rcnn_cls.transpose(1, 2).contiguous().squeeze(dim=1)
        rcnn_reg = rcnn_reg.transpose(1, 2).contiguous().squeeze(dim=1)
        return rcnn_cls, rcnn_reg

    def loss(self, cls_score: Tensor, bbox_pred: Tensor, rois: Tensor,
             labels: Tensor, bbox_targets: Tensor, pos_gt_bboxes: Tensor,
             reg_mask: Tensor, label_weights: Tensor,
             bbox_weights: Tensor) -> Dict:
        """Computing losses.

        Args:
            cls_score (torch.Tensor): Scores of each RoI.
            bbox_pred (torch.Tensor): Predictions of bboxes.
            rois (torch.Tensor): RoI bboxes.
            labels (torch.Tensor): Labels of class.
            bbox_targets (torch.Tensor): Target of positive bboxes.
            pos_gt_bboxes (torch.Tensor): Ground truths of positive bboxes.
            reg_mask (torch.Tensor): Mask for positive bboxes.
            label_weights (torch.Tensor): Weights of class loss.
            bbox_weights (torch.Tensor): Weights of bbox loss.

        Returns:
            dict: Computed losses.

                - loss_cls (torch.Tensor): Loss of classes.
                - loss_bbox (torch.Tensor): Loss of bboxes.
                - loss_corner (torch.Tensor): Loss of corners.
        """
        losses = dict()
        rcnn_batch_size = cls_score.shape[0]
        # calculate class loss
        cls_flat = cls_score.view(-1)
        loss_cls = self.loss_cls(cls_flat, labels, label_weights)
        losses['loss_cls'] = loss_cls

        # calculate regression loss
        code_size = self.bbox_coder.code_size
        pos_inds = (reg_mask > 0)

        pos_bbox_pred = bbox_pred.view(rcnn_batch_size, -1)[pos_inds].clone()
        bbox_weights_flat = bbox_weights[pos_inds].view(-1, 1).repeat(
            1, pos_bbox_pred.shape[-1])
        loss_bbox = self.loss_bbox(
            pos_bbox_pred.unsqueeze(dim=0),
            bbox_targets.unsqueeze(dim=0).detach(),
            bbox_weights_flat.unsqueeze(dim=0))
        losses['loss_bbox'] = loss_bbox

        if pos_inds.any() != 0 and self.with_corner_loss:
            rois = rois.detach()
            pos_roi_boxes3d = rois[..., 1:].view(-1, code_size)[pos_inds]
            pos_roi_boxes3d = pos_roi_boxes3d.view(-1, code_size)
            batch_anchors = pos_roi_boxes3d.clone().detach()
            pos_rois_rotation = pos_roi_boxes3d[..., 6].view(-1)
            roi_xyz = pos_roi_boxes3d[..., 0:3].view(-1, 3)
            batch_anchors[..., 0:3] = 0
            # decode boxes
            pred_boxes3d = self.bbox_coder.decode(
                batch_anchors,
                pos_bbox_pred.view(-1, code_size)).view(-1, code_size)

            pred_boxes3d[..., 0:3] = rotation_3d_in_axis(
                pred_boxes3d[..., 0:3].unsqueeze(1), (pos_rois_rotation),
                axis=2).squeeze(1)

            pred_boxes3d[:, 0:3] += roi_xyz

            # calculate corner loss
            loss_corner = self.get_corner_loss_lidar(pred_boxes3d,
                                                     pos_gt_bboxes).mean()

            losses['loss_corner'] = loss_corner
        else:
            losses['loss_corner'] = loss_cls.new_tensor(0) * loss_cls.sum()
        return losses

    def get_corner_loss_lidar(self,
                              pred_bbox3d: Tensor,
                              gt_bbox3d: Tensor,
                              delta: float = 1.0) -> Tensor:
        """Calculate corner loss of given boxes.

        Args:
            pred_bbox3d (torch.FloatTensor): Predicted boxes in shape (N, 7).
            gt_bbox3d (torch.FloatTensor): Ground truth boxes in shape (N, 7).
            delta (float, optional): huber loss threshold. Defaults to 1.0

        Returns:
            torch.FloatTensor: Calculated corner loss in shape (N).
        """
        assert pred_bbox3d.shape[0] == gt_bbox3d.shape[0]

        # This is a little bit hack here because we assume the box for
        # PointRCNN is in LiDAR coordinates

        gt_boxes_structure = LiDARInstance3DBoxes(gt_bbox3d)
        pred_box_corners = LiDARInstance3DBoxes(pred_bbox3d).corners
        gt_box_corners = gt_boxes_structure.corners

        # This flip only changes the heading direction of GT boxes
        gt_bbox3d_flip = gt_boxes_structure.clone()
        gt_bbox3d_flip.tensor[:, 6] += np.pi
        gt_box_corners_flip = gt_bbox3d_flip.corners

        corner_dist = torch.min(
            torch.norm(pred_box_corners - gt_box_corners, dim=2),
            torch.norm(pred_box_corners - gt_box_corners_flip, dim=2))
        # huber loss
        abs_error = corner_dist.abs()
        # quadratic = abs_error.clamp(max=delta)
        # linear = (abs_error - quadratic)
        # corner_loss = 0.5 * quadratic**2 + delta * linear
        loss = torch.where(abs_error < delta, 0.5 * abs_error**2 / delta,
                           abs_error - 0.5 * delta)
        return loss.mean(dim=1)

    def get_targets(self,
                    sampling_results: SamplingResultList,
                    rcnn_train_cfg: dict,
                    concat: bool = True) -> Tuple[Tensor]:
        """Generate targets.

        Args:
            sampling_results (list[:obj:`SamplingResult`]):
                Sampled results from rois.
            rcnn_train_cfg (:obj:`ConfigDict`): Training config of rcnn.
            concat (bool): Whether to concatenate targets between
                batches. Defaults to True.

        Returns:
            tuple[torch.Tensor]: Targets of boxes and class prediction.
        """
        pos_bboxes_list = [res.pos_bboxes for res in sampling_results]
        pos_gt_bboxes_list = [res.pos_gt_bboxes for res in sampling_results]
        iou_list = [res.iou for res in sampling_results]
        targets = multi_apply(
            self._get_target_single,
            pos_bboxes_list,
            pos_gt_bboxes_list,
            iou_list,
            cfg=rcnn_train_cfg)
        (label, bbox_targets, pos_gt_bboxes, reg_mask, label_weights,
         bbox_weights) = targets

        if concat:
            label = torch.cat(label, 0)
            bbox_targets = torch.cat(bbox_targets, 0)
            pos_gt_bboxes = torch.cat(pos_gt_bboxes, 0)
            reg_mask = torch.cat(reg_mask, 0)

            label_weights = torch.cat(label_weights, 0)
            label_weights /= torch.clamp(label_weights.sum(), min=1.0)

            bbox_weights = torch.cat(bbox_weights, 0)
            bbox_weights /= torch.clamp(bbox_weights.sum(), min=1.0)

        return (label, bbox_targets, pos_gt_bboxes, reg_mask, label_weights,
                bbox_weights)

    def _get_target_single(self, pos_bboxes: Tensor, pos_gt_bboxes: Tensor,
                           ious: Tensor, cfg: dict) -> Tuple[Tensor]:
        """Generate training targets for a single sample.

        Args:
            pos_bboxes (torch.Tensor): Positive boxes with shape
                (N, 7).
            pos_gt_bboxes (torch.Tensor): Ground truth boxes with shape
                (M, 7).
            ious (torch.Tensor): IoU between `pos_bboxes` and `pos_gt_bboxes`
                in shape (N, M).
            cfg (dict): Training configs.

        Returns:
            tuple[torch.Tensor]: Target for positive boxes.
                (label, bbox_targets, pos_gt_bboxes, reg_mask, label_weights,
                bbox_weights)
        """
        cls_pos_mask = ious > cfg.cls_pos_thr
        cls_neg_mask = ious < cfg.cls_neg_thr
        interval_mask = (cls_pos_mask == 0) & (cls_neg_mask == 0)
        # iou regression target
        label = (cls_pos_mask > 0).float()
        label[interval_mask] = (ious[interval_mask] - cfg.cls_neg_thr) / \
            (cfg.cls_pos_thr - cfg.cls_neg_thr)
        # label weights
        label_weights = (label >= 0).float()
        # box regression target
        reg_mask = pos_bboxes.new_zeros(ious.size(0)).long()
        reg_mask[0:pos_gt_bboxes.size(0)] = 1
        bbox_weights = (reg_mask > 0).float()
        if reg_mask.bool().any():
            pos_gt_bboxes_ct = pos_gt_bboxes.clone().detach()
            roi_center = pos_bboxes[..., 0:3]
            roi_ry = pos_bboxes[..., 6] % (2 * np.pi)

            # canonical transformation
            pos_gt_bboxes_ct[..., 0:3] -= roi_center
            pos_gt_bboxes_ct[..., 6] -= roi_ry
            pos_gt_bboxes_ct[..., 0:3] = rotation_3d_in_axis(
                pos_gt_bboxes_ct[..., 0:3].unsqueeze(1), -(roi_ry),
                axis=2).squeeze(1)

            # flip orientation if gt have opposite orientation
            ry_label = pos_gt_bboxes_ct[..., 6] % (2 * np.pi)  # 0 ~ 2pi
            is_opposite = (ry_label > np.pi * 0.5) & (ry_label < np.pi * 1.5)
            ry_label[is_opposite] = (ry_label[is_opposite] + np.pi) % (
                2 * np.pi)  # (0 ~ pi/2, 3pi/2 ~ 2pi)
            flag = ry_label > np.pi
            ry_label[flag] = ry_label[flag] - np.pi * 2  # (-pi/2, pi/2)
            ry_label = torch.clamp(ry_label, min=-np.pi / 2, max=np.pi / 2)
            pos_gt_bboxes_ct[..., 6] = ry_label

            rois_anchor = pos_bboxes.clone().detach()
            rois_anchor[:, 0:3] = 0
            rois_anchor[:, 6] = 0
            bbox_targets = self.bbox_coder.encode(rois_anchor,
                                                  pos_gt_bboxes_ct)
        else:
            # no fg bbox
            bbox_targets = pos_gt_bboxes.new_empty((0, 7))

        return (label, bbox_targets, pos_gt_bboxes, reg_mask, label_weights,
                bbox_weights)

    def get_results(self,
                    rois: Tensor,
                    cls_score: Tensor,
                    bbox_pred: Tensor,
                    class_labels: Tensor,
                    input_metas: List[dict],
                    cfg: dict = None) -> InstanceList:
        """Generate bboxes from bbox head predictions.

        Args:
            rois (torch.Tensor): RoI bounding boxes.
            cls_score (torch.Tensor): Scores of bounding boxes.
            bbox_pred (torch.Tensor): Bounding boxes predictions
            class_labels (torch.Tensor): Label of classes
            input_metas (list[dict]): Point cloud and image's meta info.
            cfg (:obj:`ConfigDict`, optional): Testing config.
                Defaults to None.

        Returns:
            list[:obj:`InstanceData`]: Detection results of each sample
            after the post process.
            Each item usually contains following keys.

            - scores_3d (Tensor): Classification scores, has a shape
              (num_instances, )
            - labels_3d (Tensor): Labels of bboxes, has a shape
              (num_instances, ).
            - bboxes_3d (BaseInstance3DBoxes): Prediction of bboxes,
              contains a tensor with shape (num_instances, C), where
              C >= 7.
        """
        roi_batch_id = rois[..., 0]
        roi_boxes = rois[..., 1:]  # boxes without batch id
        batch_size = int(roi_batch_id.max().item() + 1)

        # decode boxes
        roi_ry = roi_boxes[..., 6].view(-1)
        roi_xyz = roi_boxes[..., 0:3].view(-1, 3)
        local_roi_boxes = roi_boxes.clone().detach()
        local_roi_boxes[..., 0:3] = 0
        rcnn_boxes3d = self.bbox_coder.decode(local_roi_boxes, bbox_pred)
        rcnn_boxes3d[..., 0:3] = rotation_3d_in_axis(
            rcnn_boxes3d[..., 0:3].unsqueeze(1), roi_ry, axis=2).squeeze(1)
        rcnn_boxes3d[:, 0:3] += roi_xyz

        # post processing
        result_list = []
        for batch_id in range(batch_size):
            cur_class_labels = class_labels[batch_id]
            cur_cls_score = cls_score[roi_batch_id == batch_id].view(-1)

            cur_box_prob = cur_cls_score.unsqueeze(1)
            cur_rcnn_boxes3d = rcnn_boxes3d[roi_batch_id == batch_id]
            keep = self.multi_class_nms(cur_box_prob, cur_rcnn_boxes3d,
                                        cfg.score_thr, cfg.nms_thr,
                                        input_metas[batch_id],
                                        cfg.use_rotate_nms)
            selected_bboxes = cur_rcnn_boxes3d[keep]
            selected_label_preds = cur_class_labels[keep]
            selected_scores = cur_cls_score[keep]
            results = InstanceData()
            results.bboxes_3d = input_metas[batch_id]['box_type_3d'](
                selected_bboxes, selected_bboxes.shape[-1])
            results.scores_3d = selected_scores
            results.labels_3d = selected_label_preds

            result_list.append(results)
        return result_list

    def multi_class_nms(self,
                        box_probs: Tensor,
                        box_preds: Tensor,
                        score_thr: float,
                        nms_thr: float,
                        input_meta: dict,
                        use_rotate_nms: bool = True) -> Tensor:
        """Multi-class NMS for box head.

        Note:
            This function has large overlap with the `box3d_multiclass_nms`
            implemented in `mmdet3d.core.post_processing`. We are considering
            merging these two functions in the future.

        Args:
            box_probs (torch.Tensor): Predicted boxes probabilities in
                shape (N,).
            box_preds (torch.Tensor): Predicted boxes in shape (N, 7+C).
            score_thr (float): Threshold of scores.
            nms_thr (float): Threshold for NMS.
            input_meta (dict): Meta information of the current sample.
            use_rotate_nms (bool): Whether to use rotated nms.
                Defaults to True.

        Returns:
            torch.Tensor: Selected indices.
        """
        if use_rotate_nms:
            nms_func = nms_bev
        else:
            nms_func = nms_normal_bev

        assert box_probs.shape[
            1] == self.num_classes, f'box_probs shape: {str(box_probs.shape)}'
        selected_list = []
        selected_labels = []
        boxes_for_nms = xywhr2xyxyr(input_meta['box_type_3d'](
            box_preds, self.bbox_coder.code_size).bev)

        score_thresh = score_thr if isinstance(
            score_thr, list) else [score_thr for x in range(self.num_classes)]
        nms_thresh = nms_thr if isinstance(
            nms_thr, list) else [nms_thr for x in range(self.num_classes)]
        for k in range(0, self.num_classes):
            class_scores_keep = box_probs[:, k] >= score_thresh[k]

            if class_scores_keep.int().sum() > 0:
                original_idxs = class_scores_keep.nonzero(
                    as_tuple=False).view(-1)
                cur_boxes_for_nms = boxes_for_nms[class_scores_keep]
                cur_rank_scores = box_probs[class_scores_keep, k]

                cur_selected = nms_func(cur_boxes_for_nms, cur_rank_scores,
                                        nms_thresh[k])

                if cur_selected.shape[0] == 0:
                    continue
                selected_list.append(original_idxs[cur_selected])
                selected_labels.append(
                    torch.full([cur_selected.shape[0]],
                               k + 1,
                               dtype=torch.int64,
                               device=box_preds.device))

        keep = torch.cat(
            selected_list, dim=0) if len(selected_list) > 0 else []
        return keep<|MERGE_RESOLUTION|>--- conflicted
+++ resolved
@@ -210,11 +210,7 @@
                     nn.init.constant_(m.bias, 0)
         normal_init(self.conv_reg.weight, mean=0, std=0.001)
 
-<<<<<<< HEAD
-    def forward(self, input_data):
-=======
     def forward(self, feats: Tensor) -> Tuple[Tensor]:
->>>>>>> bf9488d7
         """Forward pass.
 
         Args:
