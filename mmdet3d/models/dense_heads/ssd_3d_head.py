--- conflicted
+++ resolved
@@ -1,7 +1,4 @@
-<<<<<<< HEAD
-=======
 # Copyright (c) OpenMMLab. All rights reserved.
->>>>>>> 36f658a5
 import torch
 from mmcv.ops.nms import batched_nms
 from mmcv.runner import force_fp32
