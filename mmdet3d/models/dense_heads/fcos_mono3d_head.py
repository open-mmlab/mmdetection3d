--- conflicted
+++ resolved
@@ -101,8 +101,6 @@
         self.loss_centerness = build_loss(loss_centerness)
         bbox_coder['code_size'] = self.bbox_code_size
         self.bbox_coder = build_bbox_coder(bbox_coder)
-<<<<<<< HEAD
-=======
         if init_cfg is None:
             self.init_cfg = dict(
                 type='Normal',
@@ -110,7 +108,6 @@
                 std=0.01,
                 override=dict(
                     type='Normal', name='conv_cls', std=0.01, bias_prob=0.01))
->>>>>>> e93a77f0
 
     def _init_layers(self):
         """Initialize layers of the head."""
