# Copyright (c) OpenMMLab. All rights reserved.
import numpy as np
import torch
from logging import warning
from mmcv.cnn import Scale
from mmcv.runner import force_fp32
from torch import nn as nn

from mmdet3d.core import (box3d_multiclass_nms, limit_period, points_img2cam,
                          xywhr2xyxyr)
from mmdet.core import multi_apply
from mmdet.core.bbox.builder import build_bbox_coder
from mmdet.models.builder import HEADS, build_loss
from .anchor_free_mono3d_head import AnchorFreeMono3DHead

INF = 1e8


@HEADS.register_module()
class FCOSMono3DHead(AnchorFreeMono3DHead):
    """Anchor-free head used in FCOS3D.

    Args:
        num_classes (int): Number of categories excluding the background
            category.
        in_channels (int): Number of channels in the input feature map.
        regress_ranges (tuple[tuple[int, int]], optional): Regress range of multiple
            level points.
        center_sampling (bool, optional): If true, use center sampling. Default: True.
        center_sample_radius (float, optional): Radius of center sampling. Default: 1.5.
        norm_on_bbox (bool, optional): If true, normalize the regression targets
            with FPN strides. Default: True.
        centerness_on_reg (bool, optional): If true, position centerness on the
            regress branch. Please refer to https://github.com/tianzhi0549/FCOS/issues/89#issuecomment-516877042.
            Default: True.
        centerness_alpha (int, optional): Parameter used to adjust the intensity
            attenuation from the center to the periphery. Default: 2.5.
        loss_cls (dict, optional): Config of classification loss.
        loss_bbox (dict, optional): Config of localization loss.
        loss_dir (dict, optional): Config of direction classification loss.
        loss_attr (dict, optional): Config of attribute classification loss.
        loss_centerness (dict, optional): Config of centerness loss.
        norm_cfg (dict, optional): dictionary to construct and config norm layer.
            Default: norm_cfg=dict(type='GN', num_groups=32, requires_grad=True).
        centerness_branch (tuple[int], optional): Channels for centerness branch.
            Default: (64, ).
    """  # noqa: E501

    def __init__(self,
                 num_classes,
                 in_channels,
                 regress_ranges=((-1, 48), (48, 96), (96, 192), (192, 384),
                                 (384, INF)),
                 center_sampling=True,
                 center_sample_radius=1.5,
                 norm_on_bbox=True,
                 centerness_on_reg=True,
                 centerness_alpha=2.5,
                 loss_cls=dict(
                     type='FocalLoss',
                     use_sigmoid=True,
                     gamma=2.0,
                     alpha=0.25,
                     loss_weight=1.0),
                 loss_bbox=dict(
                     type='SmoothL1Loss', beta=1.0 / 9.0, loss_weight=1.0),
                 loss_dir=dict(
                     type='CrossEntropyLoss',
                     use_sigmoid=False,
                     loss_weight=1.0),
                 loss_attr=dict(
                     type='CrossEntropyLoss',
                     use_sigmoid=False,
                     loss_weight=1.0),
                 loss_centerness=dict(
                     type='CrossEntropyLoss',
                     use_sigmoid=True,
                     loss_weight=1.0),
                 bbox_coder=dict(type='FCOS3DBBoxCoder', code_size=9),
                 norm_cfg=dict(type='GN', num_groups=32, requires_grad=True),
                 centerness_branch=(64, ),
                 init_cfg=None,
                 **kwargs):
        self.regress_ranges = regress_ranges
        self.center_sampling = center_sampling
        self.center_sample_radius = center_sample_radius
        self.norm_on_bbox = norm_on_bbox
        self.centerness_on_reg = centerness_on_reg
        self.centerness_alpha = centerness_alpha
        self.centerness_branch = centerness_branch
        super().__init__(
            num_classes,
            in_channels,
            loss_cls=loss_cls,
            loss_bbox=loss_bbox,
            loss_dir=loss_dir,
            loss_attr=loss_attr,
            norm_cfg=norm_cfg,
            init_cfg=init_cfg,
            **kwargs)
        self.loss_centerness = build_loss(loss_centerness)
        bbox_coder['code_size'] = self.bbox_code_size
        self.bbox_coder = build_bbox_coder(bbox_coder)
        if init_cfg is None:
            self.init_cfg = dict(
                type='Normal',
                layer='Conv2d',
                std=0.01,
                override=dict(
                    type='Normal', name='conv_cls', std=0.01, bias_prob=0.01))

    def _init_layers(self):
        """Initialize layers of the head."""
        super()._init_layers()
        self.conv_centerness_prev = self._init_branch(
            conv_channels=self.centerness_branch,
            conv_strides=(1, ) * len(self.centerness_branch))
        self.conv_centerness = nn.Conv2d(self.centerness_branch[-1], 1, 1)
        self.scale_dim = 3  # only for offset, depth and size regression
        self.scales = nn.ModuleList([
            nn.ModuleList([Scale(1.0) for _ in range(self.scale_dim)])
            for _ in self.strides
        ])

    def forward(self, feats):
        """Forward features from the upstream network.

        Args:
            feats (tuple[Tensor]): Features from the upstream network, each is
                a 4D-tensor.

        Returns:
            tuple:
                cls_scores (list[Tensor]): Box scores for each scale level,
                    each is a 4D-tensor, the channel number is
                    num_points * num_classes.
                bbox_preds (list[Tensor]): Box energies / deltas for each scale
                    level, each is a 4D-tensor, the channel number is
                    num_points * bbox_code_size.
                dir_cls_preds (list[Tensor]): Box scores for direction class
                    predictions on each scale level, each is a 4D-tensor,
                    the channel number is num_points * 2. (bin = 2).
                attr_preds (list[Tensor]): Attribute scores for each scale
                    level, each is a 4D-tensor, the channel number is
                    num_points * num_attrs.
                centernesses (list[Tensor]): Centerness for each scale level,
                    each is a 4D-tensor, the channel number is num_points * 1.
        """
        # Note: we use [:5] to filter feats and only return predictions
        return multi_apply(self.forward_single, feats, self.scales,
                           self.strides)[:5]

    def forward_single(self, x, scale, stride):
        """Forward features of a single scale levle.

        Args:
            x (Tensor): FPN feature maps of the specified stride.
            scale (:obj: `mmcv.cnn.Scale`): Learnable scale module to resize
                the bbox prediction.
            stride (int): The corresponding stride for feature maps, only
                used to normalize the bbox prediction when self.norm_on_bbox
                is True.

        Returns:
            tuple: scores for each class, bbox and direction class
                predictions, centerness predictions of input feature maps.
        """
        cls_score, bbox_pred, dir_cls_pred, attr_pred, cls_feat, reg_feat = \
            super().forward_single(x)

        if self.centerness_on_reg:
            clone_reg_feat = reg_feat.clone()
            for conv_centerness_prev_layer in self.conv_centerness_prev:
                clone_reg_feat = conv_centerness_prev_layer(clone_reg_feat)
            centerness = self.conv_centerness(clone_reg_feat)
        else:
            clone_cls_feat = cls_feat.clone()
            for conv_centerness_prev_layer in self.conv_centerness_prev:
                clone_cls_feat = conv_centerness_prev_layer(clone_cls_feat)
            centerness = self.conv_centerness(clone_cls_feat)

        bbox_pred = self.bbox_coder.decode(bbox_pred, scale, stride,
                                           self.training, cls_score)

        return cls_score, bbox_pred, dir_cls_pred, attr_pred, centerness, \
            cls_feat, reg_feat

    @staticmethod
    def add_sin_difference(boxes1, boxes2):
        """Convert the rotation difference to difference in sine function.

        Args:
            boxes1 (torch.Tensor): Original Boxes in shape (NxC), where C>=7
                and the 7th dimension is rotation dimension.
            boxes2 (torch.Tensor): Target boxes in shape (NxC), where C>=7 and
                the 7th dimension is rotation dimension.

        Returns:
            tuple[torch.Tensor]: ``boxes1`` and ``boxes2`` whose 7th
                dimensions are changed.
        """
        rad_pred_encoding = torch.sin(boxes1[..., 6:7]) * torch.cos(
            boxes2[..., 6:7])
        rad_tg_encoding = torch.cos(boxes1[..., 6:7]) * torch.sin(boxes2[...,
                                                                         6:7])
        boxes1 = torch.cat(
            [boxes1[..., :6], rad_pred_encoding, boxes1[..., 7:]], dim=-1)
        boxes2 = torch.cat([boxes2[..., :6], rad_tg_encoding, boxes2[..., 7:]],
                           dim=-1)
        return boxes1, boxes2

    @staticmethod
    def get_direction_target(reg_targets,
                             dir_offset=0,
<<<<<<< HEAD
                             dir_limit_offset=0.0,
=======
                             dir_limit_offset=0,
>>>>>>> 36f658a5
                             num_bins=2,
                             one_hot=True):
        """Encode direction to 0 ~ num_bins-1.

        Args:
            reg_targets (torch.Tensor): Bbox regression targets.
            dir_offset (int, optional): Direction offset. Default to 0.
            dir_limit_offset (float, optional): Offset to set the direction
                range. Default to 0.0.
            num_bins (int, optional): Number of bins to divide 2*PI.
                Default to 2.
            one_hot (bool, optional): Whether to encode as one hot.
                Default to True.

        Returns:
            torch.Tensor: Encoded direction targets.
        """
        rot_gt = reg_targets[..., 6]
        offset_rot = limit_period(rot_gt - dir_offset, dir_limit_offset,
                                  2 * np.pi)
        dir_cls_targets = torch.floor(offset_rot /
                                      (2 * np.pi / num_bins)).long()
        dir_cls_targets = torch.clamp(dir_cls_targets, min=0, max=num_bins - 1)
        if one_hot:
            dir_targets = torch.zeros(
                *list(dir_cls_targets.shape),
                num_bins,
                dtype=reg_targets.dtype,
                device=dir_cls_targets.device)
            dir_targets.scatter_(dir_cls_targets.unsqueeze(dim=-1).long(), 1.0)
            dir_cls_targets = dir_targets
        return dir_cls_targets

    @force_fp32(
        apply_to=('cls_scores', 'bbox_preds', 'dir_cls_preds', 'attr_preds',
                  'centernesses'))
    def loss(self,
             cls_scores,
             bbox_preds,
             dir_cls_preds,
             attr_preds,
             centernesses,
             gt_bboxes,
             gt_labels,
             gt_bboxes_3d,
             gt_labels_3d,
             centers2d,
             depths,
             attr_labels,
             img_metas,
             gt_bboxes_ignore=None):
        """Compute loss of the head.

        Args:
            cls_scores (list[Tensor]): Box scores for each scale level,
                each is a 4D-tensor, the channel number is
                num_points * num_classes.
            bbox_preds (list[Tensor]): Box energies / deltas for each scale
                level, each is a 4D-tensor, the channel number is
                num_points * bbox_code_size.
            dir_cls_preds (list[Tensor]): Box scores for direction class
                predictions on each scale level, each is a 4D-tensor,
                the channel number is num_points * 2. (bin = 2)
            attr_preds (list[Tensor]): Attribute scores for each scale level,
                each is a 4D-tensor, the channel number is
                num_points * num_attrs.
            centernesses (list[Tensor]): Centerness for each scale level, each
                is a 4D-tensor, the channel number is num_points * 1.
            gt_bboxes (list[Tensor]): Ground truth bboxes for each image with
                shape (num_gts, 4) in [tl_x, tl_y, br_x, br_y] format.
            gt_labels (list[Tensor]): class indices corresponding to each box
            gt_bboxes_3d (list[Tensor]): 3D boxes ground truth with shape of
                (num_gts, code_size).
            gt_labels_3d (list[Tensor]): same as gt_labels
            centers2d (list[Tensor]): 2D centers on the image with shape of
                (num_gts, 2).
            depths (list[Tensor]): Depth ground truth with shape of
                (num_gts, ).
            attr_labels (list[Tensor]): Attributes indices of each box.
            img_metas (list[dict]): Meta information of each image, e.g.,
                image size, scaling factor, etc.
            gt_bboxes_ignore (list[Tensor]): specify which bounding
                boxes can be ignored when computing the loss.

        Returns:
            dict[str, Tensor]: A dictionary of loss components.
        """
        assert len(cls_scores) == len(bbox_preds) == len(centernesses) == len(
            attr_preds)
        featmap_sizes = [featmap.size()[-2:] for featmap in cls_scores]
        all_level_points = self.get_points(featmap_sizes, bbox_preds[0].dtype,
                                           bbox_preds[0].device)
        labels_3d, bbox_targets_3d, centerness_targets, attr_targets = \
            self.get_targets(
                all_level_points, gt_bboxes, gt_labels, gt_bboxes_3d,
                gt_labels_3d, centers2d, depths, attr_labels)

        num_imgs = cls_scores[0].size(0)
        # flatten cls_scores, bbox_preds, dir_cls_preds and centerness
        flatten_cls_scores = [
            cls_score.permute(0, 2, 3, 1).reshape(-1, self.cls_out_channels)
            for cls_score in cls_scores
        ]
        flatten_bbox_preds = [
            bbox_pred.permute(0, 2, 3, 1).reshape(-1, sum(self.group_reg_dims))
            for bbox_pred in bbox_preds
        ]
        flatten_dir_cls_preds = [
            dir_cls_pred.permute(0, 2, 3, 1).reshape(-1, 2)
            for dir_cls_pred in dir_cls_preds
        ]
        flatten_centerness = [
            centerness.permute(0, 2, 3, 1).reshape(-1)
            for centerness in centernesses
        ]
        flatten_cls_scores = torch.cat(flatten_cls_scores)
        flatten_bbox_preds = torch.cat(flatten_bbox_preds)
        flatten_dir_cls_preds = torch.cat(flatten_dir_cls_preds)
        flatten_centerness = torch.cat(flatten_centerness)
        flatten_labels_3d = torch.cat(labels_3d)
        flatten_bbox_targets_3d = torch.cat(bbox_targets_3d)
        flatten_centerness_targets = torch.cat(centerness_targets)

        # FG cat_id: [0, num_classes -1], BG cat_id: num_classes
        bg_class_ind = self.num_classes
        pos_inds = ((flatten_labels_3d >= 0)
                    & (flatten_labels_3d < bg_class_ind)).nonzero().reshape(-1)
        num_pos = len(pos_inds)

        loss_cls = self.loss_cls(
            flatten_cls_scores,
            flatten_labels_3d,
            avg_factor=num_pos + num_imgs)  # avoid num_pos is 0

        pos_bbox_preds = flatten_bbox_preds[pos_inds]
        pos_dir_cls_preds = flatten_dir_cls_preds[pos_inds]
        pos_centerness = flatten_centerness[pos_inds]

        if self.pred_attrs:
            flatten_attr_preds = [
                attr_pred.permute(0, 2, 3, 1).reshape(-1, self.num_attrs)
                for attr_pred in attr_preds
            ]
            flatten_attr_preds = torch.cat(flatten_attr_preds)
            flatten_attr_targets = torch.cat(attr_targets)
            pos_attr_preds = flatten_attr_preds[pos_inds]

        if num_pos > 0:
            pos_bbox_targets_3d = flatten_bbox_targets_3d[pos_inds]
            pos_centerness_targets = flatten_centerness_targets[pos_inds]
            if self.pred_attrs:
                pos_attr_targets = flatten_attr_targets[pos_inds]
            bbox_weights = pos_centerness_targets.new_ones(
                len(pos_centerness_targets), sum(self.group_reg_dims))
            equal_weights = pos_centerness_targets.new_ones(
                pos_centerness_targets.shape)

            code_weight = self.train_cfg.get('code_weight', None)
            if code_weight:
                assert len(code_weight) == sum(self.group_reg_dims)
                bbox_weights = bbox_weights * bbox_weights.new_tensor(
                    code_weight)

            if self.use_direction_classifier:
                pos_dir_cls_targets = self.get_direction_target(
                    pos_bbox_targets_3d,
                    self.dir_offset,
                    self.dir_limit_offset,
                    one_hot=False)

            if self.diff_rad_by_sin:
                pos_bbox_preds, pos_bbox_targets_3d = self.add_sin_difference(
                    pos_bbox_preds, pos_bbox_targets_3d)

            loss_offset = self.loss_bbox(
                pos_bbox_preds[:, :2],
                pos_bbox_targets_3d[:, :2],
                weight=bbox_weights[:, :2],
                avg_factor=equal_weights.sum())
            loss_depth = self.loss_bbox(
                pos_bbox_preds[:, 2],
                pos_bbox_targets_3d[:, 2],
                weight=bbox_weights[:, 2],
                avg_factor=equal_weights.sum())
            loss_size = self.loss_bbox(
                pos_bbox_preds[:, 3:6],
                pos_bbox_targets_3d[:, 3:6],
                weight=bbox_weights[:, 3:6],
                avg_factor=equal_weights.sum())
            loss_rotsin = self.loss_bbox(
                pos_bbox_preds[:, 6],
                pos_bbox_targets_3d[:, 6],
                weight=bbox_weights[:, 6],
                avg_factor=equal_weights.sum())
            loss_velo = None
            if self.pred_velo:
                loss_velo = self.loss_bbox(
                    pos_bbox_preds[:, 7:9],
                    pos_bbox_targets_3d[:, 7:9],
                    weight=bbox_weights[:, 7:9],
                    avg_factor=equal_weights.sum())

            loss_centerness = self.loss_centerness(pos_centerness,
                                                   pos_centerness_targets)

            # direction classification loss
            loss_dir = None
            # TODO: add more check for use_direction_classifier
            if self.use_direction_classifier:
                loss_dir = self.loss_dir(
                    pos_dir_cls_preds,
                    pos_dir_cls_targets,
                    equal_weights,
                    avg_factor=equal_weights.sum())

            # attribute classification loss
            loss_attr = None
            if self.pred_attrs:
                loss_attr = self.loss_attr(
                    pos_attr_preds,
                    pos_attr_targets,
                    pos_centerness_targets,
                    avg_factor=pos_centerness_targets.sum())

        else:
            # need absolute due to possible negative delta x/y
            loss_offset = pos_bbox_preds[:, :2].sum()
            loss_depth = pos_bbox_preds[:, 2].sum()
            loss_size = pos_bbox_preds[:, 3:6].sum()
            loss_rotsin = pos_bbox_preds[:, 6].sum()
            loss_velo = None
            if self.pred_velo:
                loss_velo = pos_bbox_preds[:, 7:9].sum()
            loss_centerness = pos_centerness.sum()
            loss_dir = None
            if self.use_direction_classifier:
                loss_dir = pos_dir_cls_preds.sum()
            loss_attr = None
            if self.pred_attrs:
                loss_attr = pos_attr_preds.sum()

        loss_dict = dict(
            loss_cls=loss_cls,
            loss_offset=loss_offset,
            loss_depth=loss_depth,
            loss_size=loss_size,
            loss_rotsin=loss_rotsin,
            loss_centerness=loss_centerness)

        if loss_velo is not None:
            loss_dict['loss_velo'] = loss_velo

        if loss_dir is not None:
            loss_dict['loss_dir'] = loss_dir

        if loss_attr is not None:
            loss_dict['loss_attr'] = loss_attr

        return loss_dict

    @force_fp32(
        apply_to=('cls_scores', 'bbox_preds', 'dir_cls_preds', 'attr_preds',
                  'centernesses'))
    def get_bboxes(self,
                   cls_scores,
                   bbox_preds,
                   dir_cls_preds,
                   attr_preds,
                   centernesses,
                   img_metas,
                   cfg=None,
                   rescale=None):
        """Transform network output for a batch into bbox predictions.

        Args:
            cls_scores (list[Tensor]): Box scores for each scale level
                Has shape (N, num_points * num_classes, H, W)
            bbox_preds (list[Tensor]): Box energies / deltas for each scale
                level with shape (N, num_points * 4, H, W)
            dir_cls_preds (list[Tensor]): Box scores for direction class
                predictions on each scale level, each is a 4D-tensor,
                the channel number is num_points * 2. (bin = 2)
            attr_preds (list[Tensor]): Attribute scores for each scale level
                Has shape (N, num_points * num_attrs, H, W)
            centernesses (list[Tensor]): Centerness for each scale level with
                shape (N, num_points * 1, H, W)
            img_metas (list[dict]): Meta information of each image, e.g.,
                image size, scaling factor, etc.
            cfg (mmcv.Config): Test / postprocessing configuration,
                if None, test_cfg would be used
            rescale (bool): If True, return boxes in original image space

        Returns:
            list[tuple[Tensor, Tensor]]: Each item in result_list is 2-tuple.
                The first item is an (n, 5) tensor, where the first 4 columns
                are bounding box positions (tl_x, tl_y, br_x, br_y) and the
                5-th column is a score between 0 and 1. The second item is a
                (n,) tensor where each item is the predicted class label of
                the corresponding box.
        """
        assert len(cls_scores) == len(bbox_preds) == len(dir_cls_preds) == \
            len(centernesses) == len(attr_preds)
        num_levels = len(cls_scores)

        featmap_sizes = [featmap.size()[-2:] for featmap in cls_scores]
        mlvl_points = self.get_points(featmap_sizes, bbox_preds[0].dtype,
                                      bbox_preds[0].device)
        result_list = []
        for img_id in range(len(img_metas)):
            cls_score_list = [
                cls_scores[i][img_id].detach() for i in range(num_levels)
            ]
            bbox_pred_list = [
                bbox_preds[i][img_id].detach() for i in range(num_levels)
            ]
            if self.use_direction_classifier:
                dir_cls_pred_list = [
                    dir_cls_preds[i][img_id].detach()
                    for i in range(num_levels)
                ]
            else:
                dir_cls_pred_list = [
                    cls_scores[i][img_id].new_full(
                        [2, *cls_scores[i][img_id].shape[1:]], 0).detach()
                    for i in range(num_levels)
                ]
            if self.pred_attrs:
                attr_pred_list = [
                    attr_preds[i][img_id].detach() for i in range(num_levels)
                ]
            else:
                attr_pred_list = [
                    cls_scores[i][img_id].new_full(
                        [self.num_attrs, *cls_scores[i][img_id].shape[1:]],
                        self.attr_background_label).detach()
                    for i in range(num_levels)
                ]
            centerness_pred_list = [
                centernesses[i][img_id].detach() for i in range(num_levels)
            ]
            input_meta = img_metas[img_id]
            det_bboxes = self._get_bboxes_single(
                cls_score_list, bbox_pred_list, dir_cls_pred_list,
                attr_pred_list, centerness_pred_list, mlvl_points, input_meta,
                cfg, rescale)
            result_list.append(det_bboxes)
        return result_list

    def _get_bboxes_single(self,
                           cls_scores,
                           bbox_preds,
                           dir_cls_preds,
                           attr_preds,
                           centernesses,
                           mlvl_points,
                           input_meta,
                           cfg,
                           rescale=False):
        """Transform outputs for a single batch item into bbox predictions.

        Args:
            cls_scores (list[Tensor]): Box scores for a single scale level
                Has shape (num_points * num_classes, H, W).
            bbox_preds (list[Tensor]): Box energies / deltas for a single scale
                level with shape (num_points * bbox_code_size, H, W).
            dir_cls_preds (list[Tensor]): Box scores for direction class
                predictions on a single scale level with shape
                (num_points * 2, H, W)
            attr_preds (list[Tensor]): Attribute scores for each scale level
                Has shape (N, num_points * num_attrs, H, W)
            centernesses (list[Tensor]): Centerness for a single scale level
                with shape (num_points, H, W).
            mlvl_points (list[Tensor]): Box reference for a single scale level
                with shape (num_total_points, 2).
            input_meta (dict): Metadata of input image.
            cfg (mmcv.Config): Test / postprocessing configuration,
                if None, test_cfg would be used.
            rescale (bool): If True, return boxes in original image space.

        Returns:
            tuples[Tensor]: Predicted 3D boxes, scores, labels and attributes.
        """
        view = np.array(input_meta['cam2img'])
        scale_factor = input_meta['scale_factor']
        cfg = self.test_cfg if cfg is None else cfg
        assert len(cls_scores) == len(bbox_preds) == len(mlvl_points)
        mlvl_centers2d = []
        mlvl_bboxes = []
        mlvl_scores = []
        mlvl_dir_scores = []
        mlvl_attr_scores = []
        mlvl_centerness = []

        for cls_score, bbox_pred, dir_cls_pred, attr_pred, centerness, \
                points in zip(cls_scores, bbox_preds, dir_cls_preds,
                              attr_preds, centernesses, mlvl_points):
            assert cls_score.size()[-2:] == bbox_pred.size()[-2:]
            scores = cls_score.permute(1, 2, 0).reshape(
                -1, self.cls_out_channels).sigmoid()
            dir_cls_pred = dir_cls_pred.permute(1, 2, 0).reshape(-1, 2)
            dir_cls_score = torch.max(dir_cls_pred, dim=-1)[1]
            attr_pred = attr_pred.permute(1, 2, 0).reshape(-1, self.num_attrs)
            attr_score = torch.max(attr_pred, dim=-1)[1]
            centerness = centerness.permute(1, 2, 0).reshape(-1).sigmoid()

            bbox_pred = bbox_pred.permute(1, 2,
                                          0).reshape(-1,
                                                     sum(self.group_reg_dims))
            bbox_pred = bbox_pred[:, :self.bbox_code_size]
            nms_pre = cfg.get('nms_pre', -1)
            if nms_pre > 0 and scores.shape[0] > nms_pre:
                max_scores, _ = (scores * centerness[:, None]).max(dim=1)
                _, topk_inds = max_scores.topk(nms_pre)
                points = points[topk_inds, :]
                bbox_pred = bbox_pred[topk_inds, :]
                scores = scores[topk_inds, :]
                dir_cls_pred = dir_cls_pred[topk_inds, :]
                centerness = centerness[topk_inds]
                dir_cls_score = dir_cls_score[topk_inds]
                attr_score = attr_score[topk_inds]
            # change the offset to actual center predictions
            bbox_pred[:, :2] = points - bbox_pred[:, :2]
            if rescale:
                bbox_pred[:, :2] /= bbox_pred[:, :2].new_tensor(scale_factor)
            pred_center2d = bbox_pred[:, :3].clone()
            bbox_pred[:, :3] = points_img2cam(bbox_pred[:, :3], view)
            mlvl_centers2d.append(pred_center2d)
            mlvl_bboxes.append(bbox_pred)
            mlvl_scores.append(scores)
            mlvl_dir_scores.append(dir_cls_score)
            mlvl_attr_scores.append(attr_score)
            mlvl_centerness.append(centerness)

        mlvl_centers2d = torch.cat(mlvl_centers2d)
        mlvl_bboxes = torch.cat(mlvl_bboxes)
        mlvl_dir_scores = torch.cat(mlvl_dir_scores)

        # change local yaw to global yaw for 3D nms
        cam2img = mlvl_centers2d.new_zeros((4, 4))
        cam2img[:view.shape[0], :view.shape[1]] = \
            mlvl_centers2d.new_tensor(view)
        mlvl_bboxes = self.bbox_coder.decode_yaw(mlvl_bboxes, mlvl_centers2d,
                                                 mlvl_dir_scores,
                                                 self.dir_offset, cam2img)

        mlvl_bboxes_for_nms = xywhr2xyxyr(input_meta['box_type_3d'](
            mlvl_bboxes, box_dim=self.bbox_code_size,
            origin=(0.5, 0.5, 0.5)).bev)

        mlvl_scores = torch.cat(mlvl_scores)
        padding = mlvl_scores.new_zeros(mlvl_scores.shape[0], 1)
        # remind that we set FG labels to [0, num_class-1] since mmdet v2.0
        # BG cat_id: num_class
        mlvl_scores = torch.cat([mlvl_scores, padding], dim=1)
        mlvl_attr_scores = torch.cat(mlvl_attr_scores)
        mlvl_centerness = torch.cat(mlvl_centerness)
        # no scale_factors in box3d_multiclass_nms
        # Then we multiply it from outside
        mlvl_nms_scores = mlvl_scores * mlvl_centerness[:, None]
        results = box3d_multiclass_nms(mlvl_bboxes, mlvl_bboxes_for_nms,
                                       mlvl_nms_scores, cfg.score_thr,
                                       cfg.max_per_img, cfg, mlvl_dir_scores,
                                       mlvl_attr_scores)
        bboxes, scores, labels, dir_scores, attrs = results
        attrs = attrs.to(labels.dtype)  # change data type to int
        bboxes = input_meta['box_type_3d'](
            bboxes, box_dim=self.bbox_code_size, origin=(0.5, 0.5, 0.5))
        # Note that the predictions use origin (0.5, 0.5, 0.5)
        # Due to the ground truth centers2d are the gravity center of objects
        # v0.10.0 fix inplace operation to the input tensor of cam_box3d
        # So here we also need to add origin=(0.5, 0.5, 0.5)
        if not self.pred_attrs:
            attrs = None

        return bboxes, scores, labels, attrs

    @staticmethod
    def pts2Dto3D(points, view):
        """
        Args:
            points (torch.Tensor): points in 2D images, [N, 3],
                3 corresponds with x, y in the image and depth.
            view (np.ndarray): camera instrinsic, [3, 3]

        Returns:
            torch.Tensor: points in 3D space. [N, 3],
                3 corresponds with x, y, z in 3D space.
        """
        warning.warn('DeprecationWarning: This static method has been moved '
                     'out of this class to mmdet3d/core. The function '
                     'pts2Dto3D will be deprecated.')

        assert view.shape[0] <= 4
        assert view.shape[1] <= 4
        assert points.shape[1] == 3

        points2D = points[:, :2]
        depths = points[:, 2].view(-1, 1)
        unnorm_points2D = torch.cat([points2D * depths, depths], dim=1)

        viewpad = torch.eye(4, dtype=points2D.dtype, device=points2D.device)
        viewpad[:view.shape[0], :view.shape[1]] = points2D.new_tensor(view)
        inv_viewpad = torch.inverse(viewpad).transpose(0, 1)

        # Do operation in homogenous coordinates.
        nbr_points = unnorm_points2D.shape[0]
        homo_points2D = torch.cat(
            [unnorm_points2D,
             points2D.new_ones((nbr_points, 1))], dim=1)
        points3D = torch.mm(homo_points2D, inv_viewpad)[:, :3]

        return points3D

    def _get_points_single(self,
                           featmap_size,
                           stride,
                           dtype,
                           device,
                           flatten=False):
        """Get points according to feature map sizes."""
        y, x = super()._get_points_single(featmap_size, stride, dtype, device)
        points = torch.stack((x.reshape(-1) * stride, y.reshape(-1) * stride),
                             dim=-1) + stride // 2
        return points

    def get_targets(self, points, gt_bboxes_list, gt_labels_list,
                    gt_bboxes_3d_list, gt_labels_3d_list, centers2d_list,
                    depths_list, attr_labels_list):
        """Compute regression, classification and centerss targets for points
        in multiple images.

        Args:
            points (list[Tensor]): Points of each fpn level, each has shape
                (num_points, 2).
            gt_bboxes_list (list[Tensor]): Ground truth bboxes of each image,
                each has shape (num_gt, 4).
            gt_labels_list (list[Tensor]): Ground truth labels of each box,
                each has shape (num_gt,).
            gt_bboxes_3d_list (list[Tensor]): 3D Ground truth bboxes of each
                image, each has shape (num_gt, bbox_code_size).
            gt_labels_3d_list (list[Tensor]): 3D Ground truth labels of each
                box, each has shape (num_gt,).
            centers2d_list (list[Tensor]): Projected 3D centers onto 2D image,
                each has shape (num_gt, 2).
            depths_list (list[Tensor]): Depth of projected 3D centers onto 2D
                image, each has shape (num_gt, 1).
            attr_labels_list (list[Tensor]): Attribute labels of each box,
                each has shape (num_gt,).

        Returns:
            tuple:
                concat_lvl_labels (list[Tensor]): Labels of each level.
                concat_lvl_bbox_targets (list[Tensor]): BBox targets of each
                    level.
        """
        assert len(points) == len(self.regress_ranges)
        num_levels = len(points)
        # expand regress ranges to align with points
        expanded_regress_ranges = [
            points[i].new_tensor(self.regress_ranges[i])[None].expand_as(
                points[i]) for i in range(num_levels)
        ]
        # concat all levels points and regress ranges
        concat_regress_ranges = torch.cat(expanded_regress_ranges, dim=0)
        concat_points = torch.cat(points, dim=0)

        # the number of points per img, per lvl
        num_points = [center.size(0) for center in points]

        if attr_labels_list is None:
            attr_labels_list = [
                gt_labels.new_full(gt_labels.shape, self.attr_background_label)
                for gt_labels in gt_labels_list
            ]

        # get labels and bbox_targets of each image
        _, _, labels_3d_list, bbox_targets_3d_list, centerness_targets_list, \
            attr_targets_list = multi_apply(
                self._get_target_single,
                gt_bboxes_list,
                gt_labels_list,
                gt_bboxes_3d_list,
                gt_labels_3d_list,
                centers2d_list,
                depths_list,
                attr_labels_list,
                points=concat_points,
                regress_ranges=concat_regress_ranges,
                num_points_per_lvl=num_points)

        # split to per img, per level
        labels_3d_list = [
            labels_3d.split(num_points, 0) for labels_3d in labels_3d_list
        ]
        bbox_targets_3d_list = [
            bbox_targets_3d.split(num_points, 0)
            for bbox_targets_3d in bbox_targets_3d_list
        ]
        centerness_targets_list = [
            centerness_targets.split(num_points, 0)
            for centerness_targets in centerness_targets_list
        ]
        attr_targets_list = [
            attr_targets.split(num_points, 0)
            for attr_targets in attr_targets_list
        ]

        # concat per level image
        concat_lvl_labels_3d = []
        concat_lvl_bbox_targets_3d = []
        concat_lvl_centerness_targets = []
        concat_lvl_attr_targets = []
        for i in range(num_levels):
            concat_lvl_labels_3d.append(
                torch.cat([labels[i] for labels in labels_3d_list]))
            concat_lvl_centerness_targets.append(
                torch.cat([
                    centerness_targets[i]
                    for centerness_targets in centerness_targets_list
                ]))
            bbox_targets_3d = torch.cat([
                bbox_targets_3d[i] for bbox_targets_3d in bbox_targets_3d_list
            ])
            concat_lvl_attr_targets.append(
                torch.cat(
                    [attr_targets[i] for attr_targets in attr_targets_list]))
            if self.norm_on_bbox:
                bbox_targets_3d[:, :
                                2] = bbox_targets_3d[:, :2] / self.strides[i]
            concat_lvl_bbox_targets_3d.append(bbox_targets_3d)
        return concat_lvl_labels_3d, concat_lvl_bbox_targets_3d, \
            concat_lvl_centerness_targets, concat_lvl_attr_targets

    def _get_target_single(self, gt_bboxes, gt_labels, gt_bboxes_3d,
                           gt_labels_3d, centers2d, depths, attr_labels,
                           points, regress_ranges, num_points_per_lvl):
        """Compute regression and classification targets for a single image."""
        num_points = points.size(0)
        num_gts = gt_labels.size(0)
        if not isinstance(gt_bboxes_3d, torch.Tensor):
            gt_bboxes_3d = gt_bboxes_3d.tensor.to(gt_bboxes.device)
        if num_gts == 0:
            return gt_labels.new_full((num_points,), self.background_label), \
                   gt_bboxes.new_zeros((num_points, 4)), \
                   gt_labels_3d.new_full(
                       (num_points,), self.background_label), \
                   gt_bboxes_3d.new_zeros((num_points, self.bbox_code_size)), \
                   gt_bboxes_3d.new_zeros((num_points,)), \
                   attr_labels.new_full(
                       (num_points,), self.attr_background_label)

        # change orientation to local yaw
        gt_bboxes_3d[..., 6] = -torch.atan2(
            gt_bboxes_3d[..., 0], gt_bboxes_3d[..., 2]) + gt_bboxes_3d[..., 6]

        areas = (gt_bboxes[:, 2] - gt_bboxes[:, 0]) * (
            gt_bboxes[:, 3] - gt_bboxes[:, 1])
        areas = areas[None].repeat(num_points, 1)
        regress_ranges = regress_ranges[:, None, :].expand(
            num_points, num_gts, 2)
        gt_bboxes = gt_bboxes[None].expand(num_points, num_gts, 4)
        centers2d = centers2d[None].expand(num_points, num_gts, 2)
        gt_bboxes_3d = gt_bboxes_3d[None].expand(num_points, num_gts,
                                                 self.bbox_code_size)
        depths = depths[None, :, None].expand(num_points, num_gts, 1)
        xs, ys = points[:, 0], points[:, 1]
        xs = xs[:, None].expand(num_points, num_gts)
        ys = ys[:, None].expand(num_points, num_gts)

        delta_xs = (xs - centers2d[..., 0])[..., None]
        delta_ys = (ys - centers2d[..., 1])[..., None]
        bbox_targets_3d = torch.cat(
            (delta_xs, delta_ys, depths, gt_bboxes_3d[..., 3:]), dim=-1)

        left = xs - gt_bboxes[..., 0]
        right = gt_bboxes[..., 2] - xs
        top = ys - gt_bboxes[..., 1]
        bottom = gt_bboxes[..., 3] - ys
        bbox_targets = torch.stack((left, top, right, bottom), -1)

        assert self.center_sampling is True, 'Setting center_sampling to '\
            'False has not been implemented for FCOS3D.'
        # condition1: inside a `center bbox`
        radius = self.center_sample_radius
        center_xs = centers2d[..., 0]
        center_ys = centers2d[..., 1]
        center_gts = torch.zeros_like(gt_bboxes)
        stride = center_xs.new_zeros(center_xs.shape)

        # project the points on current lvl back to the `original` sizes
        lvl_begin = 0
        for lvl_idx, num_points_lvl in enumerate(num_points_per_lvl):
            lvl_end = lvl_begin + num_points_lvl
            stride[lvl_begin:lvl_end] = self.strides[lvl_idx] * radius
            lvl_begin = lvl_end

        center_gts[..., 0] = center_xs - stride
        center_gts[..., 1] = center_ys - stride
        center_gts[..., 2] = center_xs + stride
        center_gts[..., 3] = center_ys + stride

        cb_dist_left = xs - center_gts[..., 0]
        cb_dist_right = center_gts[..., 2] - xs
        cb_dist_top = ys - center_gts[..., 1]
        cb_dist_bottom = center_gts[..., 3] - ys
        center_bbox = torch.stack(
            (cb_dist_left, cb_dist_top, cb_dist_right, cb_dist_bottom), -1)
        inside_gt_bbox_mask = center_bbox.min(-1)[0] > 0

        # condition2: limit the regression range for each location
        max_regress_distance = bbox_targets.max(-1)[0]
        inside_regress_range = (
            (max_regress_distance >= regress_ranges[..., 0])
            & (max_regress_distance <= regress_ranges[..., 1]))

        # center-based criterion to deal with ambiguity
        dists = torch.sqrt(torch.sum(bbox_targets_3d[..., :2]**2, dim=-1))
        dists[inside_gt_bbox_mask == 0] = INF
        dists[inside_regress_range == 0] = INF
        min_dist, min_dist_inds = dists.min(dim=1)

        labels = gt_labels[min_dist_inds]
        labels_3d = gt_labels_3d[min_dist_inds]
        attr_labels = attr_labels[min_dist_inds]
        labels[min_dist == INF] = self.background_label  # set as BG
        labels_3d[min_dist == INF] = self.background_label  # set as BG
        attr_labels[min_dist == INF] = self.attr_background_label

        bbox_targets = bbox_targets[range(num_points), min_dist_inds]
        bbox_targets_3d = bbox_targets_3d[range(num_points), min_dist_inds]
        relative_dists = torch.sqrt(
            torch.sum(bbox_targets_3d[..., :2]**2,
                      dim=-1)) / (1.414 * stride[:, 0])
        # [N, 1] / [N, 1]
        centerness_targets = torch.exp(-self.centerness_alpha * relative_dists)

        return labels, bbox_targets, labels_3d, bbox_targets_3d, \
            centerness_targets, attr_labels<|MERGE_RESOLUTION|>--- conflicted
+++ resolved
@@ -212,11 +212,7 @@
     @staticmethod
     def get_direction_target(reg_targets,
                              dir_offset=0,
-<<<<<<< HEAD
                              dir_limit_offset=0.0,
-=======
-                             dir_limit_offset=0,
->>>>>>> 36f658a5
                              num_bins=2,
                              one_hot=True):
         """Encode direction to 0 ~ num_bins-1.
