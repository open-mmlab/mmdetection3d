--- conflicted
+++ resolved
@@ -24,9 +24,5 @@
     'SSD3DHead', 'BaseConvBboxHead', 'CenterHead', 'ShapeAwareHead',
     'BaseMono3DDenseHead', 'AnchorFreeMono3DHead', 'FCOSMono3DHead',
     'GroupFree3DHead', 'PointRPNHead', 'SMOKEMono3DHead', 'PGDHead',
-<<<<<<< HEAD
-    'MonoFlexHead', 'FCAF3DHead', 'ImVoxelHead'
-=======
     'MonoFlexHead', 'Base3DDenseHead', 'FCAF3DHead', 'ImVoxelHead'
->>>>>>> bf9488d7
 ]