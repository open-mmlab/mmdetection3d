--- conflicted
+++ resolved
@@ -8,7 +8,6 @@
 from .fcos_mono3d_head import FCOSMono3DHead
 from .free_anchor3d_head import FreeAnchor3DHead
 from .groupfree3d_head import GroupFree3DHead
-from .imvoxel_head import ImVoxelHead
 from .monoflex_head import MonoFlexHead
 from .parta2_rpn_head import PartA2RPNHead
 from .pgd_head import PGDHead
@@ -23,9 +22,5 @@
     'SSD3DHead', 'BaseConvBboxHead', 'CenterHead', 'ShapeAwareHead',
     'BaseMono3DDenseHead', 'AnchorFreeMono3DHead', 'FCOSMono3DHead',
     'GroupFree3DHead', 'PointRPNHead', 'SMOKEMono3DHead', 'PGDHead',
-<<<<<<< HEAD
-    'MonoFlexHead', 'ImVoxelHead'
-=======
     'MonoFlexHead', 'FCAF3DHead'
->>>>>>> f070d558
 ]