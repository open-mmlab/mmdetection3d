import numpy as np
import torch
import trimesh
from mmcv.ops.nms import batched_nms
from mmcv.runner import BaseModule, force_fp32
from torch.nn import functional as F

from mmdet3d.core.bbox.structures import (DepthInstance3DBoxes,
                                          LiDARInstance3DBoxes)
from mmdet.core import build_bbox_coder, multi_apply
from mmdet.models import HEADS, build_loss
from .base_separate_conv_bbox_head import BaseSeparateConvBboxHead


def write_ply(points, points_label, out_filename):
    """Write points into ``ply`` format for meshlab visualization.

    Args:
        points (np.ndarray): Points in shape (N, dim).
        out_filename (str): Filename to be saved.
    """
    N = points.shape[0]
    fout = open(out_filename, 'w')
    for i in range(N):
        if points.shape[1] == 3:
            c = [0, 0, 0]
            if points_label[i].astype(int) <= 2:
                c[points_label[i].astype(int)] = 1
            fout.write('v %f %f %f %d %d %d\n' %
                       (points[i, 0], points[i, 1], points[i, 2], c[0] * 255,
                        c[1] * 255, c[2] * 255))

        else:
            fout.write(
                'v %f %f %f %d\n' %
                (points[i, 0], points[i, 1], points[i, 2], points_label[i]))
    fout.close()


def write_oriented_bbox(scene_bbox, out_filename):
    """Export oriented (around Z axis) scene bbox to meshes.

    Args:
        scene_bbox(list[ndarray] or ndarray): xyz pos of center and
            3 lengths (dx,dy,dz) and heading angle around Z axis.
            Y forward, X right, Z upward. heading angle of positive X is 0,
            heading angle of positive Y is 90 degrees.
        out_filename(str): Filename.
    """

    def heading2rotmat(heading_angle):
        rotmat = np.zeros((3, 3))
        rotmat[2, 2] = 1
        cosval = np.cos(heading_angle)
        sinval = np.sin(heading_angle)
        rotmat[0:2, 0:2] = np.array([[cosval, -sinval], [sinval, cosval]])
        return rotmat

    def convert_oriented_box_to_trimesh_fmt(box):
        ctr = box[:3]
        lengths = box[3:6]
        trns = np.eye(4)
        trns[0:3, 3] = ctr
        trns[3, 3] = 1.0
        trns[0:3, 0:3] = heading2rotmat(box[6])
        box_trimesh_fmt = trimesh.creation.box(lengths, trns)
        return box_trimesh_fmt

    if len(scene_bbox) == 0:
        scene_bbox = np.zeros((1, 7))
    scene = trimesh.scene.Scene()
    for box in scene_bbox:
        scene.add_geometry(convert_oriented_box_to_trimesh_fmt(box))

    mesh_list = trimesh.util.concatenate(scene.dump())
    # save to ply file
    trimesh.io.export.export_mesh(mesh_list, out_filename, file_type='ply')

    return


@HEADS.register_module()
class PointRPNHead(BaseModule):

    def __init__(self,
                 num_classes,
                 num_dir_bins,
                 train_cfg,
                 test_cfg,
                 pred_layer_cfg=None,
                 cls_loss=dict(
                     type='FocalLoss',
                     use_sigmoid=True,
                     reduction='sum',
                     gamma=2.0,
                     alpha=0.25,
                     loss_weight=1.0),
                 size_res_loss=None,
                 center_loss=None,
                 dir_class_loss=None,
                 dir_res_loss=None,
                 semantic_loss=None,
                 corner_loss=None,
                 bbox_coder=None,
                 predict_boxes_when_training=False,
                 init_cfg=None,
                 pretrained=None):
        super().__init__(init_cfg=init_cfg)
        self.num_classes = num_classes
        self.num_dir_bins = num_dir_bins
        self.bbox_coder = build_bbox_coder(bbox_coder)
        self.num_classes = num_classes
        self.train_cfg = train_cfg
        self.test_cfg = test_cfg

        # build loss function
        self.center_loss = build_loss(center_loss)
        self.dir_res_loss = build_loss(dir_res_loss)
        self.dir_class_loss = build_loss(dir_class_loss)
        self.size_res_loss = build_loss(size_res_loss)
        self.cls_loss = build_loss(cls_loss)
        self.corner_loss = build_loss(corner_loss)

        if semantic_loss is not None:
            self.semantic_loss = build_loss(semantic_loss)

        # build box coder
        self.bbox_coder = build_bbox_coder(bbox_coder)
        self.conv_pred = BaseSeparateConvBboxHead(
            **pred_layer_cfg,
            num_cls_out_channels=self._get_cls_out_channels(),
            num_reg_out_channels=self._get_reg_out_channels())

    def _get_cls_out_channels(self):
        """Return the channel number of classification outputs."""
        # Class numbers (k) + objectness (1)
        return self.num_classes

    def _get_reg_out_channels(self):
        """Return the channel number of regression outputs."""
        # Bbox classification and regression
        # (center residual (3), size regression (3)
        # heading class+residual (num_dir_bins*2)),
        return 3 + 3 + self.num_dir_bins * 2

    def forward(self, feat_dict):
        point_features = feat_dict['fp_features'][-1]
        point_cls_preds, point_box_preds = self.conv_pred(point_features)
        ret_dict = {
            'fp_points': feat_dict['fp_xyz'][-1],
            'fp_indices': feat_dict['fp_indices'][-1],
            'fp_features': feat_dict['fp_features'][-1]
        }
        decode_res = self.bbox_coder.split_pred(point_cls_preds,
                                                point_box_preds,
                                                feat_dict['fp_xyz'][-1])

        ret_dict.update(decode_res)
        '''
        print(point_cls_preds.shape)
        points_label = point_cls_preds.transpose(2, 1). \
            reshape(-1).cpu().data.numpy()
        points_label[points_label>0.9] = 1
        points = feat_dict['fp_xyz'][-1].cpu().data.numpy()
        print(points_label.shape)
        print(points.shape)
        write_ply(points[0],points_label,'/tmp/label_points.obj')
        bbox3d = self.bbox_coder.decode(ret_dict)
        write_oriented_bbox(bbox3d[0].cpu().numpy(),'/tmp/label_bboxes.ply')
        # assert 0
        '''
        return ret_dict

    @force_fp32(apply_to=('bbox_preds'))
    def loss(self,
             bbox_preds,
             points,
             gt_bboxes_3d,
             gt_labels_3d,
             pts_semantic_mask=None,
             pts_instance_mask=None,
             img_metas=None,
             gt_bboxes_ignore=None):
        """Compute loss.

        Args:
            bbox_preds (dict): Predictions from forward of PointRCNNHead.
            points (list[torch.Tensor]): Input points.
            gt_bboxes_3d (list[:obj:`BaseInstance3DBoxes`]): Ground truth \
                bboxes of each sample.
            gt_labels_3d (list[torch.Tensor]): Labels of each sample.
            pts_semantic_mask (None | list[torch.Tensor]): Point-wise
                semantic mask.
            pts_instance_mask (None | list[torch.Tensor]): Point-wise
                instance mask.
            img_metas (list[dict]): Contain pcd and img's meta info.
            gt_bboxes_ignore (None | list[torch.Tensor]): Specify
                which bounding.

        Returns:
            dict: Losses of PointRCNN.
        """
        targets = self.get_targets(points, gt_bboxes_3d, gt_labels_3d,
                                   pts_semantic_mask, pts_instance_mask,
                                   bbox_preds)
        (center_targets, size_res_targets, dir_class_targets, dir_res_targets,
         mask_targets, positive_mask, negative_mask, box_loss_weights,
         heading_res_loss_weight, corner3d_targets) = targets
        # calculate center loss
        center_loss = self.center_loss(
            bbox_preds['center_offset'],
            center_targets,
            weight=box_loss_weights.unsqueeze(-1))
        # calculate direction class loss
        dir_class_loss = self.dir_class_loss(
            bbox_preds['dir_class'].transpose(1, 2),
            dir_class_targets,
            weight=box_loss_weights)

        # calculate direction residual loss
        dir_res_loss = self.dir_res_loss(
            bbox_preds['dir_res_norm'],
            dir_res_targets.unsqueeze(-1).repeat(1, 1, self.num_dir_bins),
            weight=heading_res_loss_weight)

        # calculate size residual loss
        size_loss = self.size_res_loss(
            bbox_preds['size'],
            size_res_targets,
            weight=box_loss_weights.unsqueeze(-1))

        # corner loss
        one_hot_dir_class_targets = dir_class_targets.new_zeros(
            bbox_preds['dir_class'].shape)
        one_hot_dir_class_targets.scatter_(2, dir_class_targets.unsqueeze(-1),
                                           1)
        pred_bbox3d = self.bbox_coder.decode(
            dict(
                center=bbox_preds['center'],
                dir_res=bbox_preds['dir_res'],
                dir_class=one_hot_dir_class_targets,
                size=bbox_preds['size']))
        pred_bbox3d = pred_bbox3d.reshape(-1, pred_bbox3d.shape[-1])
        pred_bbox3d = img_metas[0]['box_type_3d'](
            pred_bbox3d.clone(),
            box_dim=pred_bbox3d.shape[-1],
            with_yaw=self.bbox_coder.with_rot,
            origin=(0.5, 0.5, 0.5))
        pred_corners3d = pred_bbox3d.corners.reshape(-1, 8, 3)
        corner_loss = self.corner_loss(
            pred_corners3d,
            corner3d_targets.reshape(-1, 8, 3),
            weight=box_loss_weights.view(-1, 1, 1))

        # calculate semantic loss
        semantic_points = bbox_preds['obj_scores'].transpose(2, 1)
        semantic_points = semantic_points.reshape(-1, self.num_classes)
        semantic_targets = mask_targets
        semantic_targets[negative_mask] = self.num_classes
        semantic_points_label = semantic_targets
        # for ignore, but now we do not have ignore label
        # semantic_loss_weight = negative_mask.float() + positive_mask.float()
        semantic_loss = self.cls_loss(semantic_points,
                                      semantic_points_label.reshape(-1))
        semantic_loss /= positive_mask.float().sum()
        '''
        indices_xxx = 0
        points_label = semantic_points_label[indices_xxx].cpu().data.numpy()
        points = points[indices_xxx][:,0:3].cpu().data.numpy()
        write_ply(points,points_label,'/tmp/label_points_rpn.obj')
        gt_bboxes = gt_bboxes_3d[indices_xxx].tensor.cpu().numpy()
        gt_bboxes[:, 6] = -gt_bboxes[:, 6]
        write_oriented_bbox(gt_bboxes,'/tmp/label_bboxes_rpn.ply')
<<<<<<< HEAD

=======
        assert 0
>>>>>>> 50eacd43
        points_mask = points_label==0
        pred_bbox3d = pred_bbox3d[0:16384][points_mask].tensor
        pred_bbox3d = pred_bbox3d.tensor.detach().cpu().numpy()
        pred_bbox3d[:, 6] = -pred_bbox3d[:, 6]
        write_oriented_bbox(pred_bbox3d, '/tmp/label_bboxes_pred_rpn.ply')

        assert 0
        '''

        losses = dict(
            center_loss=center_loss,
            dir_class_loss=dir_class_loss,
            dir_res_loss=dir_res_loss,
            size_res_loss=size_loss,
            corner_loss=corner_loss,
            semantic_loss=semantic_loss)
        return losses

    def get_targets(self,
                    points,
                    gt_bboxes_3d,
                    gt_labels_3d,
                    pts_semantic_mask=None,
                    pts_instance_mask=None,
                    bbox_preds=None):
        """Generate targets of ssd3d head.

        Args:
            points (list[torch.Tensor]): Points of each batch.
            gt_bboxes_3d (list[:obj:`BaseInstance3DBoxes`]): Ground truth \
                bboxes of each batch.
            gt_labels_3d (list[torch.Tensor]): Labels of each batch.
            pts_semantic_mask (None | list[torch.Tensor]): Point-wise semantic
                label of each batch.
            pts_instance_mask (None | list[torch.Tensor]): Point-wise instance
                label of each batch.
            bbox_preds (torch.Tensor): Bounding box predictions of ssd3d head.

        Returns:
            tuple[torch.Tensor]: Targets of ssd3d head.
        """
        # find empty example
        for index in range(len(gt_labels_3d)):
            if len(gt_labels_3d[index]) == 0:
                fake_box = gt_bboxes_3d[index].tensor.new_zeros(
                    1, gt_bboxes_3d[index].tensor.shape[-1])
                gt_bboxes_3d[index] = gt_bboxes_3d[index].new_box(fake_box)
                gt_labels_3d[index] = gt_labels_3d[index].new_zeros(1)

        if pts_semantic_mask is None:
            pts_semantic_mask = [None for i in range(len(gt_labels_3d))]
            pts_instance_mask = [None for i in range(len(gt_labels_3d))]

        (center_targets, size_res_targets, dir_class_targets, dir_res_targets,
         mask_targets, positive_mask, negative_mask,
         corner3d_targets) = multi_apply(self.get_targets_single, points,
                                         gt_bboxes_3d, gt_labels_3d,
                                         pts_semantic_mask, pts_instance_mask)

        center_targets = torch.stack(center_targets)
        dir_class_targets = torch.stack(dir_class_targets)
        dir_res_targets = torch.stack(dir_res_targets)
        size_res_targets = torch.stack(size_res_targets)
        corner3d_targets = torch.stack(corner3d_targets)
        mask_targets = torch.stack(mask_targets)
        positive_mask = torch.stack(positive_mask)
        negative_mask = torch.stack(negative_mask)
        box_loss_weights = positive_mask / (positive_mask.sum() + 1e-6)

        batch_size, proposal_num = dir_class_targets.shape[:2]
        heading_label_one_hot = dir_class_targets.new_zeros(
            (batch_size, proposal_num, self.num_dir_bins))
        heading_label_one_hot.scatter_(2, dir_class_targets.unsqueeze(-1), 1)
        heading_res_loss_weight = heading_label_one_hot * \
            box_loss_weights.unsqueeze(-1)

        return (center_targets, size_res_targets, dir_class_targets,
                dir_res_targets, mask_targets, positive_mask, negative_mask,
                box_loss_weights, heading_res_loss_weight, corner3d_targets)

    def get_targets_single(self,
                           points,
                           gt_bboxes_3d,
                           gt_labels_3d,
                           pts_semantic_mask=None,
                           pts_instance_mask=None,
                           aggregated_points=None,
                           seed_points=None):
        """Generate targets of ssd3d head for single batch.

        Args:
            points (torch.Tensor): Points of each batch.
            gt_bboxes_3d (:obj:`BaseInstance3DBoxes`): Ground truth \
                boxes of each batch.
            gt_labels_3d (torch.Tensor): Labels of each batch.
            pts_semantic_mask (None | torch.Tensor): Point-wise semantic
                label of each batch.
            pts_instance_mask (None | torch.Tensor): Point-wise instance
                label of each batch.
            aggregated_points (torch.Tensor): Aggregated points from
                candidate points layer.
            seed_points (torch.Tensor): Seed points of candidate points.

        Returns:
            tuple[torch.Tensor]: Targets of ssd3d head.
        """
        assert self.bbox_coder.with_rot or pts_semantic_mask is not None
        gt_bboxes_3d = gt_bboxes_3d.to(points.device)

        valid_gt = gt_labels_3d != -1
        gt_bboxes_3d = gt_bboxes_3d[valid_gt]
        gt_labels_3d = gt_labels_3d[valid_gt]

        # transform the bbox coordinate to the pointcloud coordinate
        gt_corner3d = gt_bboxes_3d.corners

        (center_targets, size_targets, dir_class_targets,
         dir_res_targets) = self.bbox_coder.encode(gt_bboxes_3d, gt_labels_3d)

        points_mask, assignment = self._assign_targets_by_points_inside(
            gt_bboxes_3d, points)

        center_targets = center_targets[assignment]
        center_targets -= points[:, 0:3]
        size_res_targets = size_targets[assignment]
        mask_targets = gt_labels_3d[assignment]
        dir_class_targets = dir_class_targets[assignment]
        dir_res_targets = dir_res_targets[assignment]
        corner3d_targets = gt_corner3d[assignment]

        positive_mask = (points_mask.max(1)[0] > 0)
        negative_mask = (points_mask.max(1)[0] == 0)

        return (center_targets, size_res_targets, dir_class_targets,
                dir_res_targets, mask_targets, positive_mask, negative_mask,
                corner3d_targets)

    def get_bboxes(self,
                   points,
                   bbox_preds,
                   input_metas,
                   training_flag=False,
                   rescale=False):
        """Generate bboxes from sdd3d head predictions.

        Args:
            points (torch.Tensor): Input points.
            bbox_preds (dict): Predictions from PointRCNN head.
            input_metas (list[dict]): Point cloud and image's meta info.
            rescale (bool): Whether to rescale bboxes.

        Returns:
            list[tuple[torch.Tensor]]: Bounding boxes, scores and labels.
        """
        # decode boxes
        # sem_scores = F.sigmoid(bbox_preds['obj_scores']).transpose(1, 2)
        # obj_scores = sem_scores.max(-1)[0]
        bbox_preds['obj_scores'] = F.sigmoid(
            bbox_preds['obj_scores']).transpose(1, 2)
        sem_scores = bbox_preds['obj_scores']
        obj_scores = sem_scores.max(-1)[0]
        bbox3d = self.bbox_coder.decode(bbox_preds)

        batch_size = bbox3d.shape[0]
        results = list()
        for b in range(batch_size):
            bbox_selected, score_selected, labels = self.multiclass_nms_single(
                obj_scores[b], sem_scores[b], bbox3d[b], points[b, ..., :3],
                input_metas[b], training_flag)
            bbox = input_metas[b]['box_type_3d'](
                bbox_selected.clone(),
                box_dim=bbox_selected.shape[-1],
                with_yaw=self.bbox_coder.with_rot,
                origin=(0.5, 0.5, 0.5))
            results.append((bbox, score_selected, labels))
        return results

    def multiclass_nms_single(self, obj_scores, sem_scores, bbox, points,
                              input_meta, training_flag):
        """Multi-class nms in single batch.

        Args:
            obj_scores (torch.Tensor): Objectness score of bounding boxes.
            sem_scores (torch.Tensor): semantic class score of bounding boxes.
            bbox (torch.Tensor): Predicted bounding boxes.
            points (torch.Tensor): Input points.
            input_meta (dict): Point cloud and image's meta info.

        Returns:
            tuple[torch.Tensor]: Bounding boxes, scores and labels.
        """
        num_bbox = bbox.shape[0]
        bbox = input_meta['box_type_3d'](
            bbox.clone(),
            box_dim=bbox.shape[-1],
            with_yaw=self.bbox_coder.with_rot)

        if isinstance(bbox, LiDARInstance3DBoxes):
            box_idx = bbox.points_in_boxes(points)
            box_indices = box_idx.new_zeros([num_bbox + 1])
            box_idx[box_idx == -1] = num_bbox
            box_indices.scatter_add_(0, box_idx.long(),
                                     box_idx.new_ones(box_idx.shape))
            box_indices = box_indices[:-1]
            nonempty_box_mask = box_indices >= 0
        elif isinstance(bbox, DepthInstance3DBoxes):
            box_indices = bbox.points_in_boxes(points)
            nonempty_box_mask = box_indices.T.sum(1) >= 0
        else:
            raise NotImplementedError('Unsupported bbox type!')

        corner3d = bbox.corners
        minmax_box3d = corner3d.new(torch.Size((corner3d.shape[0], 6)))
        minmax_box3d[:, :3] = torch.min(corner3d, dim=1)[0]
        minmax_box3d[:, 3:] = torch.max(corner3d, dim=1)[0]

        num_rpn_proposal = self.test_cfg.max_output_num
        nms_cfg = self.test_cfg.nms_cfg
        score_thr = self.test_cfg.score_thr
        if training_flag:
            num_rpn_proposal = self.train_cfg.rpn_proposal.max_num
            nms_cfg = self.train_cfg.rpn_proposal.nms_cfg
            score_thr = self.train_cfg.rpn_proposal.score_thr

        bbox_classes = torch.argmax(sem_scores, -1)
        nms_selected = batched_nms(
            minmax_box3d[nonempty_box_mask][:, [0, 1, 3, 4]].detach(),
            obj_scores[nonempty_box_mask].detach(),
            bbox_classes[nonempty_box_mask].detach(), nms_cfg)[1]

        if nms_selected.shape[0] > num_rpn_proposal:
            nms_selected = nms_selected[:num_rpn_proposal]

        # filter empty boxes and boxes with low score
        scores_mask = (obj_scores >= score_thr)
        nonempty_box_inds = torch.nonzero(
            nonempty_box_mask, as_tuple=False).flatten()
        nonempty_mask = torch.zeros_like(bbox_classes).scatter(
            0, nonempty_box_inds[nms_selected], 1)
        selected = (nonempty_mask.bool() & scores_mask.bool())

        if self.test_cfg.per_class_proposal:
            bbox_selected, score_selected, labels = [], [], []
            for k in range(sem_scores.shape[-1]):
                bbox_selected.append(bbox[selected].tensor)
                score_selected.append(obj_scores[selected])
                labels.append(
                    torch.zeros_like(bbox_classes[selected]).fill_(k))
            bbox_selected = torch.cat(bbox_selected, 0)
            score_selected = torch.cat(score_selected, 0)
            labels = torch.cat(labels, 0)
        else:
            bbox_selected = bbox[selected].tensor
            score_selected = obj_scores[selected]
            labels = bbox_classes[selected]

        return bbox_selected, score_selected, labels

    def _assign_targets_by_points_inside(self, bboxes_3d, points):
        """Compute assignment by checking whether point is inside bbox.

        Args:
            bboxes_3d (BaseInstance3DBoxes): Instance of bounding boxes.
            points (torch.Tensor): Points of a batch.

        Returns:
            tuple[torch.Tensor]: Flags indicating whether each point is
                inside bbox and the index of box where each point are in.
        """
        # TODO: align points_in_boxes function in each box_structures
        num_bbox = bboxes_3d.tensor.shape[0]
        if isinstance(bboxes_3d, LiDARInstance3DBoxes):
            assignment = bboxes_3d.points_in_boxes(points[:, 0:3]).long()
            points_mask = assignment.new_zeros(
                [assignment.shape[0], num_bbox + 1])
            assignment[assignment == -1] = num_bbox
            points_mask.scatter_(1, assignment.unsqueeze(1), 1)
            points_mask = points_mask[:, :-1]
            assignment[assignment == num_bbox] = num_bbox - 1
        elif isinstance(bboxes_3d, DepthInstance3DBoxes):
            points_mask = bboxes_3d.points_in_boxes(points)
            assignment = points_mask.argmax(dim=-1)
        else:
            raise NotImplementedError('Unsupported bbox type!')

        return points_mask, assignment<|MERGE_RESOLUTION|>--- conflicted
+++ resolved
@@ -271,11 +271,7 @@
         gt_bboxes = gt_bboxes_3d[indices_xxx].tensor.cpu().numpy()
         gt_bboxes[:, 6] = -gt_bboxes[:, 6]
         write_oriented_bbox(gt_bboxes,'/tmp/label_bboxes_rpn.ply')
-<<<<<<< HEAD
-
-=======
         assert 0
->>>>>>> 50eacd43
         points_mask = points_label==0
         pred_bbox3d = pred_bbox3d[0:16384][points_mask].tensor
         pred_bbox3d = pred_bbox3d.tensor.detach().cpu().numpy()
