--- conflicted
+++ resolved
@@ -23,13 +23,8 @@
         heads (dict): Conv information.
         head_conv (int, optional): Output channels.
             Default: 64.
-<<<<<<< HEAD
-        final_kernal (int, optional): Kernal size for the last conv layer.
-            Deafult: 1.
-=======
-        final_kernal (int, optional): Kernel size for the last conv layer.
+        final_kernel (int, optional): Kernel size for the last conv layer.
             Default: 1.
->>>>>>> c6c3c46d
         init_bias (float, optional): Initial bias. Default: -2.19.
         conv_cfg (dict, optional): Config of conv layer.
             Default: dict(type='Conv2d')
@@ -141,13 +136,8 @@
         dcn_config (dict): Config of dcn layer.
         head_conv (int, optional): Output channels.
             Default: 64.
-<<<<<<< HEAD
-        final_kernal (int, optional): Kernal size for the last conv
-            layer. Deafult: 1.
-=======
-        final_kernal (int, optional): Kernel size for the last conv
+        final_kernel (int, optional): Kernel size for the last conv
             layer. Default: 1.
->>>>>>> c6c3c46d
         init_bias (float, optional): Initial bias. Default: -2.19.
         conv_cfg (dict, optional): Config of conv layer.
             Default: dict(type='Conv2d')
