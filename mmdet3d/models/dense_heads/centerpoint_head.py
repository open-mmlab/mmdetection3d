--- conflicted
+++ resolved
@@ -81,14 +81,7 @@
             self.__setattr__(head, conv_layers)
 
             if init_cfg is None:
-<<<<<<< HEAD
-                self.init_cfg = dict(
-                    type='Kaiming',
-                    layer='Conv2d',
-                    override=dict(type='Kaiming', name='heatmap'))
-=======
                 self.init_cfg = dict(type='Kaiming', layer='Conv2d')
->>>>>>> 1f79fc7b
 
     def init_weights(self):
         """Initialize weights."""
@@ -205,22 +198,12 @@
             final_kernel=final_kernel,
             bias=bias)
         if init_cfg is None:
-<<<<<<< HEAD
-            self.init_cfg = dict(
-                type='Kaiming',
-                layer='Conv2d',
-                override=dict(
-                    type='Kaiming',
-                    name=self.cls_head[-1],
-                    bias=self.init_bias))
-=======
             self.init_cfg = dict(type='Kaiming', layer='Conv2d')
 
     def init_weights(self):
         """Initialize weights."""
         super().init_weights()
         self.cls_head[-1].bias.data.fill_(self.init_bias)
->>>>>>> 1f79fc7b
 
     def forward(self, x):
         """Forward function for DCNSepHead.
