# Copyright (c) OpenMMLab. All rights reserved.
import torch
from mmcv.cnn import ConvModule
from mmcv.runner import BaseModule
from torch import nn as nn
from torch.nn import functional as F

from mmdet3d.core.bbox.structures import (get_proj_mat_by_coord_type,
                                          points_cam2img)
from ..builder import FUSION_LAYERS
from . import apply_3d_transformation


def point_sample(img_meta,
                 img_features,
                 points,
                 proj_mat,
                 coord_type,
                 img_scale_factor,
                 img_crop_offset,
                 img_flip,
                 img_pad_shape,
                 img_shape,
                 aligned=True,
                 padding_mode='zeros',
                 align_corners=True):
    """Obtain image features using points.

    Args:
        img_meta (dict): Meta info.
        img_features (torch.Tensor): 1 x C x H x W image features.
        points (torch.Tensor): Nx3 point cloud in LiDAR coordinates.
<<<<<<< HEAD
        lidar2img_rt (torch.Tensor): 4x4 transformation matrix.
=======
        proj_mat (torch.Tensor): 4x4 transformation matrix.
        coord_type (str): 'DEPTH' or 'CAMERA' or 'LIDAR'.
>>>>>>> 36f658a5
        img_scale_factor (torch.Tensor): Scale factor with shape of
            (w_scale, h_scale).
        img_crop_offset (torch.Tensor): Crop offset used to crop
            image during data augmentation with shape of (w_offset, h_offset).
        img_flip (bool): Whether the image is flipped.
        img_pad_shape (tuple[int]): int tuple indicates the h & w after
            padding, this is necessary to obtain features in feature map.
        img_shape (tuple[int]): int tuple indicates the h & w before padding
            after scaling, this is necessary for flipping coordinates.
        aligned (bool, optional): Whether use bilinear interpolation when
            sampling image features for each point. Defaults to True.
        padding_mode (str, optional): Padding mode when padding values for
            features of out-of-image points. Defaults to 'zeros'.
        align_corners (bool, optional): Whether to align corners when
            sampling image features for each point. Defaults to True.

    Returns:
        torch.Tensor: NxC image features sampled by point coordinates.
    """

    # apply transformation based on info in img_meta
    points = apply_3d_transformation(
        points, coord_type, img_meta, reverse=True)

    # project points to camera coordinate
    pts_2d = points_cam2img(points, proj_mat)

    # img transformation: scale -> crop -> flip
    # the image is resized by img_scale_factor
    img_coors = pts_2d[:, 0:2] * img_scale_factor  # Nx2
    img_coors -= img_crop_offset

    # grid sample, the valid grid range should be in [-1,1]
    coor_x, coor_y = torch.split(img_coors, 1, dim=1)  # each is Nx1

    if img_flip:
        # by default we take it as horizontal flip
        # use img_shape before padding for flip
        orig_h, orig_w = img_shape
        coor_x = orig_w - coor_x

    h, w = img_pad_shape
    coor_y = coor_y / h * 2 - 1
    coor_x = coor_x / w * 2 - 1
    grid = torch.cat([coor_x, coor_y],
                     dim=1).unsqueeze(0).unsqueeze(0)  # Nx2 -> 1x1xNx2

    # align_corner=True provides higher performance
    mode = 'bilinear' if aligned else 'nearest'
    point_features = F.grid_sample(
        img_features,
        grid,
        mode=mode,
        padding_mode=padding_mode,
        align_corners=align_corners)  # 1xCx1xN feats

    return point_features.squeeze().t()


@FUSION_LAYERS.register_module()
class PointFusion(BaseModule):
    """Fuse image features from multi-scale features.

    Args:
        img_channels (list[int] | int): Channels of image features.
            It could be a list if the input is multi-scale image features.
        pts_channels (int): Channels of point features
        mid_channels (int): Channels of middle layers
        out_channels (int): Channels of output fused features
        img_levels (int, optional): Number of image levels. Defaults to 3.
        coord_type (str): 'DEPTH' or 'CAMERA' or 'LIDAR'.
            Defaults to 'LIDAR'.
        conv_cfg (dict, optional): Dict config of conv layers of middle
            layers. Defaults to None.
        norm_cfg (dict, optional): Dict config of norm layers of middle
            layers. Defaults to None.
        act_cfg (dict, optional): Dict config of activatation layers.
            Defaults to None.
        activate_out (bool, optional): Whether to apply relu activation
            to output features. Defaults to True.
        fuse_out (bool, optional): Whether apply conv layer to the fused
            features. Defaults to False.
        dropout_ratio (int, float, optional): Dropout ratio of image
            features to prevent overfitting. Defaults to 0.
        aligned (bool, optional): Whether apply aligned feature fusion.
            Defaults to True.
        align_corners (bool, optional): Whether to align corner when
            sampling features according to points. Defaults to True.
        padding_mode (str, optional): Mode used to pad the features of
            points that do not have corresponding image features.
            Defaults to 'zeros'.
        lateral_conv (bool, optional): Whether to apply lateral convs
            to image features. Defaults to True.
    """

    def __init__(self,
                 img_channels,
                 pts_channels,
                 mid_channels,
                 out_channels,
                 img_levels=3,
                 coord_type='LIDAR',
                 conv_cfg=None,
                 norm_cfg=None,
                 act_cfg=None,
                 init_cfg=None,
                 activate_out=True,
                 fuse_out=False,
                 dropout_ratio=0,
                 aligned=True,
                 align_corners=True,
                 padding_mode='zeros',
                 lateral_conv=True):
        super(PointFusion, self).__init__(init_cfg=init_cfg)
        if isinstance(img_levels, int):
            img_levels = [img_levels]
        if isinstance(img_channels, int):
            img_channels = [img_channels] * len(img_levels)
        assert isinstance(img_levels, list)
        assert isinstance(img_channels, list)
        assert len(img_channels) == len(img_levels)

        self.img_levels = img_levels
        self.coord_type = coord_type
        self.act_cfg = act_cfg
        self.activate_out = activate_out
        self.fuse_out = fuse_out
        self.dropout_ratio = dropout_ratio
        self.img_channels = img_channels
        self.aligned = aligned
        self.align_corners = align_corners
        self.padding_mode = padding_mode

        self.lateral_convs = None
        if lateral_conv:
            self.lateral_convs = nn.ModuleList()
            for i in range(len(img_channels)):
                l_conv = ConvModule(
                    img_channels[i],
                    mid_channels,
                    3,
                    padding=1,
                    conv_cfg=conv_cfg,
                    norm_cfg=norm_cfg,
                    act_cfg=self.act_cfg,
                    inplace=False)
                self.lateral_convs.append(l_conv)
            self.img_transform = nn.Sequential(
                nn.Linear(mid_channels * len(img_channels), out_channels),
                nn.BatchNorm1d(out_channels, eps=1e-3, momentum=0.01),
            )
        else:
            self.img_transform = nn.Sequential(
                nn.Linear(sum(img_channels), out_channels),
                nn.BatchNorm1d(out_channels, eps=1e-3, momentum=0.01),
            )
        self.pts_transform = nn.Sequential(
            nn.Linear(pts_channels, out_channels),
            nn.BatchNorm1d(out_channels, eps=1e-3, momentum=0.01),
        )

        if self.fuse_out:
            self.fuse_conv = nn.Sequential(
                nn.Linear(mid_channels, out_channels),
                # For pts the BN is initialized differently by default
                # TODO: check whether this is necessary
                nn.BatchNorm1d(out_channels, eps=1e-3, momentum=0.01),
                nn.ReLU(inplace=False))

        if init_cfg is None:
            self.init_cfg = [
                dict(type='Xavier', layer='Conv2d', distribution='uniform'),
                dict(type='Xavier', layer='Linear', distribution='uniform')
            ]

    def forward(self, img_feats, pts, pts_feats, img_metas):
        """Forward function.

        Args:
            img_feats (list[torch.Tensor]): Image features.
            pts: [list[torch.Tensor]]: A batch of points with shape N x 3.
            pts_feats (torch.Tensor): A tensor consist of point features of the
                total batch.
            img_metas (list[dict]): Meta information of images.

        Returns:
            torch.Tensor: Fused features of each point.
        """
        img_pts = self.obtain_mlvl_feats(img_feats, pts, img_metas)
        img_pre_fuse = self.img_transform(img_pts)
        if self.training and self.dropout_ratio > 0:
            img_pre_fuse = F.dropout(img_pre_fuse, self.dropout_ratio)
        pts_pre_fuse = self.pts_transform(pts_feats)

        fuse_out = img_pre_fuse + pts_pre_fuse
        if self.activate_out:
            fuse_out = F.relu(fuse_out)
        if self.fuse_out:
            fuse_out = self.fuse_conv(fuse_out)

        return fuse_out

    def obtain_mlvl_feats(self, img_feats, pts, img_metas):
        """Obtain multi-level features for each point.

        Args:
            img_feats (list(torch.Tensor)): Multi-scale image features produced
                by image backbone in shape (N, C, H, W).
            pts (list[torch.Tensor]): Points of each sample.
            img_metas (list[dict]): Meta information for each sample.

        Returns:
            torch.Tensor: Corresponding image features of each point.
        """
        if self.lateral_convs is not None:
            img_ins = [
                lateral_conv(img_feats[i])
                for i, lateral_conv in zip(self.img_levels, self.lateral_convs)
            ]
        else:
            img_ins = img_feats
        img_feats_per_point = []
        # Sample multi-level features
        for i in range(len(img_metas)):
            mlvl_img_feats = []
            for level in range(len(self.img_levels)):
                mlvl_img_feats.append(
                    self.sample_single(img_ins[level][i:i + 1], pts[i][:, :3],
                                       img_metas[i]))
            mlvl_img_feats = torch.cat(mlvl_img_feats, dim=-1)
            img_feats_per_point.append(mlvl_img_feats)

        img_pts = torch.cat(img_feats_per_point, dim=0)
        return img_pts

    def sample_single(self, img_feats, pts, img_meta):
        """Sample features from single level image feature map.

        Args:
            img_feats (torch.Tensor): Image feature map in shape
                (1, C, H, W).
            pts (torch.Tensor): Points of a single sample.
            img_meta (dict): Meta information of the single sample.

        Returns:
            torch.Tensor: Single level image features of each point.
        """
        # TODO: image transformation also extracted
        img_scale_factor = (
            pts.new_tensor(img_meta['scale_factor'][:2])
            if 'scale_factor' in img_meta.keys() else 1)
        img_flip = img_meta['flip'] if 'flip' in img_meta.keys() else False
        img_crop_offset = (
            pts.new_tensor(img_meta['img_crop_offset'])
            if 'img_crop_offset' in img_meta.keys() else 0)
        proj_mat = get_proj_mat_by_coord_type(img_meta, self.coord_type)
        img_pts = point_sample(
            img_meta=img_meta,
            img_features=img_feats,
            points=pts,
            proj_mat=pts.new_tensor(proj_mat),
            coord_type=self.coord_type,
            img_scale_factor=img_scale_factor,
            img_crop_offset=img_crop_offset,
            img_flip=img_flip,
            img_pad_shape=img_meta['input_shape'][:2],
            img_shape=img_meta['img_shape'][:2],
            aligned=self.aligned,
            padding_mode=self.padding_mode,
            align_corners=self.align_corners,
        )
        return img_pts<|MERGE_RESOLUTION|>--- conflicted
+++ resolved
@@ -30,12 +30,8 @@
         img_meta (dict): Meta info.
         img_features (torch.Tensor): 1 x C x H x W image features.
         points (torch.Tensor): Nx3 point cloud in LiDAR coordinates.
-<<<<<<< HEAD
-        lidar2img_rt (torch.Tensor): 4x4 transformation matrix.
-=======
         proj_mat (torch.Tensor): 4x4 transformation matrix.
         coord_type (str): 'DEPTH' or 'CAMERA' or 'LIDAR'.
->>>>>>> 36f658a5
         img_scale_factor (torch.Tensor): Scale factor with shape of
             (w_scale, h_scale).
         img_crop_offset (torch.Tensor): Crop offset used to crop
