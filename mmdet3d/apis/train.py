--- conflicted
+++ resolved
@@ -1,12 +1,9 @@
 # Copyright (c) OpenMMLab. All rights reserved.
-<<<<<<< HEAD
-=======
 import numpy as np
 import torch
 from mmcv.runner import get_dist_info
 from torch import distributed as dist
 
->>>>>>> c6c3c46d
 from mmdet.apis import train_detector
 from mmseg.apis import train_segmentor
 
