--- conflicted
+++ resolved
@@ -80,17 +80,10 @@
             the color of points inside bbox3d. Default: (1, 0, 0).
         rot_axis (int, optional): rotation axis of bbox. Default: 2.
         center_mode (bool, optional): indicate the center of bbox is
-<<<<<<< HEAD
-            bottom center or gravity center. avaliable mode
-            ['lidar_bottom', 'camera_bottom']. Default: 'lidar_bottom'.
-        mode (str, optional):  indicate type of the input points,
-            avaliable mode ['xyz', 'xyzrgb']. Default: 'xyz'.
-=======
             bottom center or gravity center. available mode
             ['lidar_bottom', 'camera_bottom']. Default: 'lidar_bottom'.
         mode (str, optional):  indicate type of the input points,
             available mode ['xyz', 'xyzrgb']. Default: 'xyz'.
->>>>>>> c6c3c46d
     """
     if isinstance(bbox3d, torch.Tensor):
         bbox3d = bbox3d.cpu().numpy()
@@ -161,15 +154,9 @@
             the color of points which are in bbox3d. Default: (1, 0, 0).
         rot_axis (int, optional): rotation axis of bbox. Default: 2.
         center_mode (bool, optional): indicate the center of bbox is bottom
-<<<<<<< HEAD
-            center or gravity center. avaliable mode
-            ['lidar_bottom', 'camera_bottom']. Default: 'lidar_bottom'.
-        mode (str, optional):  indicate type of the input points, avaliable
-=======
             center or gravity center. available mode
             ['lidar_bottom', 'camera_bottom']. Default: 'lidar_bottom'.
         mode (str, optional):  indicate type of the input points, available
->>>>>>> c6c3c46d
             mode ['xyz', 'xyzrgb']. Default: 'xyz'.
     """
     # TODO: support score and class info
@@ -228,17 +215,10 @@
             the color of points which are in bbox3d. Default: (1, 0, 0).
         rot_axis (int, optional): rotation axis of bbox. Default: 2.
         center_mode (bool, optional): indicate the center of bbox is
-<<<<<<< HEAD
-            bottom center or gravity center. avaliable mode
-            ['lidar_bottom', 'camera_bottom']. Default: 'lidar_bottom'.
-        mode (str, optional):  indicate type of the input points,
-            avaliable mode ['xyz', 'xyzrgb']. Default: 'xyz'.
-=======
             bottom center or gravity center. available mode
             ['lidar_bottom', 'camera_bottom']. Default: 'lidar_bottom'.
         mode (str, optional):  indicate type of the input points,
             available mode ['xyz', 'xyzrgb']. Default: 'xyz'.
->>>>>>> c6c3c46d
     """
     if isinstance(bbox3d, torch.Tensor):
         bbox3d = bbox3d.cpu().numpy()
@@ -316,17 +296,10 @@
             the color of points which are in bbox3d. Default: (1, 0, 0).
         rot_axis (int, optional): rotation axis of bbox. Default: 2.
         center_mode (bool, optional): indicate the center of bbox is
-<<<<<<< HEAD
-            bottom center or gravity center. avaliable mode
-            ['lidar_bottom', 'camera_bottom']. Default: 'lidar_bottom'.
-        mode (str, optional):  indicate type of the input points,
-            avaliable mode ['xyz', 'xyzrgb']. Default: 'xyz'.
-=======
             bottom center or gravity center. available mode
             ['lidar_bottom', 'camera_bottom']. Default: 'lidar_bottom'.
         mode (str, optional):  indicate type of the input points,
             available mode ['xyz', 'xyzrgb']. Default: 'xyz'.
->>>>>>> c6c3c46d
     """
     # TODO: support score and class info
     assert 0 <= rot_axis <= 2
@@ -380,17 +353,10 @@
             the color of points which are in bbox3d. Default: (1, 0, 0).
         rot_axis (int, optional): rotation axis of bbox. Default: 2.
         center_mode (bool, optional): indicate the center of bbox is
-<<<<<<< HEAD
-            bottom center or gravity center. avaliable mode
-            ['lidar_bottom', 'camera_bottom']. Default: 'lidar_bottom'.
-        mode (str, optional):  indicate type of the input points,
-            avaliable mode ['xyz', 'xyzrgb']. Default: 'xyz'.
-=======
             bottom center or gravity center. available mode
             ['lidar_bottom', 'camera_bottom']. Default: 'lidar_bottom'.
         mode (str, optional):  indicate type of the input points,
             available mode ['xyz', 'xyzrgb']. Default: 'xyz'.
->>>>>>> c6c3c46d
     """
 
     def __init__(self,
@@ -443,11 +409,7 @@
                 to be visualized. The 3d bbox is in mode of
                 Box3DMode.DEPTH with gravity_center (please refer to
                 core.structures.box_3d_mode).
-<<<<<<< HEAD
-            bbox_color (tuple[float]): the color of bbox. Defaule: None.
-=======
             bbox_color (tuple[float]): the color of bbox. Default: None.
->>>>>>> c6c3c46d
             points_in_box_color (tuple[float]): the color of points which
                 are in bbox3d. Default: None.
         """
