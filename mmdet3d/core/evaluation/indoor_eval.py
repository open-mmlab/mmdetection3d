--- conflicted
+++ resolved
@@ -223,15 +223,6 @@
                 prec_num[iou_idx][label] = np.zeros(1)
                 aos[iou_idx][label] = np.zeros(1)
 
-<<<<<<< HEAD
-                tp[iou_idx][label] = np.zeros(1)
-                fp[iou_idx][label] = np.zeros(1)
-                prec_num[iou_idx][label] = np.zeros(1)
-                aos[iou_idx][label] = np.zeros(1)
-
-
-=======
->>>>>>> fd3a290d
     return recall, precision, ap, prec_num, aos
 
 
