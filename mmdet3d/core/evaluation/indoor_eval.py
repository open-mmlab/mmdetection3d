--- conflicted
+++ resolved
@@ -234,13 +234,9 @@
 
     for img_id in range(len(dt_annos)): ## gt = ground truth ## dt = d
         # parse detected annotations
-<<<<<<< HEAD
-        det_anno = dt_annos[img_id]['pts_bbox']
-=======
         det_anno = dt_annos[img_id]
         if 'pts_bbox' in det_anno.keys():
             det_anno = det_anno['pts_bbox']
->>>>>>> 5dcff6f8
         for i in range(len(det_anno['labels_3d'])):
             label = det_anno['labels_3d'].numpy()[i]
             bbox = det_anno['boxes_3d'].convert_to(box_mode_3d)[i]
