--- conflicted
+++ resolved
@@ -71,15 +71,9 @@
     if points.shape[-1] == 3:
         if axis == 1 or axis == -2:
             rot_mat_T = torch.stack([
-<<<<<<< HEAD
-                torch.stack([rot_cos, zeros, rot_sin]),
-                torch.stack([zeros, ones, zeros]),
-                torch.stack([-rot_sin, zeros, rot_cos])
-=======
                 torch.stack([rot_cos, zeros, -rot_sin]),
                 torch.stack([zeros, ones, zeros]),
                 torch.stack([rot_sin, zeros, rot_cos])
->>>>>>> 54369208
             ])
         elif axis == 2 or axis == -1:
             rot_mat_T = torch.stack([
@@ -112,7 +106,6 @@
 
     if batch_free:
         points_new = points_new.squeeze(0)
-<<<<<<< HEAD
 
     if return_mat:
         rot_mat_T = torch.einsum('jka->ajk', rot_mat_T)
@@ -121,21 +114,8 @@
         return points_new, rot_mat_T
     else:
         return points_new
-=======
->>>>>>> 54369208
-
-    if return_mat:
-        rot_mat_T = torch.einsum('jka->ajk', rot_mat_T)
-        if batch_free:
-            rot_mat_T = rot_mat_T.squeeze(0)
-        return points_new, rot_mat_T
-    else:
-        return points_new
-
-<<<<<<< HEAD
-=======
-
->>>>>>> 54369208
+
+
 @array_converter(apply_to=('boxes_xywhr', ))
 def xywhr2xyxyr(boxes_xywhr):
     """Convert a rotated boxes in XYWHR format to XYXYR format.
