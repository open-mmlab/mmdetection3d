--- conflicted
+++ resolved
@@ -106,7 +106,6 @@
 
     if batch_free:
         points_new = points_new.squeeze(0)
-<<<<<<< HEAD
 
     if return_mat:
         rot_mat_T = torch.einsum('jka->ajk', rot_mat_T)
@@ -115,21 +114,8 @@
         return points_new, rot_mat_T
     else:
         return points_new
-=======
->>>>>>> e93a77f0
-
-    if return_mat:
-        rot_mat_T = torch.einsum('jka->ajk', rot_mat_T)
-        if batch_free:
-            rot_mat_T = rot_mat_T.squeeze(0)
-        return points_new, rot_mat_T
-    else:
-        return points_new
-
-<<<<<<< HEAD
-=======
-
->>>>>>> e93a77f0
+
+
 @array_converter(apply_to=('boxes_xywhr', ))
 def xywhr2xyxyr(boxes_xywhr):
     """Convert a rotated boxes in XYWHR format to XYXYR format.
