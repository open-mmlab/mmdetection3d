--- conflicted
+++ resolved
@@ -166,7 +166,6 @@
     return box_type_3d, box_mode_3d
 
 
-<<<<<<< HEAD
 @array_converter(apply_to=('points_3d', 'proj_mat'))
 def points_cam2img(points_3d, proj_mat, with_depth=False):
     """Project points in camera coordinates to image coordinates.
@@ -175,17 +174,8 @@
         points_3d (torch.Tensor | np.ndarray): Points in shape (N, 3)
         proj_mat (torch.Tensor | np.ndarray):
             Transformation matrix between coordinates.
-        with_depth (bool): Whether to keep depth in the output.
-=======
-def points_cam2img(points_3d, proj_mat, with_depth=False):
-    """Project points from camera coordicates to image coordinates.
-
-    Args:
-        points_3d (torch.Tensor): Points in shape (N, 3).
-        proj_mat (torch.Tensor): Transformation matrix between coordinates.
         with_depth (bool, optional): Whether to keep depth in the output.
             Defaults to False.
->>>>>>> e58684a2
 
     Returns:
         np.ndarray: Points in image coordinates with shape [N, 2].
@@ -205,19 +195,15 @@
         proj_mat_expanded[:d1, :d2] = proj_mat
         proj_mat = proj_mat_expanded
 
-    # previous implementation use new_zeros, new_one yeilds better results
+    # previous implementation use new_zeros, new_one yields better results
     points_4 = torch.cat([points_3d, points_3d.new_ones(points_shape)], dim=-1)
 
     point_2d = points_4 @ proj_mat.T
     point_2d_res = point_2d[..., :2] / point_2d[..., 2:3]
 
     if with_depth:
-<<<<<<< HEAD
         point_2d_res = torch.cat([point_2d_res, point_2d[..., 2:3]], dim=-1)
 
-=======
-        return torch.cat([point_2d_res, point_2d[..., 2:3]], dim=-1)
->>>>>>> e58684a2
     return point_2d_res
 
 
