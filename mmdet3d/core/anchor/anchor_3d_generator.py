--- conflicted
+++ resolved
@@ -99,11 +99,7 @@
             list[torch.Tensor]: Anchors in multiple feature levels.
                 The sizes of each tensor should be [N, 4], where
                 N = width * height * num_base_anchors, width and height
-<<<<<<< HEAD
-                are the sizes of the corresponding feature lavel,
-=======
                 are the sizes of the corresponding feature level,
->>>>>>> c6c3c46d
                 num_base_anchors is the number of anchors for that level.
         """
         assert self.num_levels == len(featmap_sizes)
