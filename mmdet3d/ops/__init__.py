--- conflicted
+++ resolved
@@ -34,14 +34,8 @@
     'furthest_point_sample_with_dist', 'three_interpolate', 'three_nn',
     'gather_points', 'grouping_operation', 'group_points', 'GroupAll',
     'QueryAndGroup', 'PointSAModule', 'PointSAModuleMSG', 'PointFPModule',
-<<<<<<< HEAD
     'points_in_boxes_batch', 'get_compiler_version', 'assign_score_withk',
     'get_compiling_cuda_version', 'Points_Sampler', 'build_sa_module',
     'PAConv', 'PAConvCUDA', 'PAConvSAModuleMSG', 'PAConvSAModule',
-    'PAConvCUDASAModule', 'PAConvCUDASAModuleMSG'
-=======
-    'points_in_boxes_batch', 'get_compiler_version',
-    'get_compiling_cuda_version', 'Points_Sampler', 'build_sa_module',
-    'ROIPointPool3d'
->>>>>>> 726dfdfc
+    'PAConvCUDASAModule', 'PAConvCUDASAModuleMSG', 'ROIPointPool3d'
 ]