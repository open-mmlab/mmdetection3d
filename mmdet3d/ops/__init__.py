--- conflicted
+++ resolved
@@ -35,16 +35,9 @@
     'furthest_point_sample_with_dist', 'three_interpolate', 'three_nn',
     'gather_points', 'grouping_operation', 'group_points', 'GroupAll',
     'QueryAndGroup', 'PointSAModule', 'PointSAModuleMSG', 'PointFPModule',
-<<<<<<< HEAD
-    'points_in_boxes_all', 'get_compiler_version', 'assign_score_withk',
-    'get_compiling_cuda_version', 'Points_Sampler', 'build_sa_module',
-    'PAConv', 'PAConvCUDA', 'PAConvSAModuleMSG', 'PAConvSAModule',
-    'PAConvCUDASAModule', 'PAConvCUDASAModuleMSG'
-=======
     'DGCNNFPModule', 'DGCNNGFModule', 'DGCNNFAModule', 'points_in_boxes_all',
     'get_compiler_version', 'assign_score_withk', 'get_compiling_cuda_version',
     'Points_Sampler', 'build_sa_module', 'PAConv', 'PAConvCUDA',
     'PAConvSAModuleMSG', 'PAConvSAModule', 'PAConvCUDASAModule',
     'PAConvCUDASAModuleMSG'
->>>>>>> 36f658a5
 ]