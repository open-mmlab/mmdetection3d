# Copyright (c) OpenMMLab. All rights reserved.
import itertools
import numpy as np

from mmcv.cnn.bricks.registry import CONV_LAYERS
from torch.nn.parameter import Parameter

# numpy import due to size mismatch
import numpy as np

def register_spconv2():
    """This func registers spconv2.0 spconv ops to overwrite the default mmcv
    spconv ops."""
    try:
        from spconv.pytorch import (SparseConv2d, SparseConv3d, SparseConv4d,
                                    SparseConvTranspose2d,
                                    SparseConvTranspose3d, SparseInverseConv2d,
                                    SparseInverseConv3d, SparseModule,
                                    SubMConv2d, SubMConv3d, SubMConv4d)
    except ImportError:
        return False
    else:
        CONV_LAYERS._register_module(SparseConv2d, 'SparseConv2d', force=True)
        CONV_LAYERS._register_module(SparseConv3d, 'SparseConv3d', force=True)
        CONV_LAYERS._register_module(SparseConv4d, 'SparseConv4d', force=True)

        CONV_LAYERS._register_module(
            SparseConvTranspose2d, 'SparseConvTranspose2d', force=True)
        CONV_LAYERS._register_module(
            SparseConvTranspose3d, 'SparseConvTranspose3d', force=True)

        CONV_LAYERS._register_module(
            SparseInverseConv2d, 'SparseInverseConv2d', force=True)
        CONV_LAYERS._register_module(
            SparseInverseConv3d, 'SparseInverseConv3d', force=True)

        CONV_LAYERS._register_module(SubMConv2d, 'SubMConv2d', force=True)
        CONV_LAYERS._register_module(SubMConv3d, 'SubMConv3d', force=True)
        CONV_LAYERS._register_module(SubMConv4d, 'SubMConv4d', force=True)
        SparseModule._load_from_state_dict = _load_from_state_dict
        SparseModule._save_to_state_dict = _save_to_state_dict
        return True


def _save_to_state_dict(self, destination, prefix, keep_vars):
    """Rewrite this func to compat the convolutional kernel weights between
    spconv 1.x in MMCV and 2.x in spconv2.x.

    Kernel weights in MMCV spconv has shape in (D,H,W,in_channel,out_channel) ,
    while those in spcon2.x is in (out_channel,D,H,W,in_channel).
    """
    for name, param in self._parameters.items():
        if param is not None:
            param = param if keep_vars else param.detach()
            if name == 'weight':
                dims = list(range(1, len(param.shape))) + [0]
                param = param.permute(*dims)
            destination[prefix + name] = param
    for name, buf in self._buffers.items():
        if buf is not None and name not in self._non_persistent_buffers_set:
            destination[prefix + name] = buf if keep_vars else buf.detach()


def _load_from_state_dict(self, state_dict, prefix, local_metadata, strict,
                          missing_keys, unexpected_keys, error_msgs):
    """Rewrite this func to compat the convolutional kernel weights between
    spconv 1.x in MMCV and 2.x in spconv2.x.

    Kernel weights in MMCV spconv has shape in (D,H,W,in_channel,out_channel) ,
    while those in spcon2.x is in (out_channel,D,H,W,in_channel).
    """
    for hook in self._load_state_dict_pre_hooks.values():
        hook(state_dict, prefix, local_metadata, strict, missing_keys,
             unexpected_keys, error_msgs)

    local_name_params = itertools.chain(self._parameters.items(),
                                        self._buffers.items())
    local_state = {k: v.data for k, v in local_name_params if v is not None}

    for name, param in local_state.items():
        key = prefix + name
        if key in state_dict:
            input_param = state_dict[key]

<<<<<<< HEAD
            #change dimension due to size mismatch error
            input_param = np.transpose(input_param.cpu(), (1,2,3,4,0))
=======
            input_param = np.transpose(input_param, (1,2,3,4,0))
>>>>>>> fd3a290d

            # Backward compatibility: loading 1-dim tensor from
            # 0.3.* to version 0.4+
            if len(param.shape) == 0 and len(input_param.shape) == 1:
                input_param = input_param[0]
            dims = [len(input_param.shape) - 1] + list(
                range(len(input_param.shape) - 1))
            input_param = input_param.permute(*dims)
            if input_param.shape != param.shape:
                # local shape should match the one in checkpoint
                error_msgs.append(
                    f'size mismatch for {key}: copying a param with '
                    f'shape {key, input_param.shape} from checkpoint,'
                    f'the shape in current model is {param.shape}.')
                continue

            if isinstance(input_param, Parameter):
                # backwards compatibility for serialized parameters
                input_param = input_param.data
            try:
                param.copy_(input_param)
            except Exception:
                error_msgs.append(
                    f'While copying the parameter named "{key}", whose '
                    f'dimensions in the model are {param.size()} and whose '
                    f'dimensions in the checkpoint are {input_param.size()}.')
        elif strict:
            missing_keys.append(key)

    if strict:
        for key, input_param in state_dict.items():
            if key.startswith(prefix):
                input_name = key[len(prefix):]
                input_name = input_name.split(
                    '.', 1)[0]  # get the name of param/buffer/child
                if input_name not in self._modules \
                        and input_name not in local_state:
                    unexpected_keys.append(key)<|MERGE_RESOLUTION|>--- conflicted
+++ resolved
@@ -82,12 +82,8 @@
         if key in state_dict:
             input_param = state_dict[key]
 
-<<<<<<< HEAD
             #change dimension due to size mismatch error
             input_param = np.transpose(input_param.cpu(), (1,2,3,4,0))
-=======
-            input_param = np.transpose(input_param, (1,2,3,4,0))
->>>>>>> fd3a290d
 
             # Backward compatibility: loading 1-dim tensor from
             # 0.3.* to version 0.4+
