import numpy as np
from collections import OrderedDict
from os import path as osp

from mmdet3d.core import show_result
from mmdet3d.core.bbox import DepthInstance3DBoxes
from mmdet.core import eval_map
from mmdet.datasets import DATASETS
from .custom_3d import Custom3DDataset


@DATASETS.register_module()
class SUNRGBDDataset(Custom3DDataset):
    r"""SUNRGBD Dataset.

    This class serves as the API for experiments on the SUNRGBD Dataset.

    See the `download page <http://rgbd.cs.princeton.edu/challenge.html>`_
    for data downloading.

    Args:
        data_root (str): Path of dataset root.
        ann_file (str): Path of annotation file.
        pipeline (list[dict], optional): Pipeline used for data processing.
            Defaults to None.
        classes (tuple[str], optional): Classes used in the dataset.
            Defaults to None.
        modality (dict, optional): Modality to specify the sensor data used
            as input. Defaults to None.
        box_type_3d (str, optional): Type of 3D box of this dataset.
            Based on the `box_type_3d`, the dataset will encapsulate the box
            to its original format then converted them to `box_type_3d`.
            Defaults to 'Depth' in this dataset. Available options includes

            - 'LiDAR': Box in LiDAR coordinates.
            - 'Depth': Box in depth coordinates, usually for indoor dataset.
            - 'Camera': Box in camera coordinates.
        filter_empty_gt (bool, optional): Whether to filter empty GT.
            Defaults to True.
        test_mode (bool, optional): Whether the dataset is in test mode.
            Defaults to False.
    """
    CLASSES = ('bed', 'table', 'sofa', 'chair', 'toilet', 'desk', 'dresser',
               'night_stand', 'bookshelf', 'bathtub')

    def __init__(self,
                 data_root,
                 ann_file,
                 pipeline=None,
                 classes=None,
                 modality=None,
                 box_type_3d='Depth',
                 filter_empty_gt=True,
                 test_mode=False):
        super().__init__(
            data_root=data_root,
            ann_file=ann_file,
            pipeline=pipeline,
            classes=classes,
            modality=modality,
            box_type_3d=box_type_3d,
            filter_empty_gt=filter_empty_gt,
            test_mode=test_mode)
        if self.modality is None:
            self.modality = dict(
                use_camera=True,
                use_lidar=True,
            )
        assert self.modality['use_camera'] or self.modality['use_lidar']

    def get_data_info(self, index):
        """Get data info according to the given index.

        Args:
            index (int): Index of the sample data to get.

        Returns:
            dict: Data information that will be passed to the data \
                preprocessing pipelines. It includes the following keys:

                - sample_idx (str): Sample index.
                - pts_filename (str, optional): Filename of point clouds.
                - file_name (str, optional): Filename of point clouds.
                - img_prefix (str | None, optional): Prefix of image files.
                - img_info (dict, optional): Image info.
                - calib (dict, optional): Camera calibration info.
                - ann_info (dict): Annotation info.
        """
        info = self.data_infos[index]
        sample_idx = info['point_cloud']['lidar_idx']
        assert info['point_cloud']['lidar_idx'] == info['image']['image_idx']
        input_dict = dict(sample_idx=sample_idx)

        if self.modality['use_lidar']:
            pts_filename = osp.join(self.data_root, info['pts_path'])
            input_dict['pts_filename'] = pts_filename
            input_dict['file_name'] = pts_filename

        if self.modality['use_camera']:
            img_filename = osp.join(self.data_root,
                                    info['image']['image_path'])
            input_dict['img_prefix'] = None
            input_dict['img_info'] = dict(filename=img_filename)
            calib = info['calib']
            input_dict['calib'] = calib

        if not self.test_mode:
            annos = self.get_ann_info(index)
            input_dict['ann_info'] = annos
            if self.filter_empty_gt and len(annos['gt_bboxes_3d']) == 0:
                return None
        return input_dict

    def get_ann_info(self, index):
        """Get annotation info according to the given index.

        Args:
            index (int): Index of the annotation data to get.

        Returns:
            dict: annotation information consists of the following keys:

                - gt_bboxes_3d (:obj:`DepthInstance3DBoxes`): \
                    3D ground truth bboxes
                - gt_labels_3d (np.ndarray): Labels of ground truths.
                - pts_instance_mask_path (str): Path of instance masks.
                - pts_semantic_mask_path (str): Path of semantic masks.
        """
        # Use index to get the annos, thus the evalhook could also use this api
        info = self.data_infos[index]
        if info['annos']['gt_num'] != 0:
            gt_bboxes_3d = info['annos']['gt_boxes_upright_depth'].astype(
                np.float32)  # k, 6
            gt_labels_3d = info['annos']['class'].astype(np.long)
        else:
            gt_bboxes_3d = np.zeros((0, 7), dtype=np.float32)
            gt_labels_3d = np.zeros((0, ), dtype=np.long)

        # to target box structure
        gt_bboxes_3d = DepthInstance3DBoxes(
            gt_bboxes_3d, origin=(0.5, 0.5, 0.5)).convert_to(self.box_mode_3d)

        anns_results = dict(
            gt_bboxes_3d=gt_bboxes_3d, gt_labels_3d=gt_labels_3d)

        if self.modality['use_camera']:
            if info['annos']['gt_num'] != 0:
                gt_bboxes_2d = info['annos']['bbox'].astype(np.float32)
            else:
                gt_bboxes_2d = np.zeros((0, 4), dtype=np.float32)
            anns_results['bboxes'] = gt_bboxes_2d
            anns_results['labels'] = gt_labels_3d

        return anns_results

    def show(self, results, out_dir, show=True):
        """Results visualization.

        Args:
            results (list[dict]): List of bounding boxes results.
            out_dir (str): Output directory of visualization result.
            show (bool): Visualize the results online.
        """
        assert out_dir is not None, 'Expect out_dir, got none.'
        for i, result in enumerate(results):
            data_info = self.data_infos[i]
            pts_path = data_info['pts_path']
            file_name = osp.split(pts_path)[-1].split('.')[0]
            points = np.fromfile(
                osp.join(self.data_root, pts_path),
                dtype=np.float32).reshape(-1, 6)
            points[:, 3:] *= 255
            gt_bboxes = self.get_ann_info(i)['gt_bboxes_3d'].tensor
            pred_bboxes = result['boxes_3d'].tensor.numpy()
<<<<<<< HEAD
            pred_bboxes[..., 2] += pred_bboxes[..., 5] / 2
            show_result(points, gt_bboxes, pred_bboxes, out_dir, file_name)

    def evaluate(self,
                 results,
                 metric=None,
                 iou_thr=(0.25, 0.5),
                 iou_thr_2d=(0.5),
                 logger=None,
                 show=False,
                 out_dir=None):

        # evaluate 3D detection performance
        if isinstance(results[0], dict):
            return super().evaluate(results, metric, iou_thr, logger, show,
                                    out_dir)
        # evaluate 2D detection performance
        else:
            eval_results = OrderedDict()
            annotations = [self.get_ann_info(i) for i in range(len(self))]
            iou_thr_2d = (iou_thr_2d) if isinstance(iou_thr_2d,
                                                    float) else iou_thr_2d
            for iou_thr_2d_single in iou_thr_2d:
                mean_ap, _ = eval_map(
                    results,
                    annotations,
                    scale_ranges=None,
                    iou_thr=iou_thr_2d_single,
                    dataset=self.CLASSES,
                    logger=logger)
                eval_results['mAP_' + str(iou_thr_2d_single)] = mean_ap
            return eval_results
=======
            show_result(points, gt_bboxes, pred_bboxes, out_dir, file_name,
                        show)
>>>>>>> e5f55bd2
<|MERGE_RESOLUTION|>--- conflicted
+++ resolved
@@ -172,9 +172,8 @@
             points[:, 3:] *= 255
             gt_bboxes = self.get_ann_info(i)['gt_bboxes_3d'].tensor
             pred_bboxes = result['boxes_3d'].tensor.numpy()
-<<<<<<< HEAD
-            pred_bboxes[..., 2] += pred_bboxes[..., 5] / 2
-            show_result(points, gt_bboxes, pred_bboxes, out_dir, file_name)
+            show_result(points, gt_bboxes, pred_bboxes, out_dir, file_name,
+                        show)
 
     def evaluate(self,
                  results,
@@ -204,8 +203,4 @@
                     dataset=self.CLASSES,
                     logger=logger)
                 eval_results['mAP_' + str(iou_thr_2d_single)] = mean_ap
-            return eval_results
-=======
-            show_result(points, gt_bboxes, pred_bboxes, out_dir, file_name,
-                        show)
->>>>>>> e5f55bd2
+            return eval_results