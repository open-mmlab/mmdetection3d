from mmdet.datasets.builder import build_dataloader
from .builder import DATASETS, build_dataset
from .custom_3d import Custom3DDataset
from .custom_3d_seg import Custom3DSegDataset
from .kitti_dataset import KittiDataset
from .kitti_mono_dataset import KittiMonoDataset
from .lyft_dataset import LyftDataset
from .nuscenes_dataset import NuScenesDataset
from .nuscenes_mono_dataset import NuScenesMonoDataset
from .pipelines import (BackgroundPointsFilter, GlobalRotScaleTrans,
                        IndoorPointSample, LoadAnnotations3D,
                        LoadPointsFromFile, LoadPointsFromMultiSweeps,
                        NormalizePointsColor, ObjectNoise, ObjectRangeFilter,
                        ObjectSample, PointShuffle, PointsRangeFilter,
                        RandomFlip3D, VoxelBasedPointSampler)
from .scannet_dataset import ScanNetDataset, ScanNetSegDataset
from .semantickitti_dataset import SemanticKITTIDataset
from .sunrgbd_dataset import SUNRGBDDataset
from .utils import get_loading_pipeline
from .waymo_dataset import WaymoDataset

__all__ = [
<<<<<<< HEAD
    'KittiDataset', 'KittiMonoDataset', 'GroupSampler',
    'DistributedGroupSampler', 'build_dataloader', 'RepeatFactorDataset',
    'DATASETS', 'build_dataset', 'CocoDataset', 'NuScenesDataset',
    'NuScenesMonoDataset', 'LyftDataset', 'ObjectSample', 'RandomFlip3D',
    'ObjectNoise', 'GlobalRotScaleTrans', 'PointShuffle', 'ObjectRangeFilter',
    'PointsRangeFilter', 'Collect3D', 'LoadPointsFromFile',
    'NormalizePointsColor', 'IndoorPointSample', 'LoadAnnotations3D',
    'SUNRGBDDataset', 'ScanNetDataset', 'ScanNetSegDataset',
    'SemanticKITTIDataset', 'Custom3DDataset', 'Custom3DSegDataset',
    'LoadPointsFromMultiSweeps', 'WaymoDataset', 'BackgroundPointsFilter',
    'VoxelBasedPointSampler'
=======
    'KittiDataset', 'GroupSampler', 'DistributedGroupSampler',
    'build_dataloader', 'RepeatFactorDataset', 'DATASETS', 'build_dataset',
    'CocoDataset', 'NuScenesDataset', 'NuScenesMonoDataset', 'LyftDataset',
    'ObjectSample', 'RandomFlip3D', 'ObjectNoise', 'GlobalRotScaleTrans',
    'PointShuffle', 'ObjectRangeFilter', 'PointsRangeFilter', 'Collect3D',
    'LoadPointsFromFile', 'NormalizePointsColor', 'IndoorPointSample',
    'LoadAnnotations3D', 'SUNRGBDDataset', 'ScanNetDataset',
    'ScanNetSegDataset', 'SemanticKITTIDataset', 'Custom3DDataset',
    'Custom3DSegDataset', 'LoadPointsFromMultiSweeps', 'WaymoDataset',
    'BackgroundPointsFilter', 'VoxelBasedPointSampler', 'get_loading_pipeline'
>>>>>>> 825f47a4
]<|MERGE_RESOLUTION|>--- conflicted
+++ resolved
@@ -20,7 +20,6 @@
 from .waymo_dataset import WaymoDataset
 
 __all__ = [
-<<<<<<< HEAD
     'KittiDataset', 'KittiMonoDataset', 'GroupSampler',
     'DistributedGroupSampler', 'build_dataloader', 'RepeatFactorDataset',
     'DATASETS', 'build_dataset', 'CocoDataset', 'NuScenesDataset',
@@ -31,17 +30,5 @@
     'SUNRGBDDataset', 'ScanNetDataset', 'ScanNetSegDataset',
     'SemanticKITTIDataset', 'Custom3DDataset', 'Custom3DSegDataset',
     'LoadPointsFromMultiSweeps', 'WaymoDataset', 'BackgroundPointsFilter',
-    'VoxelBasedPointSampler'
-=======
-    'KittiDataset', 'GroupSampler', 'DistributedGroupSampler',
-    'build_dataloader', 'RepeatFactorDataset', 'DATASETS', 'build_dataset',
-    'CocoDataset', 'NuScenesDataset', 'NuScenesMonoDataset', 'LyftDataset',
-    'ObjectSample', 'RandomFlip3D', 'ObjectNoise', 'GlobalRotScaleTrans',
-    'PointShuffle', 'ObjectRangeFilter', 'PointsRangeFilter', 'Collect3D',
-    'LoadPointsFromFile', 'NormalizePointsColor', 'IndoorPointSample',
-    'LoadAnnotations3D', 'SUNRGBDDataset', 'ScanNetDataset',
-    'ScanNetSegDataset', 'SemanticKITTIDataset', 'Custom3DDataset',
-    'Custom3DSegDataset', 'LoadPointsFromMultiSweeps', 'WaymoDataset',
-    'BackgroundPointsFilter', 'VoxelBasedPointSampler', 'get_loading_pipeline'
->>>>>>> 825f47a4
+    'VoxelBasedPointSampler', 'get_loading_pipeline'
 ]