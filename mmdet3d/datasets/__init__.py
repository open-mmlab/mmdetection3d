--- conflicted
+++ resolved
@@ -13,19 +13,11 @@
                         GlobalRotScaleTrans, IndoorPatchPointSample,
                         IndoorPointSample, LoadAnnotations3D,
                         LoadPointsFromFile, LoadPointsFromMultiSweeps,
-<<<<<<< HEAD
                         LoadPointsFromWeb, NormalizePointsColor,
                         ObjectNameFilter, ObjectNoise, ObjectRangeFilter,
                         ObjectSample, PointSample, PointShuffle,
                         PointsRangeFilter, RandomDropPointsColor, RandomFlip3D,
                         RandomJitterPoints, VoxelBasedPointSampler)
-=======
-                        NormalizePointsColor, ObjectNameFilter, ObjectNoise,
-                        ObjectRangeFilter, ObjectSample, PointSample,
-                        PointShuffle, PointsRangeFilter, RandomDropPointsColor,
-                        RandomFlip3D, RandomJitterPoints, RandomShiftScale,
-                        VoxelBasedPointSampler)
->>>>>>> cbc2491f
 # yapf: enable
 from .s3dis_dataset import S3DISDataset, S3DISSegDataset
 from .scannet_dataset import ScanNetDataset, ScanNetSegDataset
@@ -46,9 +38,6 @@
     'Custom3DDataset', 'Custom3DSegDataset', 'LoadPointsFromMultiSweeps',
     'WaymoDataset', 'BackgroundPointsFilter', 'VoxelBasedPointSampler',
     'get_loading_pipeline', 'RandomDropPointsColor', 'RandomJitterPoints',
-<<<<<<< HEAD
-    'ObjectNameFilter', 'LoadPointsFromWeb'
-=======
-    'ObjectNameFilter', 'AffineResize', 'RandomShiftScale'
->>>>>>> cbc2491f
+    'ObjectNameFilter', 'AffineResize', 'RandomShiftScale',
+    'LoadPointsFromWeb'
 ]