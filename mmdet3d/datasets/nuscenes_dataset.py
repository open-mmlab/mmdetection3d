# Copyright (c) OpenMMLab. All rights reserved.
from os import path as osp
from typing import Callable, List, Union

import numpy as np

from mmdet3d.registry import DATASETS
from mmdet3d.structures import LiDARInstance3DBoxes
from mmdet3d.structures.bbox_3d.cam_box3d import CameraInstance3DBoxes
from .det3d_dataset import Det3DDataset


@DATASETS.register_module()
class NuScenesDataset(Det3DDataset):
    r"""NuScenes Dataset.

    This class serves as the API for experiments on the NuScenes Dataset.

    Please refer to `NuScenes Dataset <https://www.nuscenes.org/download>`_
    for data downloading.

    Args:
        data_root (str): Path of dataset root.
        ann_file (str): Path of annotation file.
<<<<<<< HEAD
        pipeline (list[dict], optional): Pipeline used for data processing.
            Defaults to None.
=======
        task (str): Detection task. Defaults to 'lidar_det'.
        pipeline (list[dict]): Pipeline used for data processing.
            Defaults to [].
>>>>>>> a5bb2cde
        box_type_3d (str): Type of 3D box of this dataset.
            Based on the `box_type_3d`, the dataset will encapsulate the box
            to its original format then converted them to `box_type_3d`.
            Defaults to 'LiDAR' in this dataset. Available options includes:

            - 'LiDAR': Box in LiDAR coordinates.
            - 'Depth': Box in depth coordinates, usually for indoor dataset.
            - 'Camera': Box in camera coordinates.
<<<<<<< HEAD
        load_type (str): Type of loading mode. Defaults to 'frame_based'.

            - 'frame_based': Load all of the instances in the frame.
            - 'mv_image_based': Load all of the instances in the frame and need
                to convert to the FOV-based data type to support image-based
                detector.
            - 'fov_image_based': Only load the instances inside the default cam,
                and need to convert to the FOV-based data type to support
                image-based detector.
        modality (dict, optional): Modality to specify the sensor data used
            as input. Defaults to dict(use_camera=False, use_lidar=True).
        filter_empty_gt (bool, optional): Whether to filter empty GT.
            Defaults to True.
        test_mode (bool, optional): Whether the dataset is in test mode.
=======
        modality (dict): Modality to specify the sensor data used as input.
            Defaults to dict(use_camera=False, use_lidar=True).
        filter_empty_gt (bool): Whether to filter the data with empty GT.
            If it's set to be True, the example with empty annotations after
            data pipeline will be dropped and a random example will be chosen
            in `__getitem__`. Defaults to True.
        test_mode (bool): Whether the dataset is in test mode.
>>>>>>> a5bb2cde
            Defaults to False.
        with_velocity (bool): Whether to include velocity prediction
            into the experiments. Defaults to True.
        use_valid_flag (bool): Whether to use `use_valid_flag` key
            in the info file as mask to filter gt_boxes and gt_names.
            Defaults to False.
    """
    METAINFO = {
        'CLASSES':
        ('car', 'truck', 'trailer', 'bus', 'construction_vehicle', 'bicycle',
         'motorcycle', 'pedestrian', 'traffic_cone', 'barrier'),
        'version':
        'v1.0-trainval'
    }

    def __init__(self,
                 data_root: str,
                 ann_file: str,
                 pipeline: List[Union[dict, Callable]] = [],
                 box_type_3d: str = 'LiDAR',
                 load_type: str = 'frame_based',
                 modality: dict = dict(
                     use_camera=False,
                     use_lidar=True,
                 ),
                 filter_empty_gt: bool = True,
                 test_mode: bool = False,
                 with_velocity: bool = True,
                 use_valid_flag: bool = False,
                 **kwargs) -> None:
        self.use_valid_flag = use_valid_flag
        self.with_velocity = with_velocity

        # TODO: Redesign multi-view data process in the future
        assert load_type in ('frame_based', 'mv_image_based',
                             'fov_image_based')
        self.load_type = load_type

        assert box_type_3d.lower() in ('lidar', 'camera')
        super().__init__(
            data_root=data_root,
            ann_file=ann_file,
            modality=modality,
            pipeline=pipeline,
            box_type_3d=box_type_3d,
            filter_empty_gt=filter_empty_gt,
            test_mode=test_mode,
            **kwargs)

    def _filter_with_mask(self, ann_info: dict) -> dict:
        """Remove annotations that do not need to be cared.

        Args:
            ann_info (dict): Dict of annotation infos.

        Returns:
            dict: Annotations after filtering.
        """
        filtered_annotations = {}
        if self.use_valid_flag:
            filter_mask = ann_info['bbox_3d_isvalid']
        else:
            filter_mask = ann_info['num_lidar_pts'] > 0
        for key in ann_info.keys():
            if key != 'instances':
                filtered_annotations[key] = (ann_info[key][filter_mask])
            else:
                filtered_annotations[key] = ann_info[key]
        return filtered_annotations

    def parse_ann_info(self, info: dict) -> dict:
        """Process the `instances` in data info to `ann_info`.

        Args:
            info (dict): Data information of single data sample.

        Returns:
            dict: Annotation information consists of the following keys:

                - gt_bboxes_3d (:obj:`LiDARInstance3DBoxes`):
                  3D ground truth bboxes.
                - gt_labels_3d (np.ndarray): Labels of ground truths.
        """
        ann_info = super().parse_ann_info(info)
        if ann_info is not None:

            ann_info = self._filter_with_mask(ann_info)

            if self.with_velocity:
                gt_bboxes_3d = ann_info['gt_bboxes_3d']
                gt_velocities = ann_info['velocities']
                nan_mask = np.isnan(gt_velocities[:, 0])
                gt_velocities[nan_mask] = [0.0, 0.0]
                gt_bboxes_3d = np.concatenate([gt_bboxes_3d, gt_velocities],
                                              axis=-1)
                ann_info['gt_bboxes_3d'] = gt_bboxes_3d
        else:
            # empty instance
            ann_info = dict()
            if self.with_velocity:
                ann_info['gt_bboxes_3d'] = np.zeros((0, 9), dtype=np.float32)
            else:
                ann_info['gt_bboxes_3d'] = np.zeros((0, 7), dtype=np.float32)
            ann_info['gt_labels_3d'] = np.zeros(0, dtype=np.int64)

            if self.load_type in ['fov_image_based', 'mv_image_based']:
                ann_info['gt_bboxes'] = np.zeros((0, 4), dtype=np.float32)
                ann_info['gt_bboxes_labels'] = np.array(0, dtype=np.int64)
                ann_info['attr_labels'] = np.array(0, dtype=np.int64)
                ann_info['centers_2d'] = np.zeros((0, 2), dtype=np.float32)
                ann_info['depths'] = np.zeros((0), dtype=np.float32)

        # the nuscenes box center is [0.5, 0.5, 0.5], we change it to be
        # the same as KITTI (0.5, 0.5, 0)
        # TODO: Unify the coordinates
        if self.load_type in ['fov_image_based', 'mv_image_based']:
            gt_bboxes_3d = CameraInstance3DBoxes(
                ann_info['gt_bboxes_3d'],
                box_dim=ann_info['gt_bboxes_3d'].shape[-1],
                origin=(0.5, 0.5, 0.5))
        else:
            gt_bboxes_3d = LiDARInstance3DBoxes(
                ann_info['gt_bboxes_3d'],
                box_dim=ann_info['gt_bboxes_3d'].shape[-1],
                origin=(0.5, 0.5, 0.5)).convert_to(self.box_mode_3d)

        ann_info['gt_bboxes_3d'] = gt_bboxes_3d

        return ann_info

    def parse_data_info(self, info: dict) -> dict:
        """Process the raw data info.

        The only difference with it in `Det3DDataset`
        is the specific process for `plane`.

        Args:
            info (dict): Raw info dict.

        Returns:
            dict: Has `ann_info` in training stage. And
            all path has been converted to absolute path.
        """
        if self.load_type == 'mv_image_based':
            data_list = []
            if self.modality['use_lidar']:
                info['lidar_points']['lidar_path'] = \
                    osp.join(
                        self.data_prefix.get('pts', ''),
                        info['lidar_points']['lidar_path'])

            if self.modality['use_camera']:
                for cam_id, img_info in info['images'].items():
                    if 'img_path' in img_info:
                        if cam_id in self.data_prefix:
                            cam_prefix = self.data_prefix[cam_id]
                        else:
                            cam_prefix = self.data_prefix.get('img', '')
                        img_info['img_path'] = osp.join(
                            cam_prefix, img_info['img_path'])

            for idx, (cam_id, img_info) in enumerate(info['images'].items()):
                camera_info = dict()
                camera_info['images'] = dict()
                camera_info['images'][cam_id] = img_info
                if 'cam_instances' in info and cam_id in info['cam_instances']:
                    camera_info['instances'] = info['cam_instances'][cam_id]
                else:
                    camera_info['instances'] = []
                # TODO: check whether to change sample_idx for 6 cameras
                #  in one frame
                camera_info['sample_idx'] = info['sample_idx'] * 6 + idx
                camera_info['token'] = info['token']
                camera_info['ego2global'] = info['ego2global']

                if not self.test_mode:
                    # used in traing
                    camera_info['ann_info'] = self.parse_ann_info(camera_info)
                if self.test_mode and self.load_eval_anns:
                    camera_info['eval_ann_info'] = \
                        self.parse_ann_info(camera_info)
                data_list.append(camera_info)
            return data_list
        else:
            data_info = super().parse_data_info(info)
            return data_info<|MERGE_RESOLUTION|>--- conflicted
+++ resolved
@@ -22,14 +22,8 @@
     Args:
         data_root (str): Path of dataset root.
         ann_file (str): Path of annotation file.
-<<<<<<< HEAD
-        pipeline (list[dict], optional): Pipeline used for data processing.
-            Defaults to None.
-=======
-        task (str): Detection task. Defaults to 'lidar_det'.
         pipeline (list[dict]): Pipeline used for data processing.
             Defaults to [].
->>>>>>> a5bb2cde
         box_type_3d (str): Type of 3D box of this dataset.
             Based on the `box_type_3d`, the dataset will encapsulate the box
             to its original format then converted them to `box_type_3d`.
@@ -38,7 +32,6 @@
             - 'LiDAR': Box in LiDAR coordinates.
             - 'Depth': Box in depth coordinates, usually for indoor dataset.
             - 'Camera': Box in camera coordinates.
-<<<<<<< HEAD
         load_type (str): Type of loading mode. Defaults to 'frame_based'.
 
             - 'frame_based': Load all of the instances in the frame.
@@ -48,12 +41,6 @@
             - 'fov_image_based': Only load the instances inside the default cam,
                 and need to convert to the FOV-based data type to support
                 image-based detector.
-        modality (dict, optional): Modality to specify the sensor data used
-            as input. Defaults to dict(use_camera=False, use_lidar=True).
-        filter_empty_gt (bool, optional): Whether to filter empty GT.
-            Defaults to True.
-        test_mode (bool, optional): Whether the dataset is in test mode.
-=======
         modality (dict): Modality to specify the sensor data used as input.
             Defaults to dict(use_camera=False, use_lidar=True).
         filter_empty_gt (bool): Whether to filter the data with empty GT.
@@ -61,7 +48,6 @@
             data pipeline will be dropped and a random example will be chosen
             in `__getitem__`. Defaults to True.
         test_mode (bool): Whether the dataset is in test mode.
->>>>>>> a5bb2cde
             Defaults to False.
         with_velocity (bool): Whether to include velocity prediction
             into the experiments. Defaults to True.
