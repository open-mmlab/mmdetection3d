# Copyright (c) OpenMMLab. All rights reserved.
import copy
from collections import OrderedDict
from typing import List, Optional, Tuple, Union

import numpy as np
from nuscenes.utils.geometry_utils import view_points
from pyquaternion import Quaternion
from shapely.geometry import MultiPoint, box

from mmdet3d.structures import Box3DMode, CameraInstance3DBoxes, points_cam2img
from mmdet3d.structures.ops import box_np_ops

kitti_categories = ('Pedestrian', 'Cyclist', 'Car', 'Van', 'Truck',
                    'Person_sitting', 'Tram', 'Misc')

waymo_categories = ('Car', 'Pedestrian', 'Cyclist')

nus_categories = ('car', 'truck', 'trailer', 'bus', 'construction_vehicle',
                  'bicycle', 'motorcycle', 'pedestrian', 'traffic_cone',
                  'barrier')

nus_attributes = ('cycle.with_rider', 'cycle.without_rider',
                  'pedestrian.moving', 'pedestrian.standing',
                  'pedestrian.sitting_lying_down', 'vehicle.moving',
                  'vehicle.parked', 'vehicle.stopped', 'None')
NuScenesNameMapping = {
    'movable_object.barrier': 'barrier',
    'vehicle.bicycle': 'bicycle',
    'vehicle.bus.bendy': 'bus',
    'vehicle.bus.rigid': 'bus',
    'vehicle.car': 'car',
    'vehicle.construction': 'construction_vehicle',
    'vehicle.motorcycle': 'motorcycle',
    'human.pedestrian.adult': 'pedestrian',
    'human.pedestrian.child': 'pedestrian',
    'human.pedestrian.construction_worker': 'pedestrian',
    'human.pedestrian.police_officer': 'pedestrian',
    'movable_object.trafficcone': 'traffic_cone',
    'vehicle.trailer': 'trailer',
    'vehicle.truck': 'truck'
}
LyftNameMapping = {
    'bicycle': 'bicycle',
    'bus': 'bus',
    'car': 'car',
    'emergency_vehicle': 'emergency_vehicle',
    'motorcycle': 'motorcycle',
    'other_vehicle': 'other_vehicle',
    'pedestrian': 'pedestrian',
    'truck': 'truck',
    'animal': 'animal'
}


def get_nuscenes_2d_boxes(nusc, sample_data_token: str,
                          visibilities: List[str]):
    """Get the 2d / mono3d annotation records for a given `sample_data_token of
    nuscenes dataset.

    Args:
        sample_data_token (str): Sample data token belonging to a camera
            keyframe.
        visibilities (list[str]): Visibility filter.

    Return:
        list[dict]: List of 2d annotation record that belongs to the input
            `sample_data_token`.
    """

    # Get the sample data and the sample corresponding to that sample data.
    sd_rec = nusc.get('sample_data', sample_data_token)

    assert sd_rec[
        'sensor_modality'] == 'camera', 'Error: get_2d_boxes only works' \
        ' for camera sample_data!'
    if not sd_rec['is_key_frame']:
        raise ValueError(
            'The 2D re-projections are available only for keyframes.')

    s_rec = nusc.get('sample', sd_rec['sample_token'])

    # Get the calibrated sensor and ego pose
    # record to get the transformation matrices.
    cs_rec = nusc.get('calibrated_sensor', sd_rec['calibrated_sensor_token'])
    pose_rec = nusc.get('ego_pose', sd_rec['ego_pose_token'])
    camera_intrinsic = np.array(cs_rec['camera_intrinsic'])

    # Get all the annotation with the specified visibilties.
    ann_recs = [
        nusc.get('sample_annotation', token) for token in s_rec['anns']
    ]
    ann_recs = [
        ann_rec for ann_rec in ann_recs
        if (ann_rec['visibility_token'] in visibilities)
    ]

    repro_recs = []

    for ann_rec in ann_recs:
        # Augment sample_annotation with token information.
        ann_rec['sample_annotation_token'] = ann_rec['token']
        ann_rec['sample_data_token'] = sample_data_token

        # Get the box in global coordinates.
        box = nusc.get_box(ann_rec['token'])

        # Move them to the ego-pose frame.
        box.translate(-np.array(pose_rec['translation']))
        box.rotate(Quaternion(pose_rec['rotation']).inverse)

        # Move them to the calibrated sensor frame.
        box.translate(-np.array(cs_rec['translation']))
        box.rotate(Quaternion(cs_rec['rotation']).inverse)

        # Filter out the corners that are not in front of the calibrated
        # sensor.
        corners_3d = box.corners()
        in_front = np.argwhere(corners_3d[2, :] > 0).flatten()
        corners_3d = corners_3d[:, in_front]

        # Project 3d box to 2d.
        corner_coords = view_points(corners_3d, camera_intrinsic,
                                    True).T[:, :2].tolist()

        # Keep only corners that fall within the image.
        final_coords = post_process_coords(corner_coords)

        # Skip if the convex hull of the re-projected corners
        # does not intersect the image canvas.
        if final_coords is None:
            continue
        else:
            min_x, min_y, max_x, max_y = final_coords

        # Generate dictionary record to be included in the .json file.
        repro_rec = generate_record(ann_rec, min_x, min_y, max_x, max_y,
                                    'nuscenes')

        # if repro_rec is None, we do not append it into repre_recs
        if repro_rec is not None:
            loc = box.center.tolist()

            dim = box.wlh
            dim[[0, 1, 2]] = dim[[1, 2, 0]]  # convert wlh to our lhw
            dim = dim.tolist()

            rot = box.orientation.yaw_pitch_roll[0]
            rot = [-rot]  # convert the rot to our cam coordinate

            global_velo2d = nusc.box_velocity(box.token)[:2]
            global_velo3d = np.array([*global_velo2d, 0.0])
            e2g_r_mat = Quaternion(pose_rec['rotation']).rotation_matrix
            c2e_r_mat = Quaternion(cs_rec['rotation']).rotation_matrix
            cam_velo3d = global_velo3d @ np.linalg.inv(
                e2g_r_mat).T @ np.linalg.inv(c2e_r_mat).T
            velo = cam_velo3d[0::2].tolist()

            repro_rec['bbox_3d'] = loc + dim + rot
            repro_rec['velocity'] = velo

            center_3d = np.array(loc).reshape([1, 3])
            center_2d_with_depth = points_cam2img(
                center_3d, camera_intrinsic, with_depth=True)
            center_2d_with_depth = center_2d_with_depth.squeeze().tolist()
            repro_rec['center_2d'] = center_2d_with_depth[:2]
            repro_rec['depth'] = center_2d_with_depth[2]
            # normalized center2D + depth
            # if samples with depth < 0 will be removed
            if repro_rec['depth'] <= 0:
                continue

            ann_token = nusc.get('sample_annotation',
                                 box.token)['attribute_tokens']
            if len(ann_token) == 0:
                attr_name = 'None'
            else:
                attr_name = nusc.get('attribute', ann_token[0])['name']
            attr_id = nus_attributes.index(attr_name)
            # repro_rec['attribute_name'] = attr_name
            repro_rec['attr_label'] = attr_id

            repro_recs.append(repro_rec)

    return repro_recs


def get_kitti_style_2d_boxes(info: dict,
                             cam_idx: int = 2,
                             occluded: Tuple[int] = (0, 1, 2, 3),
                             annos: Optional[dict] = None,
                             mono3d: bool = True,
                             dataset: str = 'kitti'):
    """Get the 2d / mono3d annotation records for a given info.

    This function is used to get 2D/Mono3D annotations when loading annotations
    from a kitti-style dataset class, such as KITTI and Waymo dataset.

    Args:
        info (dict): Information of the given sample data.
        cam_idx (int): Camera id which the 2d / mono3d annotations to obtain
            belong to. In KITTI, typically only CAM 2 will be used,
            and in Waymo, multi cameras could be used.
            Defaults to 2.
        occluded (tuple[int]): Integer (0, 1, 2, 3) indicating occlusion state:
            0 = fully visible, 1 = partly occluded, 2 = largely occluded,
            3 = unknown, -1 = DontCare.
            Defaults to (0, 1, 2, 3).
        annos (dict, optional): Original annotations.
        mono3d (bool): Whether to get boxes with mono3d annotation.
            Defaults to True.
        dataset (str): Dataset name of getting 2d bboxes.
            Defaults to `kitti`.

    Return:
        list[dict]: List of 2d / mono3d annotation record that
            belongs to the input camera id.
    """
    # Get calibration information
    camera_intrinsic = info['calib'][f'P{cam_idx}']

    repro_recs = []
    # if no annotations in info (test dataset), then return
    if annos is None:
        return repro_recs

    # Get all the annotation with the specified visibilties.
    # filter the annotation bboxes by occluded attributes
    ann_dicts = annos
    mask = [(ocld in occluded) for ocld in ann_dicts['occluded']]
    for k in ann_dicts.keys():
        ann_dicts[k] = ann_dicts[k][mask]

    # convert dict of list to list of dict
    ann_recs = []
    for i in range(len(ann_dicts['occluded'])):
        ann_rec = {}
        for k in ann_dicts.keys():
            ann_rec[k] = ann_dicts[k][i]
        ann_recs.append(ann_rec)

    for ann_idx, ann_rec in enumerate(ann_recs):
        # Augment sample_annotation with token information.
        ann_rec['sample_annotation_token'] = \
            f"{info['image']['image_idx']}.{ann_idx}"
        ann_rec['sample_data_token'] = info['image']['image_idx']

        loc = ann_rec['location'][np.newaxis, :]
        dim = ann_rec['dimensions'][np.newaxis, :]
        rot = ann_rec['rotation_y'][np.newaxis, np.newaxis]

        # transform the center from [0.5, 1.0, 0.5] to [0.5, 0.5, 0.5]
        dst = np.array([0.5, 0.5, 0.5])
        src = np.array([0.5, 1.0, 0.5])
        loc = loc + dim * (dst - src)
        loc_3d = np.copy(loc)
        gt_bbox_3d = np.concatenate([loc, dim, rot], axis=1).astype(np.float32)

        # Filter out the corners that are not in front of the calibrated
        # sensor.
        corners_3d = box_np_ops.center_to_corner_box3d(
            gt_bbox_3d[:, :3],
            gt_bbox_3d[:, 3:6],
            gt_bbox_3d[:, 6], [0.5, 0.5, 0.5],
            axis=1)
        corners_3d = corners_3d[0].T  # (1, 8, 3) -> (3, 8)
        in_front = np.argwhere(corners_3d[2, :] > 0).flatten()
        corners_3d = corners_3d[:, in_front]

        # Project 3d box to 2d.
        corner_coords = view_points(corners_3d, camera_intrinsic,
                                    True).T[:, :2].tolist()

        # Keep only corners that fall within the image.
        final_coords = post_process_coords(
            corner_coords,
            imsize=(info['image']['image_shape'][1],
                    info['image']['image_shape'][0]))

        # Skip if the convex hull of the re-projected corners
        # does not intersect the image canvas.
        if final_coords is None:
            continue
        else:
            min_x, min_y, max_x, max_y = final_coords

        # Generate dictionary record to be included in the .json file.
        repro_rec = generate_record(ann_rec, min_x, min_y, max_x, max_y,
                                    dataset)

        # If mono3d=True, add 3D annotations in camera coordinates
        if mono3d and (repro_rec is not None):
            repro_rec['bbox_3d'] = np.concatenate(
                [loc_3d, dim, rot],
                axis=1).astype(np.float32).squeeze().tolist()
            repro_rec['velocity'] = -1  # no velocity in KITTI

            center_3d = np.array(loc).reshape([1, 3])
            center_2d_with_depth = box_np_ops.points_cam2img(
                center_3d, camera_intrinsic, with_depth=True)
            center_2d_with_depth = center_2d_with_depth.squeeze().tolist()

            repro_rec['center_2d'] = center_2d_with_depth[:2]
            repro_rec['depth'] = center_2d_with_depth[2]
            # normalized center2D + depth
            # samples with depth < 0 will be removed
            if repro_rec['depth'] <= 0:
                continue
            repro_recs.append(repro_rec)

    return repro_recs


def convert_annos(info: dict, cam_idx: int) -> dict:
    """Convert front-cam anns to i-th camera (KITTI-style info)."""
    rect = info['calib']['R0_rect'].astype(np.float32)
    lidar2cam0 = info['calib']['Tr_velo_to_cam'].astype(np.float32)
    lidar2cami = info['calib'][f'Tr_velo_to_cam{cam_idx}'].astype(np.float32)
    annos = info['annos']
    converted_annos = copy.deepcopy(annos)
    loc = annos['location']
    dims = annos['dimensions']
    rots = annos['rotation_y']
    gt_bboxes_3d = np.concatenate([loc, dims, rots[..., np.newaxis]],
                                  axis=1).astype(np.float32)
    # convert gt_bboxes_3d to velodyne coordinates
    gt_bboxes_3d = CameraInstance3DBoxes(gt_bboxes_3d).convert_to(
        Box3DMode.LIDAR, np.linalg.inv(rect @ lidar2cam0), correct_yaw=True)
    # convert gt_bboxes_3d to cam coordinates
    gt_bboxes_3d = gt_bboxes_3d.convert_to(
        Box3DMode.CAM, rect @ lidar2cami, correct_yaw=True).tensor.numpy()
    converted_annos['location'] = gt_bboxes_3d[:, :3]
    converted_annos['dimensions'] = gt_bboxes_3d[:, 3:6]
    converted_annos['rotation_y'] = gt_bboxes_3d[:, 6]
    return converted_annos


def post_process_coords(
    corner_coords: List, imsize: Tuple[int, int] = (1600, 900)
) -> Union[Tuple[float, float, float, float], None]:
    """Get the intersection of the convex hull of the reprojected bbox corners
    and the image canvas, return None if no intersection.

    Args:
        corner_coords (list[int]): Corner coordinates of reprojected
            bounding box.
        imsize (tuple[int]): Size of the image canvas.

    Return:
        tuple [float]: Intersection of the convex hull of the 2D box
            corners and the image canvas.
    """
    polygon_from_2d_box = MultiPoint(corner_coords).convex_hull
    img_canvas = box(0, 0, imsize[0], imsize[1])

    if polygon_from_2d_box.intersects(img_canvas):
        img_intersection = polygon_from_2d_box.intersection(img_canvas)
        intersection_coords = np.array(
            [coord for coord in img_intersection.exterior.coords])

        min_x = min(intersection_coords[:, 0])
        min_y = min(intersection_coords[:, 1])
        max_x = max(intersection_coords[:, 0])
        max_y = max(intersection_coords[:, 1])

        return min_x, min_y, max_x, max_y
    else:
        return None


def generate_record(ann_rec: dict, x1: float, y1: float, x2: float, y2: float,
                    dataset: str) -> OrderedDict:
    """Generate one 2D annotation record given various information on top of
    the 2D bounding box coordinates.

    Args:
        ann_rec (dict): Original 3d annotation record.
        x1 (float): Minimum value of the x coordinate.
        y1 (float): Minimum value of the y coordinate.
        x2 (float): Maximum value of the x coordinate.
        y2 (float): Maximum value of the y coordinate.
        dataset (str): Name of dataset.

    Returns:
        dict: A sample 2d annotation record.
                - bbox_label (int): 2d box label id
                - bbox_label_3d (int): 3d box label id
                - bbox (list[float]): left x, top y, right x, bottom y
                    of 2d box
                - bbox_3d_isvalid (bool): whether the box is valid
    """

    if dataset == 'nuscenes':
        cat_name = ann_rec['category_name']
        if cat_name not in NuScenesNameMapping:
            return None
        else:
            cat_name = NuScenesNameMapping[cat_name]
            categories = nus_categories
    else:
        cat_name = ann_rec['name']
        if cat_name not in categories:
            return None

        if dataset == 'kitti':
            categories = kitti_categories
        elif dataset == 'waymo':
            categories = waymo_categories
        else:
            raise NotImplementedError('Unsupported dataset!')

    rec = dict()
    rec['bbox_label'] = categories.index(cat_name)
    rec['bbox_label_3d'] = rec['bbox_label']
    rec['bbox'] = [x1, y1, x2, y2]
    rec['bbox_3d_isvalid'] = True

<<<<<<< HEAD
    Returns:
        dict: A sample 2D annotation record.
            - file_name (str): file name
            - image_id (str): sample data token
            - area (float): 2d box area
            - category_name (str): category name
            - category_id (int): category id
            - bbox (list[float]): left x, top y, x_size, y_size of 2d box
            - iscrowd (int): whether the area is crowd
    """
    kitti_categories = ('Car', 'Pedestrian', 'Cyclist')
    repro_rec = OrderedDict()
    repro_rec['sample_data_token'] = sample_data_token
    coco_rec = dict()

    key_mapping = {
        'name': 'category_name',
        'num_points_in_gt': 'num_lidar_pts',
        'sample_annotation_token': 'sample_annotation_token',
        'sample_data_token': 'sample_data_token',
    }

    for key, value in ann_rec.items():
        if key in key_mapping.keys():
            repro_rec[key_mapping[key]] = value

    repro_rec['bbox_corners'] = [x1, y1, x2, y2]
    repro_rec['filename'] = filename

    if repro_rec['category_name'] not in kitti_categories:
        return None
    cat_name = repro_rec['category_name']
    coco_rec['bbox_label'] = kitti_categories.index(cat_name)
    coco_rec['bbox_label_3d'] = coco_rec['bbox_label']
    coco_rec['bbox'] = [x1, y1, x2 - x1, y2 - y1]

    return coco_rec
=======
    return rec
>>>>>>> 937e7f88
<|MERGE_RESOLUTION|>--- conflicted
+++ resolved
@@ -415,44 +415,4 @@
     rec['bbox'] = [x1, y1, x2, y2]
     rec['bbox_3d_isvalid'] = True
 
-<<<<<<< HEAD
-    Returns:
-        dict: A sample 2D annotation record.
-            - file_name (str): file name
-            - image_id (str): sample data token
-            - area (float): 2d box area
-            - category_name (str): category name
-            - category_id (int): category id
-            - bbox (list[float]): left x, top y, x_size, y_size of 2d box
-            - iscrowd (int): whether the area is crowd
-    """
-    kitti_categories = ('Car', 'Pedestrian', 'Cyclist')
-    repro_rec = OrderedDict()
-    repro_rec['sample_data_token'] = sample_data_token
-    coco_rec = dict()
-
-    key_mapping = {
-        'name': 'category_name',
-        'num_points_in_gt': 'num_lidar_pts',
-        'sample_annotation_token': 'sample_annotation_token',
-        'sample_data_token': 'sample_data_token',
-    }
-
-    for key, value in ann_rec.items():
-        if key in key_mapping.keys():
-            repro_rec[key_mapping[key]] = value
-
-    repro_rec['bbox_corners'] = [x1, y1, x2, y2]
-    repro_rec['filename'] = filename
-
-    if repro_rec['category_name'] not in kitti_categories:
-        return None
-    cat_name = repro_rec['category_name']
-    coco_rec['bbox_label'] = kitti_categories.index(cat_name)
-    coco_rec['bbox_label_3d'] = coco_rec['bbox_label']
-    coco_rec['bbox'] = [x1, y1, x2 - x1, y2 - y1]
-
-    return coco_rec
-=======
-    return rec
->>>>>>> 937e7f88
+    return rec