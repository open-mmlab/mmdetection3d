# Copyright (c) OpenMMLab. All rights reserved.
import copy
from typing import List, Optional, Tuple, Union

import numpy as np
from nuscenes import NuScenes
from nuscenes.utils.geometry_utils import view_points
from pyquaternion import Quaternion
from shapely.geometry import MultiPoint, box

from mmdet3d.structures import Box3DMode, CameraInstance3DBoxes, points_cam2img
from mmdet3d.structures.ops import box_np_ops

kitti_categories = ('Pedestrian', 'Cyclist', 'Car', 'Van', 'Truck',
                    'Person_sitting', 'Tram', 'Misc')

waymo_categories = ('Car', 'Pedestrian', 'Cyclist')

nus_categories = ('car', 'truck', 'trailer', 'bus', 'construction_vehicle',
                  'bicycle', 'motorcycle', 'pedestrian', 'traffic_cone',
                  'barrier')

nus_attributes = ('cycle.with_rider', 'cycle.without_rider',
                  'pedestrian.moving', 'pedestrian.standing',
                  'pedestrian.sitting_lying_down', 'vehicle.moving',
                  'vehicle.parked', 'vehicle.stopped', 'None')
NuScenesNameMapping = {
    'movable_object.barrier': 'barrier',
    'vehicle.bicycle': 'bicycle',
    'vehicle.bus.bendy': 'bus',
    'vehicle.bus.rigid': 'bus',
    'vehicle.car': 'car',
    'vehicle.construction': 'construction_vehicle',
    'vehicle.motorcycle': 'motorcycle',
    'human.pedestrian.adult': 'pedestrian',
    'human.pedestrian.child': 'pedestrian',
    'human.pedestrian.construction_worker': 'pedestrian',
    'human.pedestrian.police_officer': 'pedestrian',
    'movable_object.trafficcone': 'traffic_cone',
    'vehicle.trailer': 'trailer',
    'vehicle.truck': 'truck'
}
LyftNameMapping = {
    'bicycle': 'bicycle',
    'bus': 'bus',
    'car': 'car',
    'emergency_vehicle': 'emergency_vehicle',
    'motorcycle': 'motorcycle',
    'other_vehicle': 'other_vehicle',
    'pedestrian': 'pedestrian',
    'truck': 'truck',
    'animal': 'animal'
}


def get_nuscenes_2d_boxes(nusc: NuScenes, sample_data_token: str,
                          visibilities: List[str]) -> List[dict]:
    """Get the 2d / mono3d annotation records for a given `sample_data_token`
    of nuscenes dataset.

    Args:
        nusc (:obj:`NuScenes`): NuScenes class.
        sample_data_token (str): Sample data token belonging to a camera
            keyframe.
        visibilities (List[str]): Visibility filter.

    Return:
        List[dict]: List of 2d annotation record that belongs to the input
        `sample_data_token`.
    """

    # Get the sample data and the sample corresponding to that sample data.
    sd_rec = nusc.get('sample_data', sample_data_token)

    assert sd_rec[
        'sensor_modality'] == 'camera', 'Error: get_2d_boxes only works' \
        ' for camera sample_data!'
    if not sd_rec['is_key_frame']:
        raise ValueError(
            'The 2D re-projections are available only for keyframes.')

    s_rec = nusc.get('sample', sd_rec['sample_token'])

    # Get the calibrated sensor and ego pose
    # record to get the transformation matrices.
    cs_rec = nusc.get('calibrated_sensor', sd_rec['calibrated_sensor_token'])
    pose_rec = nusc.get('ego_pose', sd_rec['ego_pose_token'])
    camera_intrinsic = np.array(cs_rec['camera_intrinsic'])

    # Get all the annotation with the specified visibilties.
    ann_recs = [
        nusc.get('sample_annotation', token) for token in s_rec['anns']
    ]
    ann_recs = [
        ann_rec for ann_rec in ann_recs
        if (ann_rec['visibility_token'] in visibilities)
    ]

    repro_recs = []

    for ann_rec in ann_recs:
        # Augment sample_annotation with token information.
        ann_rec['sample_annotation_token'] = ann_rec['token']
        ann_rec['sample_data_token'] = sample_data_token

        # Get the box in global coordinates.
        box = nusc.get_box(ann_rec['token'])

        # Move them to the ego-pose frame.
        box.translate(-np.array(pose_rec['translation']))
        box.rotate(Quaternion(pose_rec['rotation']).inverse)

        # Move them to the calibrated sensor frame.
        box.translate(-np.array(cs_rec['translation']))
        box.rotate(Quaternion(cs_rec['rotation']).inverse)

        # Filter out the corners that are not in front of the calibrated
        # sensor.
        corners_3d = box.corners()
        in_front = np.argwhere(corners_3d[2, :] > 0).flatten()
        corners_3d = corners_3d[:, in_front]

        # Project 3d box to 2d.
        corner_coords = view_points(corners_3d, camera_intrinsic,
                                    True).T[:, :2].tolist()

        # Keep only corners that fall within the image.
        final_coords = post_process_coords(corner_coords)

        # Skip if the convex hull of the re-projected corners
        # does not intersect the image canvas.
        if final_coords is None:
            continue
        else:
            min_x, min_y, max_x, max_y = final_coords

        # Generate dictionary record to be included in the .json file.
        repro_rec = generate_record(ann_rec, min_x, min_y, max_x, max_y,
                                    'nuscenes')

        # if repro_rec is None, we do not append it into repre_recs
        if repro_rec is not None:
            loc = box.center.tolist()

            dim = box.wlh
            dim[[0, 1, 2]] = dim[[1, 2, 0]]  # convert wlh to our lhw
            dim = dim.tolist()

            rot = box.orientation.yaw_pitch_roll[0]
            rot = [-rot]  # convert the rot to our cam coordinate

            global_velo2d = nusc.box_velocity(box.token)[:2]
            global_velo3d = np.array([*global_velo2d, 0.0])
            e2g_r_mat = Quaternion(pose_rec['rotation']).rotation_matrix
            c2e_r_mat = Quaternion(cs_rec['rotation']).rotation_matrix
            cam_velo3d = global_velo3d @ np.linalg.inv(
                e2g_r_mat).T @ np.linalg.inv(c2e_r_mat).T
            velo = cam_velo3d[0::2].tolist()

            repro_rec['bbox_3d'] = loc + dim + rot
            repro_rec['velocity'] = velo

            center_3d = np.array(loc).reshape([1, 3])
            center_2d_with_depth = points_cam2img(
                center_3d, camera_intrinsic, with_depth=True)
            center_2d_with_depth = center_2d_with_depth.squeeze().tolist()
            repro_rec['center_2d'] = center_2d_with_depth[:2]
            repro_rec['depth'] = center_2d_with_depth[2]
            # normalized center2D + depth
            # if samples with depth < 0 will be removed
            if repro_rec['depth'] <= 0:
                continue

            ann_token = nusc.get('sample_annotation',
                                 box.token)['attribute_tokens']
            if len(ann_token) == 0:
                attr_name = 'None'
            else:
                attr_name = nusc.get('attribute', ann_token[0])['name']
            attr_id = nus_attributes.index(attr_name)
            # repro_rec['attribute_name'] = attr_name
            repro_rec['attr_label'] = attr_id

            repro_recs.append(repro_rec)

    return repro_recs


def get_kitti_style_2d_boxes(info: dict,
                             cam_idx: int = 2,
                             occluded: Tuple[int] = (0, 1, 2, 3),
                             annos: Optional[dict] = None,
                             mono3d: bool = True,
                             dataset: str = 'kitti') -> List[dict]:
    """Get the 2d / mono3d annotation records for a given info.

    This function is used to get 2D/Mono3D annotations when loading annotations
    from a kitti-style dataset class, such as KITTI and Waymo dataset.

    Args:
        info (dict): Information of the given sample data.
        cam_idx (int): Camera id which the 2d / mono3d annotations to obtain
            belong to. In KITTI, typically only CAM 2 will be used,
            and in Waymo, multi cameras could be used.
            Defaults to 2.
        occluded (Tuple[int]): Integer (0, 1, 2, 3) indicating occlusion state:
            0 = fully visible, 1 = partly occluded, 2 = largely occluded,
            3 = unknown, -1 = DontCare.
            Defaults to (0, 1, 2, 3).
        annos (dict, optional): Original annotations. Defaults to None.
        mono3d (bool): Whether to get boxes with mono3d annotation.
            Defaults to True.
        dataset (str): Dataset name of getting 2d bboxes.
            Defaults to 'kitti'.

    Return:
        List[dict]: List of 2d / mono3d annotation record that
        belongs to the input camera id.
    """
    # Get calibration information
    camera_intrinsic = info['calib'][f'P{cam_idx}']

    repro_recs = []
    # if no annotations in info (test dataset), then return
    if annos is None:
        return repro_recs

    # Get all the annotation with the specified visibilties.
    # filter the annotation bboxes by occluded attributes
    ann_dicts = annos
    mask = [(ocld in occluded) for ocld in ann_dicts['occluded']]
    for k in ann_dicts.keys():
        ann_dicts[k] = ann_dicts[k][mask]

    # convert dict of list to list of dict
    ann_recs = []
    for i in range(len(ann_dicts['occluded'])):
        ann_rec = {}
        for k in ann_dicts.keys():
            ann_rec[k] = ann_dicts[k][i]
        ann_recs.append(ann_rec)

    for ann_idx, ann_rec in enumerate(ann_recs):
        # Augment sample_annotation with token information.
        ann_rec['sample_annotation_token'] = \
            f"{info['image']['image_idx']}.{ann_idx}"
        ann_rec['sample_data_token'] = info['image']['image_idx']

        loc = ann_rec['location'][np.newaxis, :]
        dim = ann_rec['dimensions'][np.newaxis, :]
        rot = ann_rec['rotation_y'][np.newaxis, np.newaxis]

        # transform the center from [0.5, 1.0, 0.5] to [0.5, 0.5, 0.5]
        dst = np.array([0.5, 0.5, 0.5])
        src = np.array([0.5, 1.0, 0.5])
        # gravity center
        loc_center = loc + dim * (dst - src)
        gt_bbox_3d = np.concatenate([loc_center, dim, rot],
                                    axis=1).astype(np.float32)

        # Filter out the corners that are not in front of the calibrated
        # sensor.
        corners_3d = box_np_ops.center_to_corner_box3d(
            gt_bbox_3d[:, :3],
            gt_bbox_3d[:, 3:6],
            gt_bbox_3d[:, 6], (0.5, 0.5, 0.5),
            axis=1)
        corners_3d = corners_3d[0].T  # (1, 8, 3) -> (3, 8)
        in_front = np.argwhere(corners_3d[2, :] > 0).flatten()
        corners_3d = corners_3d[:, in_front]

        # Project 3d box to 2d.
        corner_coords = view_points(corners_3d, camera_intrinsic,
                                    True).T[:, :2].tolist()

        # Keep only corners that fall within the image.
        final_coords = post_process_coords(
            corner_coords,
            imsize=(info['image']['image_shape'][1],
                    info['image']['image_shape'][0]))

        # Skip if the convex hull of the re-projected corners
        # does not intersect the image canvas.
        if final_coords is None:
            continue
        else:
            min_x, min_y, max_x, max_y = final_coords

        # Generate dictionary record to be included in the .json file.
        repro_rec = generate_record(ann_rec, min_x, min_y, max_x, max_y,
                                    dataset)

        # If mono3d=True, add 3D annotations in camera coordinates
        if mono3d and (repro_rec is not None):
            # use bottom center to represent the bbox_3d
            repro_rec['bbox_3d'] = np.concatenate(
                [loc, dim, rot], axis=1).astype(np.float32).squeeze().tolist()
            repro_rec['velocity'] = -1  # no velocity in KITTI

<<<<<<< HEAD
            center_3d = np.array(loc).reshape([1, 3])
=======
            center_3d = np.array(loc_center).reshape([1, 3])
>>>>>>> 84b4348f
            center_2d_with_depth = points_cam2img(
                center_3d, camera_intrinsic, with_depth=True)
            center_2d_with_depth = center_2d_with_depth.squeeze().tolist()

            repro_rec['center_2d'] = center_2d_with_depth[:2]
            repro_rec['depth'] = center_2d_with_depth[2]
            # normalized center2D + depth
            # samples with depth < 0 will be removed
            if repro_rec['depth'] <= 0:
                continue
            repro_recs.append(repro_rec)

    return repro_recs


def convert_annos(info: dict, cam_idx: int) -> dict:
    """Convert front-cam anns to i-th camera (KITTI-style info)."""
    rect = info['calib']['R0_rect'].astype(np.float32)
    lidar2cam0 = info['calib']['Tr_velo_to_cam'].astype(np.float32)
    lidar2cami = info['calib'][f'Tr_velo_to_cam{cam_idx}'].astype(np.float32)
    annos = info['annos']
    converted_annos = copy.deepcopy(annos)
    loc = annos['location']
    dims = annos['dimensions']
    rots = annos['rotation_y']
    gt_bboxes_3d = np.concatenate([loc, dims, rots[..., np.newaxis]],
                                  axis=1).astype(np.float32)
    # convert gt_bboxes_3d to velodyne coordinates
    gt_bboxes_3d = CameraInstance3DBoxes(gt_bboxes_3d).convert_to(
        Box3DMode.LIDAR, np.linalg.inv(rect @ lidar2cam0), correct_yaw=True)
    # convert gt_bboxes_3d to cam coordinates
    gt_bboxes_3d = gt_bboxes_3d.convert_to(
        Box3DMode.CAM, rect @ lidar2cami, correct_yaw=True).tensor.numpy()
    converted_annos['location'] = gt_bboxes_3d[:, :3]
    converted_annos['dimensions'] = gt_bboxes_3d[:, 3:6]
    converted_annos['rotation_y'] = gt_bboxes_3d[:, 6]
    return converted_annos


def post_process_coords(
    corner_coords: List[int], imsize: Tuple[int] = (1600, 900)
) -> Union[Tuple[float], None]:
    """Get the intersection of the convex hull of the reprojected bbox corners
    and the image canvas, return None if no intersection.

    Args:
        corner_coords (List[int]): Corner coordinates of reprojected
            bounding box.
        imsize (Tuple[int]): Size of the image canvas.
            Defaults to (1600, 900).

    Return:
        Tuple[float] or None: Intersection of the convex hull of the 2D box
        corners and the image canvas.
    """
    polygon_from_2d_box = MultiPoint(corner_coords).convex_hull
    img_canvas = box(0, 0, imsize[0], imsize[1])

    if polygon_from_2d_box.intersects(img_canvas):
        img_intersection = polygon_from_2d_box.intersection(img_canvas)
        intersection_coords = np.array(
            [coord for coord in img_intersection.exterior.coords])

        min_x = min(intersection_coords[:, 0])
        min_y = min(intersection_coords[:, 1])
        max_x = max(intersection_coords[:, 0])
        max_y = max(intersection_coords[:, 1])

        return min_x, min_y, max_x, max_y
    else:
        return None


def generate_record(ann_rec: dict, x1: float, y1: float, x2: float, y2: float,
                    dataset: str) -> Union[dict, None]:
    """Generate one 2D annotation record given various information on top of
    the 2D bounding box coordinates.

    Args:
        ann_rec (dict): Original 3d annotation record.
        x1 (float): Minimum value of the x coordinate.
        y1 (float): Minimum value of the y coordinate.
        x2 (float): Maximum value of the x coordinate.
        y2 (float): Maximum value of the y coordinate.
        dataset (str): Name of dataset.

    Returns:
        dict or None: A sample 2d annotation record.

            - bbox_label (int): 2d box label id
            - bbox_label_3d (int): 3d box label id
            - bbox (List[float]): left x, top y, right x, bottom y of 2d box
            - bbox_3d_isvalid (bool): whether the box is valid
    """

    if dataset == 'nuscenes':
        cat_name = ann_rec['category_name']
        if cat_name not in NuScenesNameMapping:
            return None
        else:
            cat_name = NuScenesNameMapping[cat_name]
            categories = nus_categories
    else:
        if dataset == 'kitti':
            categories = kitti_categories
        elif dataset == 'waymo':
            categories = waymo_categories
        else:
            raise NotImplementedError('Unsupported dataset!')

        cat_name = ann_rec['name']
        if cat_name not in categories:
            return None

    rec = dict()
    rec['bbox_label'] = categories.index(cat_name)
    rec['bbox_label_3d'] = rec['bbox_label']
    rec['bbox'] = [x1, y1, x2, y2]
    rec['bbox_3d_isvalid'] = True

    return rec<|MERGE_RESOLUTION|>--- conflicted
+++ resolved
@@ -297,12 +297,8 @@
                 [loc, dim, rot], axis=1).astype(np.float32).squeeze().tolist()
             repro_rec['velocity'] = -1  # no velocity in KITTI
 
-<<<<<<< HEAD
             center_3d = np.array(loc).reshape([1, 3])
-=======
-            center_3d = np.array(loc_center).reshape([1, 3])
->>>>>>> 84b4348f
-            center_2d_with_depth = points_cam2img(
+            center_2d_with_depth = box_np_ops.points_cam2img(
                 center_3d, camera_intrinsic, with_depth=True)
             center_2d_with_depth = center_2d_with_depth.squeeze().tolist()
 
