# Copyright (c) OpenMMLab. All rights reserved.
import copy
from typing import List, Optional, Union

import mmcv
import mmengine
import numpy as np
from mmcv.transforms import LoadImageFromFile
from mmcv.transforms.base import BaseTransform

from mmdet3d.registry import TRANSFORMS
from mmdet3d.structures.points import BasePoints, get_points_type
from mmdet.datasets.transforms import LoadAnnotations


@TRANSFORMS.register_module()
class LoadMultiViewImageFromFiles(BaseTransform):
    """Load multi channel images from a list of separate channel files.

    Expects results['img_filename'] to be a list of filenames.

    Args:
        to_float32 (bool, optional): Whether to convert the img to float32.
            Defaults to False.
        color_type (str, optional): Color type of the file.
            Defaults to 'unchanged'.
        file_client_args (dict): Config dict of file clients,
            refer to
            https://github.com/open-mmlab/mmcv/blob/master/mmcv/fileio/file_client.py
            for more details. Defaults to dict(backend='disk').
        num_views (int): num of view in a frame. Default to 5.
        num_ref_frames (int): num of frame in loading. Default to -1.
        test_mode (bool): Whether is test mode in loading. Default to False.
        set_default_scale (bool): Whether to set default scale. Default to
        True.
    """

    def __init__(self,
                 to_float32: bool = False,
<<<<<<< HEAD
                 color_type: str = 'unchanged') -> None:
=======
                 color_type: str = 'unchanged',
                 file_client_args: dict = dict(backend='disk'),
                 num_views: int = 5,
                 num_ref_frames: int = -1,
                 test_mode: bool = False,
                 set_default_scale: bool = True) -> None:
>>>>>>> ca42c312
        self.to_float32 = to_float32
        self.color_type = color_type
        self.file_client_args = file_client_args.copy()
        self.file_client = None
        self.num_views = num_views
        # num_ref_frames is used for multi-sweep loading
        self.num_ref_frames = num_ref_frames
        # when test_mode=False, we randomly select previous frames
        # otherwise, select the earliest one
        self.test_mode = test_mode
        self.set_default_scale = set_default_scale

    def transform(self, results: dict) -> Optional[dict]:
        """Call function to load multi-view image from files.

        Args:
            results (dict): Result dict containing multi-view image filenames.

        Returns:
            dict: The result dict containing the multi-view image data.
                Added keys and values are described below.

                - filename (str): Multi-view image filenames.
                - img (np.ndarray): Multi-view image arrays.
                - img_shape (tuple[int]): Shape of multi-view image arrays.
                - ori_shape (tuple[int]): Shape of original image arrays.
                - pad_shape (tuple[int]): Shape of padded image arrays.
                - scale_factor (float): Scale factor.
                - img_norm_cfg (dict): Normalization configuration of images.
        """
        # TODO: consider split the multi-sweep part out of this pipeline
        # Derive the mask and transform for loading of multi-sweep data
        if self.num_ref_frames > 0:
            # init choice with the current frame
            init_choice = np.array([0], dtype=np.int64)
            num_frames = len(results['img_filename']) // self.num_views - 1
            if num_frames == 0:  # no previous frame, then copy cur frames
                choices = np.random.choice(
                    1, self.num_ref_frames, replace=True)
            elif num_frames >= self.num_ref_frames:
                # NOTE: suppose the info is saved following the order
                # from latest to earlier frames
                if self.test_mode:
                    choices = np.arange(num_frames - self.num_ref_frames,
                                        num_frames) + 1
                # NOTE: +1 is for selecting previous frames
                else:
                    choices = np.random.choice(
                        num_frames, self.num_ref_frames, replace=False) + 1
            elif num_frames > 0 and num_frames < self.num_ref_frames:
                if self.test_mode:
                    base_choices = np.arange(num_frames) + 1
                    random_choices = np.random.choice(
                        num_frames,
                        self.num_ref_frames - num_frames,
                        replace=True) + 1
                    choices = np.concatenate([base_choices, random_choices])
                else:
                    choices = np.random.choice(
                        num_frames, self.num_ref_frames, replace=True) + 1
            else:
                raise NotImplementedError
            choices = np.concatenate([init_choice, choices])
            select_filename = []
            for choice in choices:
                select_filename += results['img_filename'][choice *
                                                           self.num_views:
                                                           (choice + 1) *
                                                           self.num_views]
            results['img_filename'] = select_filename
            for key in ['cam2img', 'lidar2cam']:
                if key in results:
                    select_results = []
                    for choice in choices:
                        select_results += results[key][choice *
                                                       self.num_views:(choice +
                                                                       1) *
                                                       self.num_views]
                    results[key] = select_results
            for key in ['ego2global']:
                if key in results:
                    select_results = []
                    for choice in choices:
                        select_results += [results[key][choice]]
                    results[key] = select_results
            # Transform lidar2cam to
            # [cur_lidar]2[prev_img] and [cur_lidar]2[prev_cam]
            for key in ['lidar2cam']:
                if key in results:
                    # only change matrices of previous frames
                    for choice_idx in range(1, len(choices)):
                        pad_prev_ego2global = np.eye(4)
                        prev_ego2global = results['ego2global'][choice_idx]
                        pad_prev_ego2global[:prev_ego2global.
                                            shape[0], :prev_ego2global.
                                            shape[1]] = prev_ego2global
                        pad_cur_ego2global = np.eye(4)
                        cur_ego2global = results['ego2global'][0]
                        pad_cur_ego2global[:cur_ego2global.
                                           shape[0], :cur_ego2global.
                                           shape[1]] = cur_ego2global
                        cur2prev = np.linalg.inv(pad_prev_ego2global).dot(
                            pad_cur_ego2global)
                        for result_idx in range(choice_idx * self.num_views,
                                                (choice_idx + 1) *
                                                self.num_views):
                            results[key][result_idx] = \
                                results[key][result_idx].dot(cur2prev)
        # Support multi-view images with different shapes
        # TODO: record the origin shape and padded shape
        filename, cam2img, lidar2cam = [], [], []
        for _, cam_item in results['images'].items():
            filename.append(cam_item['img_path'])
            cam2img.append(cam_item['cam2img'])
            lidar2cam.append(cam_item['lidar2cam'])
        results['filename'] = filename
        results['cam2img'] = cam2img
        results['lidar2cam'] = lidar2cam

        results['ori_cam2img'] = copy.deepcopy(results['cam2img'])

        if self.file_client is None:
            self.file_client = mmengine.FileClient(**self.file_client_args)

        # img is of shape (h, w, c, num_views)
        # h and w can be different for different views
        img_bytes = [self.file_client.get(name) for name in filename]
        imgs = [
            mmcv.imfrombytes(img_byte, flag=self.color_type)
            for img_byte in img_bytes
        ]
        # handle the image with different shape
        img_shapes = np.stack([img.shape for img in imgs], axis=0)
        img_shape_max = np.max(img_shapes, axis=0)
        img_shape_min = np.min(img_shapes, axis=0)
        assert img_shape_min[-1] == img_shape_max[-1]
        if not np.all(img_shape_max == img_shape_min):
            pad_shape = img_shape_max[:2]
        else:
            pad_shape = None
        if pad_shape is not None:
            imgs = [
                mmcv.impad(img, shape=pad_shape, pad_val=0) for img in imgs
            ]
        img = np.stack(imgs, axis=-1)
        if self.to_float32:
            img = img.astype(np.float32)

        results['filename'] = filename
        # unravel to list, see `DefaultFormatBundle` in formating.py
        # which will transpose each image separately and then stack into array
        results['img'] = [img[..., i] for i in range(img.shape[-1])]
        results['img_shape'] = img.shape
        results['ori_shape'] = img.shape
        # Set initial values for default meta_keys
        results['pad_shape'] = img.shape
        if self.set_default_scale:
            results['scale_factor'] = 1.0
        num_channels = 1 if len(img.shape) < 3 else img.shape[2]
        results['img_norm_cfg'] = dict(
            mean=np.zeros(num_channels, dtype=np.float32),
            std=np.ones(num_channels, dtype=np.float32),
            to_rgb=False)
        results['num_views'] = self.num_views
        results['num_ref_frames'] = self.num_ref_frames
        return results

    def __repr__(self):
        """str: Return a string that describes the module."""
        repr_str = self.__class__.__name__
        repr_str += f'(to_float32={self.to_float32}, '
        repr_str += f"color_type='{self.color_type}', "
        repr_str += f'num_views={self.num_views}, '
        repr_str += f'num_ref_frames={self.num_ref_frames}, '
        repr_str += f'test_mode={self.test_mode})'
        return repr_str


@TRANSFORMS.register_module()
class LoadImageFromFileMono3D(LoadImageFromFile):
    """Load an image from file in monocular 3D object detection. Compared to 2D
    detection, additional camera parameters need to be loaded.

    Args:
        kwargs (dict): Arguments are the same as those in
            :class:`LoadImageFromFile`.
    """

    def transform(self, results: dict) -> dict:
        """Call functions to load image and get image meta information.

        Args:
            results (dict): Result dict from :obj:`mmdet.CustomDataset`.

        Returns:
            dict: The dict contains loaded image and meta information.
        """
        # TODO: load different camera image from data info,
        # for kitti dataset, we load 'CAM2' image.
        # for nuscenes dataset, we load 'CAM_FRONT' image.

        if 'CAM2' in results['images']:
            filename = results['images']['CAM2']['img_path']
            results['cam2img'] = results['images']['CAM2']['cam2img']
        elif len(list(results['images'].keys())) == 1:
            camera_type = list(results['images'].keys())[0]
            filename = results['images'][camera_type]['img_path']
            results['cam2img'] = results['images'][camera_type]['cam2img']
        else:
            raise NotImplementedError(
                'Currently we only support load image from kitti and'
                'nuscenes datasets')

        img_bytes = self.file_client.get(filename)
        img = mmcv.imfrombytes(
            img_bytes, flag=self.color_type, backend=self.imdecode_backend)
        if self.to_float32:
            img = img.astype(np.float32)

        results['img'] = img
        results['img_shape'] = img.shape[:2]
        results['ori_shape'] = img.shape[:2]

        return results


@TRANSFORMS.register_module()
class LoadPointsFromMultiSweeps(BaseTransform):
    """Load points from multiple sweeps.

    This is usually used for nuScenes dataset to utilize previous sweeps.

    Args:
        sweeps_num (int, optional): Number of sweeps. Defaults to 10.
        load_dim (int, optional): Dimension number of the loaded points.
            Defaults to 5.
        use_dim (list[int], optional): Which dimension to use.
            Defaults to [0, 1, 2, 4].
        file_client_args (dict, optional): Config dict of file clients,
            refer to
            https://github.com/open-mmlab/mmengine/blob/main/mmengine/fileio/file_client.py
            for more details. Defaults to dict(backend='disk').
        pad_empty_sweeps (bool, optional): Whether to repeat keyframe when
            sweeps is empty. Defaults to False.
        remove_close (bool, optional): Whether to remove close points.
            Defaults to False.
        test_mode (bool, optional): If `test_mode=True`, it will not
            randomly sample sweeps but select the nearest N frames.
            Defaults to False.
    """

    def __init__(self,
                 sweeps_num: int = 10,
                 load_dim: int = 5,
                 use_dim: List[int] = [0, 1, 2, 4],
                 file_client_args: dict = dict(backend='disk'),
                 pad_empty_sweeps: bool = False,
                 remove_close: bool = False,
                 test_mode: bool = False) -> None:
        self.load_dim = load_dim
        self.sweeps_num = sweeps_num
        self.use_dim = use_dim
        self.file_client_args = file_client_args.copy()
        self.file_client = None
        self.pad_empty_sweeps = pad_empty_sweeps
        self.remove_close = remove_close
        self.test_mode = test_mode

    def _load_points(self, pts_filename: str) -> np.ndarray:
        """Private function to load point clouds data.

        Args:
            pts_filename (str): Filename of point clouds data.

        Returns:
            np.ndarray: An array containing point clouds data.
        """
        if self.file_client is None:
            self.file_client = mmengine.FileClient(**self.file_client_args)
        try:
            pts_bytes = self.file_client.get(pts_filename)
            points = np.frombuffer(pts_bytes, dtype=np.float32)
        except ConnectionError:
            mmengine.check_file_exist(pts_filename)
            if pts_filename.endswith('.npy'):
                points = np.load(pts_filename)
            else:
                points = np.fromfile(pts_filename, dtype=np.float32)
        return points

    def _remove_close(self,
                      points: Union[np.ndarray, BasePoints],
                      radius: float = 1.0) -> Union[np.ndarray, BasePoints]:
        """Removes point too close within a certain radius from origin.

        Args:
            points (np.ndarray | :obj:`BasePoints`): Sweep points.
            radius (float, optional): Radius below which points are removed.
                Defaults to 1.0.

        Returns:
            np.ndarray | :obj:`BasePoints`: Points after removing.
        """
        if isinstance(points, np.ndarray):
            points_numpy = points
        elif isinstance(points, BasePoints):
            points_numpy = points.tensor.numpy()
        else:
            raise NotImplementedError
        x_filt = np.abs(points_numpy[:, 0]) < radius
        y_filt = np.abs(points_numpy[:, 1]) < radius
        not_close = np.logical_not(np.logical_and(x_filt, y_filt))
        return points[not_close]

    def transform(self, results: dict) -> dict:
        """Call function to load multi-sweep point clouds from files.

        Args:
            results (dict): Result dict containing multi-sweep point cloud
                filenames.

        Returns:
            dict: The result dict containing the multi-sweep points data.
                Updated key and value are described below.

                - points (np.ndarray | :obj:`BasePoints`): Multi-sweep point
                    cloud arrays.
        """
        points = results['points']
        points.tensor[:, 4] = 0
        sweep_points_list = [points]
        ts = results['timestamp']
        if 'lidar_sweeps' not in results:
            if self.pad_empty_sweeps:
                for i in range(self.sweeps_num):
                    if self.remove_close:
                        sweep_points_list.append(self._remove_close(points))
                    else:
                        sweep_points_list.append(points)
        else:
            if len(results['lidar_sweeps']) <= self.sweeps_num:
                choices = np.arange(len(results['lidar_sweeps']))
            elif self.test_mode:
                choices = np.arange(self.sweeps_num)
            else:
                choices = np.random.choice(
                    len(results['lidar_sweeps']),
                    self.sweeps_num,
                    replace=False)
            for idx in choices:
                sweep = results['lidar_sweeps'][idx]
                points_sweep = self._load_points(
                    sweep['lidar_points']['lidar_path'])
                points_sweep = np.copy(points_sweep).reshape(-1, self.load_dim)
                if self.remove_close:
                    points_sweep = self._remove_close(points_sweep)
                # bc-breaking: Timestamp has divided 1e6 in pkl infos.
                sweep_ts = sweep['timestamp']
                lidar2sensor = np.array(sweep['lidar_points']['lidar2sensor'])
                points_sweep[:, :
                             3] = points_sweep[:, :3] @ lidar2sensor[:3, :3]
                points_sweep[:, :3] -= lidar2sensor[:3, 3]
                points_sweep[:, 4] = ts - sweep_ts
                points_sweep = points.new_point(points_sweep)
                sweep_points_list.append(points_sweep)

        points = points.cat(sweep_points_list)
        points = points[:, self.use_dim]
        results['points'] = points
        return results

    def __repr__(self):
        """str: Return a string that describes the module."""
        return f'{self.__class__.__name__}(sweeps_num={self.sweeps_num})'


@TRANSFORMS.register_module()
class PointSegClassMapping(BaseTransform):
    """Map original semantic class to valid category ids.

    Required Keys:

    - seg_label_mapping (np.ndarray)
    - pts_semantic_mask (np.ndarray)

    Added Keys:

    - points (np.float32)

    Map valid classes as 0~len(valid_cat_ids)-1 and
    others as len(valid_cat_ids).
    """

    def transform(self, results: dict) -> dict:
        """Call function to map original semantic class to valid category ids.

        Args:
            results (dict): Result dict containing point semantic masks.

        Returns:
            dict: The result dict containing the mapped category ids.
                Updated key and value are described below.

                - pts_semantic_mask (np.ndarray): Mapped semantic masks.
        """
        assert 'pts_semantic_mask' in results
        pts_semantic_mask = results['pts_semantic_mask']

        assert 'seg_label_mapping' in results
        label_mapping = results['seg_label_mapping']
        converted_pts_sem_mask = label_mapping[pts_semantic_mask]

        results['pts_semantic_mask'] = converted_pts_sem_mask

        # 'eval_ann_info' will be passed to evaluator
        if 'eval_ann_info' in results:
            assert 'pts_semantic_mask' in results['eval_ann_info']
            results['eval_ann_info']['pts_semantic_mask'] = \
                converted_pts_sem_mask

        return results

    def __repr__(self):
        """str: Return a string that describes the module."""
        repr_str = self.__class__.__name__
        return repr_str


@TRANSFORMS.register_module()
class NormalizePointsColor(BaseTransform):
    """Normalize color of points.

    Args:
        color_mean (list[float]): Mean color of the point cloud.
    """

    def __init__(self, color_mean: List[float]) -> None:
        self.color_mean = color_mean

    def transform(self, input_dict: dict) -> dict:
        """Call function to normalize color of points.

        Args:
            results (dict): Result dict containing point clouds data.

        Returns:
            dict: The result dict containing the normalized points.
                Updated key and value are described below.

                - points (:obj:`BasePoints`): Points after color normalization.
        """
        points = input_dict['points']
        assert points.attribute_dims is not None and \
               'color' in points.attribute_dims.keys(), \
               'Expect points have color attribute'
        if self.color_mean is not None:
            points.color = points.color - \
                           points.color.new_tensor(self.color_mean)
        points.color = points.color / 255.0
        input_dict['points'] = points
        return input_dict

    def __repr__(self):
        """str: Return a string that describes the module."""
        repr_str = self.__class__.__name__
        repr_str += f'(color_mean={self.color_mean})'
        return repr_str


@TRANSFORMS.register_module()
class LoadPointsFromFile(BaseTransform):
    """Load Points From File.

    Required Keys:

    - lidar_points (dict)

        - lidar_path (str)

    Added Keys:

    - points (np.float32)

    Args:
        coord_type (str): The type of coordinates of points cloud.
            Available options includes:

            - 'LIDAR': Points in LiDAR coordinates.
            - 'DEPTH': Points in depth coordinates, usually for indoor dataset.
            - 'CAMERA': Points in camera coordinates.
        load_dim (int, optional): The dimension of the loaded points.
            Defaults to 6.
        use_dim (list[int] | int, optional): Which dimensions of the points
            to use. Defaults to [0, 1, 2]. For KITTI dataset, set use_dim=4
            or use_dim=[0, 1, 2, 3] to use the intensity dimension.
        shift_height (bool, optional): Whether to use shifted height.
            Defaults to False.
        use_color (bool, optional): Whether to use color features.
            Defaults to False.
        file_client_args (dict, optional): Config dict of file clients,
            refer to
            https://github.com/open-mmlab/mmengine/blob/main/mmengine/fileio/file_client.py
            for more details. Defaults to dict(backend='disk').
    """

    def __init__(
        self,
        coord_type: str,
        load_dim: int = 6,
        use_dim: Union[int, List[int]] = [0, 1, 2],
        shift_height: bool = False,
        use_color: bool = False,
        file_client_args: dict = dict(backend='disk')
    ) -> None:
        self.shift_height = shift_height
        self.use_color = use_color
        if isinstance(use_dim, int):
            use_dim = list(range(use_dim))
        assert max(use_dim) < load_dim, \
            f'Expect all used dimensions < {load_dim}, got {use_dim}'
        assert coord_type in ['CAMERA', 'LIDAR', 'DEPTH']

        self.coord_type = coord_type
        self.load_dim = load_dim
        self.use_dim = use_dim
        self.file_client_args = file_client_args.copy()
        self.file_client = None

    def _load_points(self, pts_filename: str) -> np.ndarray:
        """Private function to load point clouds data.

        Args:
            pts_filename (str): Filename of point clouds data.

        Returns:
            np.ndarray: An array containing point clouds data.
        """
        if self.file_client is None:
            self.file_client = mmengine.FileClient(**self.file_client_args)
        try:
            pts_bytes = self.file_client.get(pts_filename)
            points = np.frombuffer(pts_bytes, dtype=np.float32)
        except ConnectionError:
            mmengine.check_file_exist(pts_filename)
            if pts_filename.endswith('.npy'):
                points = np.load(pts_filename)
            else:
                points = np.fromfile(pts_filename, dtype=np.float32)

        return points

    def transform(self, results: dict) -> dict:
        """Method to load points data from file.

        Args:
            results (dict): Result dict containing point clouds data.

        Returns:
            dict: The result dict containing the point clouds data.
                Added key and value are described below.

                - points (:obj:`BasePoints`): Point clouds data.
        """
        pts_file_path = results['lidar_points']['lidar_path']
        points = self._load_points(pts_file_path)
        points = points.reshape(-1, self.load_dim)
        points = points[:, self.use_dim]
        attribute_dims = None

        if self.shift_height:
            floor_height = np.percentile(points[:, 2], 0.99)
            height = points[:, 2] - floor_height
            points = np.concatenate(
                [points[:, :3],
                 np.expand_dims(height, 1), points[:, 3:]], 1)
            attribute_dims = dict(height=3)

        if self.use_color:
            assert len(self.use_dim) >= 6
            if attribute_dims is None:
                attribute_dims = dict()
            attribute_dims.update(
                dict(color=[
                    points.shape[1] - 3,
                    points.shape[1] - 2,
                    points.shape[1] - 1,
                ]))

        points_class = get_points_type(self.coord_type)
        points = points_class(
            points, points_dim=points.shape[-1], attribute_dims=attribute_dims)
        results['points'] = points

        return results

    def __repr__(self):
        """str: Return a string that describes the module."""
        repr_str = self.__class__.__name__ + '('
        repr_str += f'shift_height={self.shift_height}, '
        repr_str += f'use_color={self.use_color}, '
        repr_str += f'file_client_args={self.file_client_args}, '
        repr_str += f'load_dim={self.load_dim}, '
        repr_str += f'use_dim={self.use_dim})'
        return repr_str


@TRANSFORMS.register_module()
class LoadPointsFromDict(LoadPointsFromFile):
    """Load Points From Dict."""

    def transform(self, results: dict) -> dict:
        assert 'points' in results
        return results


@TRANSFORMS.register_module()
class LoadAnnotations3D(LoadAnnotations):
    """Load Annotations3D.

    Load instance mask and semantic mask of points and
    encapsulate the items into related fields.

    Required Keys:

    - ann_info (dict)

        - gt_bboxes_3d (:obj:`LiDARInstance3DBoxes` |
          :obj:`DepthInstance3DBoxes` | :obj:`CameraInstance3DBoxes`):
          3D ground truth bboxes. Only when `with_bbox_3d` is True
        - gt_labels_3d (np.int64): Labels of ground truths.
          Only when `with_label_3d` is True.
        - gt_bboxes (np.float32): 2D ground truth bboxes.
          Only when `with_bbox` is True.
        - gt_labels (np.ndarray): Labels of ground truths.
          Only when `with_label` is True.
        - depths (np.ndarray): Only when
          `with_bbox_depth` is True.
        - centers_2d (np.ndarray): Only when
          `with_bbox_depth` is True.
        - attr_labels (np.ndarray): Attribute labels of instances.
          Only when `with_attr_label` is True.

    - pts_instance_mask_path (str): Path of instance mask file.
      Only when `with_mask_3d` is True.
    - pts_semantic_mask_path (str): Path of semantic mask file.
      Only when

    Added Keys:

    - gt_bboxes_3d (:obj:`LiDARInstance3DBoxes` |
      :obj:`DepthInstance3DBoxes` | :obj:`CameraInstance3DBoxes`):
      3D ground truth bboxes. Only when `with_bbox_3d` is True
    - gt_labels_3d (np.int64): Labels of ground truths.
      Only when `with_label_3d` is True.
    - gt_bboxes (np.float32): 2D ground truth bboxes.
      Only when `with_bbox` is True.
    - gt_labels (np.int64): Labels of ground truths.
      Only when `with_label` is True.
    - depths (np.float32): Only when
      `with_bbox_depth` is True.
    - centers_2d (np.ndarray): Only when
      `with_bbox_depth` is True.
    - attr_labels (np.int64): Attribute labels of instances.
      Only when `with_attr_label` is True.
    - pts_instance_mask (np.int64): Instance mask of each point.
      Only when `with_mask_3d` is True.
    - pts_semantic_mask (np.int64): Semantic mask of each point.
      Only when `with_seg_3d` is True.

    Args:
        with_bbox_3d (bool, optional): Whether to load 3D boxes.
            Defaults to True.
        with_label_3d (bool, optional): Whether to load 3D labels.
            Defaults to True.
        with_attr_label (bool, optional): Whether to load attribute label.
            Defaults to False.
        with_mask_3d (bool, optional): Whether to load 3D instance masks.
            for points. Defaults to False.
        with_seg_3d (bool, optional): Whether to load 3D semantic masks.
            for points. Defaults to False.
        with_bbox (bool, optional): Whether to load 2D boxes.
            Defaults to False.
        with_label (bool, optional): Whether to load 2D labels.
            Defaults to False.
        with_mask (bool, optional): Whether to load 2D instance masks.
            Defaults to False.
        with_seg (bool, optional): Whether to load 2D semantic masks.
            Defaults to False.
        with_bbox_depth (bool, optional): Whether to load 2.5D boxes.
            Defaults to False.
        poly2mask (bool, optional): Whether to convert polygon annotations
            to bitmasks. Defaults to True.
        seg_3d_dtype (dtype, optional): Dtype of 3D semantic masks.
            Defaults to int64.
        file_client_args (dict): Config dict of file clients, refer to
            https://github.com/open-mmlab/mmengine/blob/main/mmengine/fileio/file_client.py
            for more details.
    """

    def __init__(
        self,
        with_bbox_3d: bool = True,
        with_label_3d: bool = True,
        with_attr_label: bool = False,
        with_mask_3d: bool = False,
        with_seg_3d: bool = False,
        with_bbox: bool = False,
        with_label: bool = False,
        with_mask: bool = False,
        with_seg: bool = False,
        with_bbox_depth: bool = False,
        poly2mask: bool = True,
        seg_3d_dtype: np.dtype = np.int64,
        file_client_args: dict = dict(backend='disk')
    ) -> None:
        super().__init__(
            with_bbox=with_bbox,
            with_label=with_label,
            with_mask=with_mask,
            with_seg=with_seg,
            poly2mask=poly2mask,
            file_client_args=file_client_args)
        self.with_bbox_3d = with_bbox_3d
        self.with_bbox_depth = with_bbox_depth
        self.with_label_3d = with_label_3d
        self.with_attr_label = with_attr_label
        self.with_mask_3d = with_mask_3d
        self.with_seg_3d = with_seg_3d
        self.seg_3d_dtype = seg_3d_dtype

    def _load_bboxes_3d(self, results: dict) -> dict:
        """Private function to move the 3D bounding box annotation from
        `ann_info` field to the root of `results`.

        Args:
            results (dict): Result dict from :obj:`mmdet3d.CustomDataset`.

        Returns:
            dict: The dict containing loaded 3D bounding box annotations.
        """

        results['gt_bboxes_3d'] = results['ann_info']['gt_bboxes_3d']
        return results

    def _load_bboxes_depth(self, results: dict) -> dict:
        """Private function to load 2.5D bounding box annotations.

        Args:
            results (dict): Result dict from :obj:`mmdet3d.CustomDataset`.

        Returns:
            dict: The dict containing loaded 2.5D bounding box annotations.
        """

        results['depths'] = results['ann_info']['depths']
        results['centers_2d'] = results['ann_info']['centers_2d']
        return results

    def _load_labels_3d(self, results: dict) -> dict:
        """Private function to load label annotations.

        Args:
            results (dict): Result dict from :obj:`mmdet3d.CustomDataset`.

        Returns:
            dict: The dict containing loaded label annotations.
        """

        results['gt_labels_3d'] = results['ann_info']['gt_labels_3d']
        return results

    def _load_attr_labels(self, results: dict) -> dict:
        """Private function to load label annotations.

        Args:
            results (dict): Result dict from :obj:`mmdet3d.CustomDataset`.

        Returns:
            dict: The dict containing loaded label annotations.
        """
        results['attr_labels'] = results['ann_info']['attr_labels']
        return results

    def _load_masks_3d(self, results: dict) -> dict:
        """Private function to load 3D mask annotations.

        Args:
            results (dict): Result dict from :obj:`mmdet3d.CustomDataset`.

        Returns:
            dict: The dict containing loaded 3D mask annotations.
        """
        pts_instance_mask_path = results['pts_instance_mask_path']

        if self.file_client is None:
            self.file_client = mmengine.FileClient(**self.file_client_args)
        try:
            mask_bytes = self.file_client.get(pts_instance_mask_path)
            pts_instance_mask = np.frombuffer(mask_bytes, dtype=np.int64)
        except ConnectionError:
            mmengine.check_file_exist(pts_instance_mask_path)
            pts_instance_mask = np.fromfile(
                pts_instance_mask_path, dtype=np.int64)

        results['pts_instance_mask'] = pts_instance_mask
        # 'eval_ann_info' will be passed to evaluator
        if 'eval_ann_info' in results:
            results['eval_ann_info']['pts_instance_mask'] = pts_instance_mask
        return results

    def _load_semantic_seg_3d(self, results: dict) -> dict:
        """Private function to load 3D semantic segmentation annotations.

        Args:
            results (dict): Result dict from :obj:`mmdet3d.CustomDataset`.

        Returns:
            dict: The dict containing the semantic segmentation annotations.
        """
        pts_semantic_mask_path = results['pts_semantic_mask_path']

        if self.file_client is None:
            self.file_client = mmengine.FileClient(**self.file_client_args)
        try:
            mask_bytes = self.file_client.get(pts_semantic_mask_path)
            # add .copy() to fix read-only bug
            pts_semantic_mask = np.frombuffer(
                mask_bytes, dtype=self.seg_3d_dtype).copy()
        except ConnectionError:
            mmengine.check_file_exist(pts_semantic_mask_path)
            pts_semantic_mask = np.fromfile(
                pts_semantic_mask_path, dtype=np.int64)

        results['pts_semantic_mask'] = pts_semantic_mask
        # 'eval_ann_info' will be passed to evaluator
        if 'eval_ann_info' in results:
            results['eval_ann_info']['pts_semantic_mask'] = pts_semantic_mask
        return results

    def _load_bboxes(self, results: dict) -> None:
        """Private function to load bounding box annotations.

        The only difference is it remove the proceess for
        `ignore_flag`

        Args:
            results (dict): Result dict from :obj:``mmcv.BaseDataset``.
        Returns:
            dict: The dict contains loaded bounding box annotations.
        """

        results['gt_bboxes'] = results['ann_info']['gt_bboxes']

    def _load_labels(self, results: dict) -> None:
        """Private function to load label annotations.

        Args:
            results (dict): Result dict from :obj :obj:``mmcv.BaseDataset``.

        Returns:
            dict: The dict contains loaded label annotations.
        """
        results['gt_bboxes_labels'] = results['ann_info']['gt_bboxes_labels']

    def transform(self, results: dict) -> dict:
        """Function to load multiple types annotations.

        Args:
            results (dict): Result dict from :obj:`mmdet3d.CustomDataset`.

        Returns:
            dict: The dict containing loaded 3D bounding box, label, mask and
            semantic segmentation annotations.
        """
        results = super().transform(results)
        if self.with_bbox_3d:
            results = self._load_bboxes_3d(results)
        if self.with_bbox_depth:
            results = self._load_bboxes_depth(results)
        if self.with_label_3d:
            results = self._load_labels_3d(results)
        if self.with_attr_label:
            results = self._load_attr_labels(results)
        if self.with_mask_3d:
            results = self._load_masks_3d(results)
        if self.with_seg_3d:
            results = self._load_semantic_seg_3d(results)

        return results

    def __repr__(self):
        """str: Return a string that describes the module."""
        indent_str = '    '
        repr_str = self.__class__.__name__ + '(\n'
        repr_str += f'{indent_str}with_bbox_3d={self.with_bbox_3d}, '
        repr_str += f'{indent_str}with_label_3d={self.with_label_3d}, '
        repr_str += f'{indent_str}with_attr_label={self.with_attr_label}, '
        repr_str += f'{indent_str}with_mask_3d={self.with_mask_3d}, '
        repr_str += f'{indent_str}with_seg_3d={self.with_seg_3d}, '
        repr_str += f'{indent_str}with_bbox={self.with_bbox}, '
        repr_str += f'{indent_str}with_label={self.with_label}, '
        repr_str += f'{indent_str}with_mask={self.with_mask}, '
        repr_str += f'{indent_str}with_seg={self.with_seg}, '
        repr_str += f'{indent_str}with_bbox_depth={self.with_bbox_depth}, '
        repr_str += f'{indent_str}poly2mask={self.poly2mask})'
        return repr_str<|MERGE_RESOLUTION|>--- conflicted
+++ resolved
@@ -37,16 +37,12 @@
 
     def __init__(self,
                  to_float32: bool = False,
-<<<<<<< HEAD
-                 color_type: str = 'unchanged') -> None:
-=======
                  color_type: str = 'unchanged',
                  file_client_args: dict = dict(backend='disk'),
                  num_views: int = 5,
                  num_ref_frames: int = -1,
                  test_mode: bool = False,
                  set_default_scale: bool = True) -> None:
->>>>>>> ca42c312
         self.to_float32 = to_float32
         self.color_type = color_type
         self.file_client_args = file_client_args.copy()
