# Copyright (c) OpenMMLab. All rights reserved.
import copy
from typing import List, Optional, Union

import mmcv
import mmengine
import mmengine.fileio as fileio
import numpy as np
from mmcv.transforms import LoadImageFromFile
from mmcv.transforms.base import BaseTransform
from mmdet.datasets.transforms import LoadAnnotations

from mmdet3d.registry import TRANSFORMS
<<<<<<< HEAD
from mmdet3d.structures import get_box_type
=======
from mmdet3d.structures.bbox_3d import get_box_type
>>>>>>> 278df1eb
from mmdet3d.structures.points import BasePoints, get_points_type


@TRANSFORMS.register_module()
class LoadMultiViewImageFromFiles(BaseTransform):
    """Load multi channel images from a list of separate channel files.

    Expects results['img_filename'] to be a list of filenames.

    Args:
        to_float32 (bool): Whether to convert the img to float32.
            Defaults to False.
        color_type (str): Color type of the file. Defaults to 'unchanged'.
        file_client_args (dict): Arguments to instantiate a FileClient.
            See :class:`mmengine.fileio.FileClient` for details.
            Defaults to dict(backend='disk').
        num_views (int): Number of view in a frame. Defaults to 5.
        num_ref_frames (int): Number of frame in loading. Defaults to -1.
        test_mode (bool): Whether is test mode in loading. Defaults to False.
        set_default_scale (bool): Whether to set default scale.
            Defaults to True.
    """

    def __init__(self,
                 to_float32: bool = False,
                 color_type: str = 'unchanged',
                 file_client_args: dict = dict(backend='disk'),
                 num_views: int = 5,
                 num_ref_frames: int = -1,
                 test_mode: bool = False,
                 set_default_scale: bool = True) -> None:
        self.to_float32 = to_float32
        self.color_type = color_type
        self.file_client_args = file_client_args.copy()
        self.file_client = None
        self.num_views = num_views
        # num_ref_frames is used for multi-sweep loading
        self.num_ref_frames = num_ref_frames
        # when test_mode=False, we randomly select previous frames
        # otherwise, select the earliest one
        self.test_mode = test_mode
        self.set_default_scale = set_default_scale

    def transform(self, results: dict) -> Optional[dict]:
        """Call function to load multi-view image from files.

        Args:
            results (dict): Result dict containing multi-view image filenames.

        Returns:
            dict: The result dict containing the multi-view image data.
            Added keys and values are described below.

                - filename (str): Multi-view image filenames.
                - img (np.ndarray): Multi-view image arrays.
                - img_shape (tuple[int]): Shape of multi-view image arrays.
                - ori_shape (tuple[int]): Shape of original image arrays.
                - pad_shape (tuple[int]): Shape of padded image arrays.
                - scale_factor (float): Scale factor.
                - img_norm_cfg (dict): Normalization configuration of images.
        """
        # TODO: consider split the multi-sweep part out of this pipeline
        # Derive the mask and transform for loading of multi-sweep data
        if self.num_ref_frames > 0:
            # init choice with the current frame
            init_choice = np.array([0], dtype=np.int64)
            num_frames = len(results['img_filename']) // self.num_views - 1
            if num_frames == 0:  # no previous frame, then copy cur frames
                choices = np.random.choice(
                    1, self.num_ref_frames, replace=True)
            elif num_frames >= self.num_ref_frames:
                # NOTE: suppose the info is saved following the order
                # from latest to earlier frames
                if self.test_mode:
                    choices = np.arange(num_frames - self.num_ref_frames,
                                        num_frames) + 1
                # NOTE: +1 is for selecting previous frames
                else:
                    choices = np.random.choice(
                        num_frames, self.num_ref_frames, replace=False) + 1
            elif num_frames > 0 and num_frames < self.num_ref_frames:
                if self.test_mode:
                    base_choices = np.arange(num_frames) + 1
                    random_choices = np.random.choice(
                        num_frames,
                        self.num_ref_frames - num_frames,
                        replace=True) + 1
                    choices = np.concatenate([base_choices, random_choices])
                else:
                    choices = np.random.choice(
                        num_frames, self.num_ref_frames, replace=True) + 1
            else:
                raise NotImplementedError
            choices = np.concatenate([init_choice, choices])
            select_filename = []
            for choice in choices:
                select_filename += results['img_filename'][choice *
                                                           self.num_views:
                                                           (choice + 1) *
                                                           self.num_views]
            results['img_filename'] = select_filename
            for key in ['cam2img', 'lidar2cam']:
                if key in results:
                    select_results = []
                    for choice in choices:
                        select_results += results[key][choice *
                                                       self.num_views:(choice +
                                                                       1) *
                                                       self.num_views]
                    results[key] = select_results
            for key in ['ego2global']:
                if key in results:
                    select_results = []
                    for choice in choices:
                        select_results += [results[key][choice]]
                    results[key] = select_results
            # Transform lidar2cam to
            # [cur_lidar]2[prev_img] and [cur_lidar]2[prev_cam]
            for key in ['lidar2cam']:
                if key in results:
                    # only change matrices of previous frames
                    for choice_idx in range(1, len(choices)):
                        pad_prev_ego2global = np.eye(4)
                        prev_ego2global = results['ego2global'][choice_idx]
                        pad_prev_ego2global[:prev_ego2global.
                                            shape[0], :prev_ego2global.
                                            shape[1]] = prev_ego2global
                        pad_cur_ego2global = np.eye(4)
                        cur_ego2global = results['ego2global'][0]
                        pad_cur_ego2global[:cur_ego2global.
                                           shape[0], :cur_ego2global.
                                           shape[1]] = cur_ego2global
                        cur2prev = np.linalg.inv(pad_prev_ego2global).dot(
                            pad_cur_ego2global)
                        for result_idx in range(choice_idx * self.num_views,
                                                (choice_idx + 1) *
                                                self.num_views):
                            results[key][result_idx] = \
                                results[key][result_idx].dot(cur2prev)
        # Support multi-view images with different shapes
        # TODO: record the origin shape and padded shape
        filename, cam2img, lidar2cam = [], [], []
        for _, cam_item in results['images'].items():
            filename.append(cam_item['img_path'])
            cam2img.append(cam_item['cam2img'])
            lidar2cam.append(cam_item['lidar2cam'])
        results['filename'] = filename
        results['cam2img'] = cam2img
        results['lidar2cam'] = lidar2cam

        results['ori_cam2img'] = copy.deepcopy(results['cam2img'])

        if self.file_client is None:
            self.file_client = mmengine.FileClient(**self.file_client_args)

        # img is of shape (h, w, c, num_views)
        # h and w can be different for different views
        img_bytes = [self.file_client.get(name) for name in filename]
        imgs = [
            mmcv.imfrombytes(img_byte, flag=self.color_type)
            for img_byte in img_bytes
        ]
        # handle the image with different shape
        img_shapes = np.stack([img.shape for img in imgs], axis=0)
        img_shape_max = np.max(img_shapes, axis=0)
        img_shape_min = np.min(img_shapes, axis=0)
        assert img_shape_min[-1] == img_shape_max[-1]
        if not np.all(img_shape_max == img_shape_min):
            pad_shape = img_shape_max[:2]
        else:
            pad_shape = None
        if pad_shape is not None:
            imgs = [
                mmcv.impad(img, shape=pad_shape, pad_val=0) for img in imgs
            ]
        img = np.stack(imgs, axis=-1)
        if self.to_float32:
            img = img.astype(np.float32)

        results['filename'] = filename
        # unravel to list, see `DefaultFormatBundle` in formating.py
        # which will transpose each image separately and then stack into array
        results['img'] = [img[..., i] for i in range(img.shape[-1])]
        results['img_shape'] = img.shape[:2]
        results['ori_shape'] = img.shape[:2]
        # Set initial values for default meta_keys
        results['pad_shape'] = img.shape[:2]
        if self.set_default_scale:
            results['scale_factor'] = 1.0
        num_channels = 1 if len(img.shape) < 3 else img.shape[2]
        results['img_norm_cfg'] = dict(
            mean=np.zeros(num_channels, dtype=np.float32),
            std=np.ones(num_channels, dtype=np.float32),
            to_rgb=False)
        results['num_views'] = self.num_views
        results['num_ref_frames'] = self.num_ref_frames
        return results

    def __repr__(self) -> str:
        """str: Return a string that describes the module."""
        repr_str = self.__class__.__name__
        repr_str += f'(to_float32={self.to_float32}, '
        repr_str += f"color_type='{self.color_type}', "
        repr_str += f'num_views={self.num_views}, '
        repr_str += f'num_ref_frames={self.num_ref_frames}, '
        repr_str += f'test_mode={self.test_mode})'
        return repr_str


@TRANSFORMS.register_module()
class LoadImageFromFileMono3D(LoadImageFromFile):
    """Load an image from file in monocular 3D object detection. Compared to 2D
    detection, additional camera parameters need to be loaded.

    Args:
        kwargs (dict): Arguments are the same as those in
            :class:`LoadImageFromFile`.
    """

    def transform(self, results: dict) -> dict:
        """Call functions to load image and get image meta information.

        Args:
            results (dict): Result dict from :obj:`mmdet.CustomDataset`.

        Returns:
            dict: The dict contains loaded image and meta information.
        """
        # TODO: load different camera image from data info,
        # for kitti dataset, we load 'CAM2' image.
        # for nuscenes dataset, we load 'CAM_FRONT' image.

        if 'CAM2' in results['images']:
            filename = results['images']['CAM2']['img_path']
            results['cam2img'] = results['images']['CAM2']['cam2img']
        elif len(list(results['images'].keys())) == 1:
            camera_type = list(results['images'].keys())[0]
            filename = results['images'][camera_type]['img_path']
            results['cam2img'] = results['images'][camera_type]['cam2img']
        else:
            raise NotImplementedError(
                'Currently we only support load image from kitti and'
                'nuscenes datasets')

        try:
            if self.file_client_args is not None:
                file_client = fileio.FileClient.infer_client(
                    self.file_client_args, filename)
                img_bytes = file_client.get(filename)
            else:
                img_bytes = fileio.get(
                    filename, backend_args=self.backend_args)
            img = mmcv.imfrombytes(
                img_bytes, flag=self.color_type, backend=self.imdecode_backend)
        except Exception as e:
            if self.ignore_empty:
                return None
            else:
                raise e
        if self.to_float32:
            img = img.astype(np.float32)

        results['img'] = img
        results['img_shape'] = img.shape[:2]
        results['ori_shape'] = img.shape[:2]

        return results


@TRANSFORMS.register_module()
class LoadImageFromNDArray(LoadImageFromFile):
    """Load an image from ``results['img']``.
    Similar with :obj:`LoadImageFromFile`, but the image has been loaded as
    :obj:`np.ndarray` in ``results['img']``. Can be used when loading image
    from webcam.
    Required Keys:
    - img
    Modified Keys:
    - img
    - img_path
    - img_shape
    - ori_shape
    Args:
        to_float32 (bool): Whether to convert the loaded image to a float32
            numpy array. If set to False, the loaded image is an uint8 array.
            Defaults to False.
    """

    def transform(self, results: dict) -> dict:
        """Transform function to add image meta information.

        Args:
            results (dict): Result dict with Webcam read image in
                ``results['img']``.
        Returns:
            dict: The dict contains loaded image and meta information.
        """

        img = results['img']
        if self.to_float32:
            img = img.astype(np.float32)

        results['img_path'] = None
        results['img'] = img
        results['img_shape'] = img.shape[:2]
        results['ori_shape'] = img.shape[:2]
        return results


@TRANSFORMS.register_module()
class LoadPointsFromMultiSweeps(BaseTransform):
    """Load points from multiple sweeps.

    This is usually used for nuScenes dataset to utilize previous sweeps.

    Args:
        sweeps_num (int): Number of sweeps. Defaults to 10.
        load_dim (int): Dimension number of the loaded points. Defaults to 5.
        use_dim (list[int]): Which dimension to use. Defaults to [0, 1, 2, 4].
        file_client_args (dict): Arguments to instantiate a FileClient.
            See :class:`mmengine.fileio.FileClient` for details.
            Defaults to dict(backend='disk').
        pad_empty_sweeps (bool): Whether to repeat keyframe when
            sweeps is empty. Defaults to False.
        remove_close (bool): Whether to remove close points. Defaults to False.
        test_mode (bool): If `test_mode=True`, it will not randomly sample
            sweeps but select the nearest N frames. Defaults to False.
    """

    def __init__(self,
                 sweeps_num: int = 10,
                 load_dim: int = 5,
                 use_dim: List[int] = [0, 1, 2, 4],
                 file_client_args: dict = dict(backend='disk'),
                 pad_empty_sweeps: bool = False,
                 remove_close: bool = False,
                 test_mode: bool = False) -> None:
        self.load_dim = load_dim
        self.sweeps_num = sweeps_num
        if isinstance(use_dim, int):
            use_dim = list(range(use_dim))
        assert max(use_dim) < load_dim, \
            f'Expect all used dimensions < {load_dim}, got {use_dim}'
        self.use_dim = use_dim
        self.file_client_args = file_client_args.copy()
        self.file_client = mmengine.FileClient(**self.file_client_args)
        self.pad_empty_sweeps = pad_empty_sweeps
        self.remove_close = remove_close
        self.test_mode = test_mode

    def _load_points(self, pts_filename: str) -> np.ndarray:
        """Private function to load point clouds data.

        Args:
            pts_filename (str): Filename of point clouds data.

        Returns:
            np.ndarray: An array containing point clouds data.
        """
        if self.file_client is None:
            self.file_client = mmengine.FileClient(**self.file_client_args)
        try:
            pts_bytes = self.file_client.get(pts_filename)
            points = np.frombuffer(pts_bytes, dtype=np.float32)
        except ConnectionError:
            mmengine.check_file_exist(pts_filename)
            if pts_filename.endswith('.npy'):
                points = np.load(pts_filename)
            else:
                points = np.fromfile(pts_filename, dtype=np.float32)
        return points

    def _remove_close(self,
                      points: Union[np.ndarray, BasePoints],
                      radius: float = 1.0) -> Union[np.ndarray, BasePoints]:
        """Remove point too close within a certain radius from origin.

        Args:
            points (np.ndarray | :obj:`BasePoints`): Sweep points.
            radius (float): Radius below which points are removed.
                Defaults to 1.0.

        Returns:
            np.ndarray | :obj:`BasePoints`: Points after removing.
        """
        if isinstance(points, np.ndarray):
            points_numpy = points
        elif isinstance(points, BasePoints):
            points_numpy = points.tensor.numpy()
        else:
            raise NotImplementedError
        x_filt = np.abs(points_numpy[:, 0]) < radius
        y_filt = np.abs(points_numpy[:, 1]) < radius
        not_close = np.logical_not(np.logical_and(x_filt, y_filt))
        return points[not_close]

    def transform(self, results: dict) -> dict:
        """Call function to load multi-sweep point clouds from files.

        Args:
            results (dict): Result dict containing multi-sweep point cloud
                filenames.

        Returns:
            dict: The result dict containing the multi-sweep points data.
            Updated key and value are described below.

                - points (np.ndarray | :obj:`BasePoints`): Multi-sweep point
                  cloud arrays.
        """
        points = results['points']
        points.tensor[:, 4] = 0
        sweep_points_list = [points]
        ts = results['timestamp']
        if 'lidar_sweeps' not in results:
            if self.pad_empty_sweeps:
                for i in range(self.sweeps_num):
                    if self.remove_close:
                        sweep_points_list.append(self._remove_close(points))
                    else:
                        sweep_points_list.append(points)
        else:
            if len(results['lidar_sweeps']) <= self.sweeps_num:
                choices = np.arange(len(results['lidar_sweeps']))
            elif self.test_mode:
                choices = np.arange(self.sweeps_num)
            else:
                choices = np.random.choice(
                    len(results['lidar_sweeps']),
                    self.sweeps_num,
                    replace=False)
            for idx in choices:
                sweep = results['lidar_sweeps'][idx]
                points_sweep = self._load_points(
                    sweep['lidar_points']['lidar_path'])
                points_sweep = np.copy(points_sweep).reshape(-1, self.load_dim)
                if self.remove_close:
                    points_sweep = self._remove_close(points_sweep)
                # bc-breaking: Timestamp has divided 1e6 in pkl infos.
                sweep_ts = sweep['timestamp']
                lidar2sensor = np.array(sweep['lidar_points']['lidar2sensor'])
                points_sweep[:, :
                             3] = points_sweep[:, :3] @ lidar2sensor[:3, :3]
                points_sweep[:, :3] -= lidar2sensor[:3, 3]
                points_sweep[:, 4] = ts - sweep_ts
                points_sweep = points.new_point(points_sweep)
                sweep_points_list.append(points_sweep)

        points = points.cat(sweep_points_list)
        points = points[:, self.use_dim]
        results['points'] = points
        return results

    def __repr__(self) -> str:
        """str: Return a string that describes the module."""
        return f'{self.__class__.__name__}(sweeps_num={self.sweeps_num})'


@TRANSFORMS.register_module()
class PointSegClassMapping(BaseTransform):
    """Map original semantic class to valid category ids.

    Required Keys:

    - seg_label_mapping (np.ndarray)
    - pts_semantic_mask (np.ndarray)

    Added Keys:

    - points (np.float32)

    Map valid classes as 0~len(valid_cat_ids)-1 and
    others as len(valid_cat_ids).
    """

    def transform(self, results: dict) -> dict:
        """Call function to map original semantic class to valid category ids.

        Args:
            results (dict): Result dict containing point semantic masks.

        Returns:
            dict: The result dict containing the mapped category ids.
            Updated key and value are described below.

                - pts_semantic_mask (np.ndarray): Mapped semantic masks.
        """
        assert 'pts_semantic_mask' in results
        pts_semantic_mask = results['pts_semantic_mask']

        assert 'seg_label_mapping' in results
        label_mapping = results['seg_label_mapping']
        converted_pts_sem_mask = label_mapping[pts_semantic_mask]

        results['pts_semantic_mask'] = converted_pts_sem_mask

        # 'eval_ann_info' will be passed to evaluator
        if 'eval_ann_info' in results:
            assert 'pts_semantic_mask' in results['eval_ann_info']
            results['eval_ann_info']['pts_semantic_mask'] = \
                converted_pts_sem_mask

        return results

    def __repr__(self) -> str:
        """str: Return a string that describes the module."""
        repr_str = self.__class__.__name__
        return repr_str


@TRANSFORMS.register_module()
class NormalizePointsColor(BaseTransform):
    """Normalize color of points.

    Args:
        color_mean (list[float]): Mean color of the point cloud.
    """

    def __init__(self, color_mean: List[float]) -> None:
        self.color_mean = color_mean

    def transform(self, input_dict: dict) -> dict:
        """Call function to normalize color of points.

        Args:
            results (dict): Result dict containing point clouds data.

        Returns:
            dict: The result dict containing the normalized points.
            Updated key and value are described below.

                - points (:obj:`BasePoints`): Points after color normalization.
        """
        points = input_dict['points']
        assert points.attribute_dims is not None and \
               'color' in points.attribute_dims.keys(), \
               'Expect points have color attribute'
        if self.color_mean is not None:
            points.color = points.color - \
                           points.color.new_tensor(self.color_mean)
        points.color = points.color / 255.0
        input_dict['points'] = points
        return input_dict

    def __repr__(self) -> str:
        """str: Return a string that describes the module."""
        repr_str = self.__class__.__name__
        repr_str += f'(color_mean={self.color_mean})'
        return repr_str


@TRANSFORMS.register_module()
class LoadPointsFromFile(BaseTransform):
    """Load Points From File.

    Required Keys:

    - lidar_points (dict)

        - lidar_path (str)

    Added Keys:

    - points (np.float32)

    Args:
        coord_type (str): The type of coordinates of points cloud.
            Available options includes:

            - 'LIDAR': Points in LiDAR coordinates.
            - 'DEPTH': Points in depth coordinates, usually for indoor dataset.
            - 'CAMERA': Points in camera coordinates.
        load_dim (int): The dimension of the loaded points. Defaults to 6.
        use_dim (list[int] | int): Which dimensions of the points to use.
            Defaults to [0, 1, 2]. For KITTI dataset, set use_dim=4
            or use_dim=[0, 1, 2, 3] to use the intensity dimension.
        shift_height (bool): Whether to use shifted height. Defaults to False.
        use_color (bool): Whether to use color features. Defaults to False.
        norm_intensity (bool): Whether to normlize the intensity. Defaults to
            False.
        file_client_args (dict): Arguments to instantiate a FileClient.
            See :class:`mmengine.fileio.FileClient` for details.
            Defaults to dict(backend='disk').
    """

    def __init__(
        self,
        coord_type: str,
        load_dim: int = 6,
        use_dim: Union[int, List[int]] = [0, 1, 2],
        shift_height: bool = False,
        use_color: bool = False,
        norm_intensity: bool = False,
        file_client_args: dict = dict(backend='disk')
    ) -> None:
        self.shift_height = shift_height
        self.use_color = use_color
        if isinstance(use_dim, int):
            use_dim = list(range(use_dim))
        assert max(use_dim) < load_dim, \
            f'Expect all used dimensions < {load_dim}, got {use_dim}'
        assert coord_type in ['CAMERA', 'LIDAR', 'DEPTH']

        self.coord_type = coord_type
        self.load_dim = load_dim
        self.use_dim = use_dim
        self.norm_intensity = norm_intensity
        self.file_client_args = file_client_args.copy()
        self.file_client = None

    def _load_points(self, pts_filename: str) -> np.ndarray:
        """Private function to load point clouds data.

        Args:
            pts_filename (str): Filename of point clouds data.

        Returns:
            np.ndarray: An array containing point clouds data.
        """
        if self.file_client is None:
            self.file_client = mmengine.FileClient(**self.file_client_args)
        try:
            pts_bytes = self.file_client.get(pts_filename)
            points = np.frombuffer(pts_bytes, dtype=np.float32)
        except ConnectionError:
            mmengine.check_file_exist(pts_filename)
            if pts_filename.endswith('.npy'):
                points = np.load(pts_filename)
            else:
                points = np.fromfile(pts_filename, dtype=np.float32)

        return points

    def transform(self, results: dict) -> dict:
        """Method to load points data from file.

        Args:
            results (dict): Result dict containing point clouds data.

        Returns:
            dict: The result dict containing the point clouds data.
            Added key and value are described below.

                - points (:obj:`BasePoints`): Point clouds data.
        """
        pts_file_path = results['lidar_points']['lidar_path']
        points = self._load_points(pts_file_path)
        points = points.reshape(-1, self.load_dim)
        points = points[:, self.use_dim]
        if self.norm_intensity:
            assert len(self.use_dim) >= 4, \
                f'When using intensity norm, expect used dimensions >= 4, got {len(self.use_dim)}'  # noqa: E501
            points[:, 3] = np.tanh(points[:, 3])
        attribute_dims = None

        if self.shift_height:
            floor_height = np.percentile(points[:, 2], 0.99)
            height = points[:, 2] - floor_height
            points = np.concatenate(
                [points[:, :3],
                 np.expand_dims(height, 1), points[:, 3:]], 1)
            attribute_dims = dict(height=3)

        if self.use_color:
            assert len(self.use_dim) >= 6
            if attribute_dims is None:
                attribute_dims = dict()
            attribute_dims.update(
                dict(color=[
                    points.shape[1] - 3,
                    points.shape[1] - 2,
                    points.shape[1] - 1,
                ]))

        points_class = get_points_type(self.coord_type)
        points = points_class(
            points, points_dim=points.shape[-1], attribute_dims=attribute_dims)
        results['points'] = points

        return results

    def __repr__(self) -> str:
        """str: Return a string that describes the module."""
        repr_str = self.__class__.__name__ + '('
        repr_str += f'shift_height={self.shift_height}, '
        repr_str += f'use_color={self.use_color}, '
        repr_str += f'file_client_args={self.file_client_args}, '
        repr_str += f'load_dim={self.load_dim}, '
        repr_str += f'use_dim={self.use_dim})'
        return repr_str


@TRANSFORMS.register_module()
class LoadPointsFromDict(LoadPointsFromFile):
    """Load Points From Dict."""

    def transform(self, results: dict) -> dict:
        """Convert the type of points from ndarray to corresponding
        `point_class`.

        Args:
            results (dict): input result. The value of key `points` is a
                numpy array.

        Returns:
            dict: The processed results.
        """
        assert 'points' in results
        points_class = get_points_type(self.coord_type)
        points = results['points']
        results['points'] = points_class(
            points, points_dim=points.shape[-1], attribute_dims=None)
        return results


@TRANSFORMS.register_module()
class LoadAnnotations3D(LoadAnnotations):
    """Load Annotations3D.

    Load instance mask and semantic mask of points and
    encapsulate the items into related fields.

    Required Keys:

    - ann_info (dict)

        - gt_bboxes_3d (:obj:`LiDARInstance3DBoxes` |
          :obj:`DepthInstance3DBoxes` | :obj:`CameraInstance3DBoxes`):
          3D ground truth bboxes. Only when `with_bbox_3d` is True
        - gt_labels_3d (np.int64): Labels of ground truths.
          Only when `with_label_3d` is True.
        - gt_bboxes (np.float32): 2D ground truth bboxes.
          Only when `with_bbox` is True.
        - gt_labels (np.ndarray): Labels of ground truths.
          Only when `with_label` is True.
        - depths (np.ndarray): Only when
          `with_bbox_depth` is True.
        - centers_2d (np.ndarray): Only when
          `with_bbox_depth` is True.
        - attr_labels (np.ndarray): Attribute labels of instances.
          Only when `with_attr_label` is True.

    - pts_instance_mask_path (str): Path of instance mask file.
      Only when `with_mask_3d` is True.
    - pts_semantic_mask_path (str): Path of semantic mask file.
      Only when `with_seg_3d` is True.

    Added Keys:

    - gt_bboxes_3d (:obj:`LiDARInstance3DBoxes` |
      :obj:`DepthInstance3DBoxes` | :obj:`CameraInstance3DBoxes`):
      3D ground truth bboxes. Only when `with_bbox_3d` is True
    - gt_labels_3d (np.int64): Labels of ground truths.
      Only when `with_label_3d` is True.
    - gt_bboxes (np.float32): 2D ground truth bboxes.
      Only when `with_bbox` is True.
    - gt_labels (np.int64): Labels of ground truths.
      Only when `with_label` is True.
    - depths (np.float32): Only when
      `with_bbox_depth` is True.
    - centers_2d (np.ndarray): Only when
      `with_bbox_depth` is True.
    - attr_labels (np.int64): Attribute labels of instances.
      Only when `with_attr_label` is True.
    - pts_instance_mask (np.int64): Instance mask of each point.
      Only when `with_mask_3d` is True.
    - pts_semantic_mask (np.int64): Semantic mask of each point.
      Only when `with_seg_3d` is True.

    Args:
        with_bbox_3d (bool): Whether to load 3D boxes. Defaults to True.
        with_label_3d (bool): Whether to load 3D labels. Defaults to True.
        with_attr_label (bool): Whether to load attribute label.
            Defaults to False.
        with_mask_3d (bool): Whether to load 3D instance masks for points.
            Defaults to False.
        with_seg_3d (bool): Whether to load 3D semantic masks for points.
            Defaults to False.
        with_bbox (bool): Whether to load 2D boxes. Defaults to False.
        with_label (bool): Whether to load 2D labels. Defaults to False.
        with_mask (bool): Whether to load 2D instance masks. Defaults to False.
        with_seg (bool): Whether to load 2D semantic masks. Defaults to False.
        with_bbox_depth (bool): Whether to load 2.5D boxes. Defaults to False.
        poly2mask (bool): Whether to convert polygon annotations to bitmasks.
            Defaults to True.
        seg_3d_dtype (dtype): Dtype of 3D semantic masks. Defaults to int64.
        file_client_args (dict): Arguments to instantiate a FileClient.
            See :class:`mmengine.fileio.FileClient` for details.
            Defaults to dict(backend='disk').
    """

    def __init__(
        self,
        with_bbox_3d: bool = True,
        with_label_3d: bool = True,
        with_attr_label: bool = False,
        with_mask_3d: bool = False,
        with_seg_3d: bool = False,
        with_bbox: bool = False,
        with_label: bool = False,
        with_mask: bool = False,
        with_seg: bool = False,
        with_bbox_depth: bool = False,
        poly2mask: bool = True,
        seg_3d_dtype: np.dtype = np.int64,
        file_client_args: dict = dict(backend='disk')
    ) -> None:
        super().__init__(
            with_bbox=with_bbox,
            with_label=with_label,
            with_mask=with_mask,
            with_seg=with_seg,
            poly2mask=poly2mask,
            file_client_args=file_client_args)
        self.with_bbox_3d = with_bbox_3d
        self.with_bbox_depth = with_bbox_depth
        self.with_label_3d = with_label_3d
        self.with_attr_label = with_attr_label
        self.with_mask_3d = with_mask_3d
        self.with_seg_3d = with_seg_3d
        self.seg_3d_dtype = seg_3d_dtype
        self.file_client = None

    def _load_bboxes_3d(self, results: dict) -> dict:
        """Private function to move the 3D bounding box annotation from
        `ann_info` field to the root of `results`.

        Args:
            results (dict): Result dict from :obj:`mmdet3d.CustomDataset`.

        Returns:
            dict: The dict containing loaded 3D bounding box annotations.
        """

        results['gt_bboxes_3d'] = results['ann_info']['gt_bboxes_3d']
        return results

    def _load_bboxes_depth(self, results: dict) -> dict:
        """Private function to load 2.5D bounding box annotations.

        Args:
            results (dict): Result dict from :obj:`mmdet3d.CustomDataset`.

        Returns:
            dict: The dict containing loaded 2.5D bounding box annotations.
        """

        results['depths'] = results['ann_info']['depths']
        results['centers_2d'] = results['ann_info']['centers_2d']
        return results

    def _load_labels_3d(self, results: dict) -> dict:
        """Private function to load label annotations.

        Args:
            results (dict): Result dict from :obj:`mmdet3d.CustomDataset`.

        Returns:
            dict: The dict containing loaded label annotations.
        """

        results['gt_labels_3d'] = results['ann_info']['gt_labels_3d']
        return results

    def _load_attr_labels(self, results: dict) -> dict:
        """Private function to load label annotations.

        Args:
            results (dict): Result dict from :obj:`mmdet3d.CustomDataset`.

        Returns:
            dict: The dict containing loaded label annotations.
        """
        results['attr_labels'] = results['ann_info']['attr_labels']
        return results

    def _load_masks_3d(self, results: dict) -> dict:
        """Private function to load 3D mask annotations.

        Args:
            results (dict): Result dict from :obj:`mmdet3d.CustomDataset`.

        Returns:
            dict: The dict containing loaded 3D mask annotations.
        """
        pts_instance_mask_path = results['pts_instance_mask_path']

        if self.file_client is None:
            self.file_client = mmengine.FileClient(**self.file_client_args)
        try:
            mask_bytes = self.file_client.get(pts_instance_mask_path)
            pts_instance_mask = np.frombuffer(mask_bytes, dtype=np.int64)
        except ConnectionError:
            mmengine.check_file_exist(pts_instance_mask_path)
            pts_instance_mask = np.fromfile(
                pts_instance_mask_path, dtype=np.int64)

        results['pts_instance_mask'] = pts_instance_mask
        # 'eval_ann_info' will be passed to evaluator
        if 'eval_ann_info' in results:
            results['eval_ann_info']['pts_instance_mask'] = pts_instance_mask
        return results

    def _load_semantic_seg_3d(self, results: dict) -> dict:
        """Private function to load 3D semantic segmentation annotations.

        Args:
            results (dict): Result dict from :obj:`mmdet3d.CustomDataset`.

        Returns:
            dict: The dict containing the semantic segmentation annotations.
        """
        pts_semantic_mask_path = results['pts_semantic_mask_path']

        if self.file_client is None:
            self.file_client = mmengine.FileClient(**self.file_client_args)
        try:
            mask_bytes = self.file_client.get(pts_semantic_mask_path)
            # add .copy() to fix read-only bug
            pts_semantic_mask = np.frombuffer(
                mask_bytes, dtype=self.seg_3d_dtype).copy()
        except ConnectionError:
            mmengine.check_file_exist(pts_semantic_mask_path)
            pts_semantic_mask = np.fromfile(
                pts_semantic_mask_path, dtype=np.int64)

        results['pts_semantic_mask'] = pts_semantic_mask
        # 'eval_ann_info' will be passed to evaluator
        if 'eval_ann_info' in results:
            results['eval_ann_info']['pts_semantic_mask'] = pts_semantic_mask
        return results

    def _load_bboxes(self, results: dict) -> None:
        """Private function to load bounding box annotations.

        The only difference is it remove the proceess for
        `ignore_flag`

        Args:
            results (dict): Result dict from :obj:`mmcv.BaseDataset`.

        Returns:
            dict: The dict contains loaded bounding box annotations.
        """

        results['gt_bboxes'] = results['ann_info']['gt_bboxes']

    def _load_labels(self, results: dict) -> None:
        """Private function to load label annotations.

        Args:
            results (dict): Result dict from :obj :obj:`mmcv.BaseDataset`.

        Returns:
            dict: The dict contains loaded label annotations.
        """
        results['gt_bboxes_labels'] = results['ann_info']['gt_bboxes_labels']

    def transform(self, results: dict) -> dict:
        """Function to load multiple types annotations.

        Args:
            results (dict): Result dict from :obj:`mmdet3d.CustomDataset`.

        Returns:
            dict: The dict containing loaded 3D bounding box, label, mask and
            semantic segmentation annotations.
        """
        results = super().transform(results)
        if self.with_bbox_3d:
            results = self._load_bboxes_3d(results)
        if self.with_bbox_depth:
            results = self._load_bboxes_depth(results)
        if self.with_label_3d:
            results = self._load_labels_3d(results)
        if self.with_attr_label:
            results = self._load_attr_labels(results)
        if self.with_mask_3d:
            results = self._load_masks_3d(results)
        if self.with_seg_3d:
            results = self._load_semantic_seg_3d(results)

        return results

    def __repr__(self) -> str:
        """str: Return a string that describes the module."""
        indent_str = '    '
        repr_str = self.__class__.__name__ + '(\n'
        repr_str += f'{indent_str}with_bbox_3d={self.with_bbox_3d}, '
        repr_str += f'{indent_str}with_label_3d={self.with_label_3d}, '
        repr_str += f'{indent_str}with_attr_label={self.with_attr_label}, '
        repr_str += f'{indent_str}with_mask_3d={self.with_mask_3d}, '
        repr_str += f'{indent_str}with_seg_3d={self.with_seg_3d}, '
        repr_str += f'{indent_str}with_bbox={self.with_bbox}, '
        repr_str += f'{indent_str}with_label={self.with_label}, '
        repr_str += f'{indent_str}with_mask={self.with_mask}, '
        repr_str += f'{indent_str}with_seg={self.with_seg}, '
        repr_str += f'{indent_str}with_bbox_depth={self.with_bbox_depth}, '
        repr_str += f'{indent_str}poly2mask={self.poly2mask})'
        return repr_str


@TRANSFORMS.register_module()
<<<<<<< HEAD
class LidarDet3DInferencerLoader(BaseTransform):
    """Load point cloud in the Inferencer's pipeline.

    Added keys:
      - lidar_points
      - timestamp
      - axis_align_matrix
      - box_type_3d
      - box_mode_3d
    """

    def __init__(self, coord_type='LIDAR', **kwargs) -> None:
        super().__init__()
        self.from_file = TRANSFORMS.build(
            dict(type='LoadPointsFromFile', coord_type=coord_type, **kwargs))
        self.from_ndarray = TRANSFORMS.build(
            dict(type='LoadPointsFromDict', coord_type=coord_type, **kwargs))
        self.box_type_3d, self.box_mode_3d = get_box_type(coord_type)

    def transform(self, single_input: Union[str, np.ndarray, dict]) -> dict:
        """Transform function to add image meta information.
        Args:
            single_input (Union[str, np.ndarray, dict]): Single input.

        Returns:
            dict: The dict contains loaded image and meta information.
        """
        if isinstance(single_input, str):
            inputs = dict(
                lidar_points=dict(lidar_path=single_input),
                timestamp=1,
                # for ScanNet demo we need axis_align_matrix
                axis_align_matrix=np.eye(4),
                box_type_3d=self.box_type_3d,
                box_mode_3d=self.box_mode_3d)
        elif isinstance(single_input, np.ndarray):
            inputs = dict(
                points=single_input,
                timestamp=1,
                # for ScanNet demo we need axis_align_matrix
                axis_align_matrix=np.eye(4),
                box_type_3d=self.box_type_3d,
                box_mode_3d=self.box_mode_3d)
        elif isinstance(single_input, dict):
            inputs = single_input
        else:
            raise NotImplementedError

        if 'points' in inputs:
=======
class Mono3DInferencerLoader(BaseTransform):
    """Load an image from ``results['images']['CAMX']['img']``. Similar with
    :obj:`LoadImageFromFileMono3D`, but the image has been loaded as
    :obj:`np.ndarray` in ``results['images']['CAMX']['img']``.

    Args:
        to_float32 (bool): Whether to convert the loaded image to a float32
            numpy array. If set to False, the loaded image is an uint8 array.
            Defaults to False.
    """

    def __init__(self, **kwargs) -> None:
        super().__init__()
        self.from_file = TRANSFORMS.build(
            dict(type='LoadImageFromFileMono3D', **kwargs))
        self.from_ndarray = TRANSFORMS.build(
            dict(type='LoadImageFromNDArray', **kwargs))

    def transform(self, single_input: dict) -> dict:
        """Transform function to add image meta information.

        Args:
            single_input (dict): Result dict with Webcam read image in
                ``results['images']['CAMX']['img']``.
        Returns:
            dict: The dict contains loaded image and meta information.
        """
        box_type_3d, box_mode_3d = get_box_type('camera')
        if isinstance(single_input['calib'], str):
            calib_path = single_input['calib']
            with open(calib_path, 'r') as f:
                lines = f.readlines()
            cam2img = np.array([
                float(info) for info in lines[0].split(' ')[0:16]
            ]).reshape([4, 4])
        elif isinstance(single_input['calib'], np.ndarray):
            cam2img = single_input['calib']
        else:
            raise ValueError('Unsupported input type: '
                             f'{type(single_input)}')

        if isinstance(single_input['img'], str):
            inputs = dict(
                images=dict(
                    CAM_FRONT=dict(
                        img_path=single_input['img'], cam2img=cam2img)),
                box_mode_3d=box_mode_3d,
                box_type_3d=box_type_3d)
        elif isinstance(single_input['img'], np.ndarray):
            inputs = dict(
                img=single_input['img'],
                cam2img=cam2img,
                box_type_3d=box_type_3d,
                box_mode_3d=box_mode_3d)
        else:
            raise ValueError('Unsupported input type: '
                             f'{type(single_input)}')

        if 'img' in inputs:
>>>>>>> 278df1eb
            return self.from_ndarray(inputs)
        return self.from_file(inputs)<|MERGE_RESOLUTION|>--- conflicted
+++ resolved
@@ -11,11 +11,7 @@
 from mmdet.datasets.transforms import LoadAnnotations
 
 from mmdet3d.registry import TRANSFORMS
-<<<<<<< HEAD
-from mmdet3d.structures import get_box_type
-=======
 from mmdet3d.structures.bbox_3d import get_box_type
->>>>>>> 278df1eb
 from mmdet3d.structures.points import BasePoints, get_points_type
 
 
@@ -1019,7 +1015,6 @@
 
 
 @TRANSFORMS.register_module()
-<<<<<<< HEAD
 class LidarDet3DInferencerLoader(BaseTransform):
     """Load point cloud in the Inferencer's pipeline.
 
@@ -1039,37 +1034,41 @@
             dict(type='LoadPointsFromDict', coord_type=coord_type, **kwargs))
         self.box_type_3d, self.box_mode_3d = get_box_type(coord_type)
 
-    def transform(self, single_input: Union[str, np.ndarray, dict]) -> dict:
+    def transform(self, single_input: dict) -> dict:
         """Transform function to add image meta information.
         Args:
-            single_input (Union[str, np.ndarray, dict]): Single input.
+            single_input (dict): Single input.
 
         Returns:
             dict: The dict contains loaded image and meta information.
         """
-        if isinstance(single_input, str):
+        assert 'points' in single_input, "key 'points' must be in input dict"
+        if isinstance(single_input['points'], str):
             inputs = dict(
-                lidar_points=dict(lidar_path=single_input),
+                lidar_points=dict(lidar_path=single_input['points']),
                 timestamp=1,
                 # for ScanNet demo we need axis_align_matrix
                 axis_align_matrix=np.eye(4),
                 box_type_3d=self.box_type_3d,
                 box_mode_3d=self.box_mode_3d)
-        elif isinstance(single_input, np.ndarray):
+        elif isinstance(single_input['points'], np.ndarray):
             inputs = dict(
-                points=single_input,
+                points=single_input['points'],
                 timestamp=1,
                 # for ScanNet demo we need axis_align_matrix
                 axis_align_matrix=np.eye(4),
                 box_type_3d=self.box_type_3d,
                 box_mode_3d=self.box_mode_3d)
-        elif isinstance(single_input, dict):
-            inputs = single_input
         else:
-            raise NotImplementedError
+            raise ValueError('Unsupported input points type: '
+                             f"{type(single_input['points'])}")
 
         if 'points' in inputs:
-=======
+            return self.from_ndarray(inputs)
+        return self.from_file(inputs)
+
+
+@TRANSFORMS.register_module()
 class Mono3DInferencerLoader(BaseTransform):
     """Load an image from ``results['images']['CAMX']['img']``. Similar with
     :obj:`LoadImageFromFileMono3D`, but the image has been loaded as
@@ -1098,6 +1097,8 @@
             dict: The dict contains loaded image and meta information.
         """
         box_type_3d, box_mode_3d = get_box_type('camera')
+        assert 'calib' in single_input and 'img' in single_input, \
+            "key 'calib' and 'img' must be in input dict"
         if isinstance(single_input['calib'], str):
             calib_path = single_input['calib']
             with open(calib_path, 'r') as f:
@@ -1108,8 +1109,8 @@
         elif isinstance(single_input['calib'], np.ndarray):
             cam2img = single_input['calib']
         else:
-            raise ValueError('Unsupported input type: '
-                             f'{type(single_input)}')
+            raise ValueError('Unsupported input calib type: '
+                             f"{type(single_input['calib'])}")
 
         if isinstance(single_input['img'], str):
             inputs = dict(
@@ -1125,10 +1126,9 @@
                 box_type_3d=box_type_3d,
                 box_mode_3d=box_mode_3d)
         else:
-            raise ValueError('Unsupported input type: '
-                             f'{type(single_input)}')
+            raise ValueError('Unsupported input image type: '
+                             f"{type(single_input['img'])}")
 
         if 'img' in inputs:
->>>>>>> 278df1eb
             return self.from_ndarray(inputs)
         return self.from_file(inputs)