# Copyright (c) OpenMMLab. All rights reserved.
import random
import warnings
from typing import List, Optional, Sequence, Tuple, Union

import cv2
import mmcv
import numpy as np
import torch
from mmcv.transforms import BaseTransform, Compose, RandomResize, Resize
from mmdet.datasets.transforms import (PhotoMetricDistortion, RandomCrop,
                                       RandomFlip)
from mmengine import is_list_of, is_tuple_of

from mmdet3d.models.task_modules import VoxelGenerator
from mmdet3d.registry import TRANSFORMS
from mmdet3d.structures import (CameraInstance3DBoxes, DepthInstance3DBoxes,
                                LiDARInstance3DBoxes)
from mmdet3d.structures.ops import box_np_ops
from mmdet3d.structures.points import BasePoints
from .data_augment_utils import noise_per_object_v3_


@TRANSFORMS.register_module()
class RandomDropPointsColor(BaseTransform):
    r"""Randomly set the color of points to all zeros.

    Once this transform is executed, all the points' color will be dropped.
    Refer to `PAConv <https://github.com/CVMI-Lab/PAConv/blob/main/scene_seg/
    util/transform.py#L223>`_ for more details.

    Args:
        drop_ratio (float): The probability of dropping point colors.
            Defaults to 0.2.
    """

    def __init__(self, drop_ratio: float = 0.2) -> None:
        assert isinstance(drop_ratio, (int, float)) and 0 <= drop_ratio <= 1, \
            f'invalid drop_ratio value {drop_ratio}'
        self.drop_ratio = drop_ratio

    def transform(self, input_dict: dict) -> dict:
        """Call function to drop point colors.

        Args:
            input_dict (dict): Result dict from loading pipeline.

        Returns:
            dict: Results after color dropping, 'points' key is updated
            in the result dict.
        """
        points = input_dict['points']
        assert points.attribute_dims is not None and \
            'color' in points.attribute_dims, \
            'Expect points have color attribute'

        # this if-expression is a bit strange
        # `RandomDropPointsColor` is used in training 3D segmentor PAConv
        # we discovered in our experiments that, using
        # `if np.random.rand() > 1.0 - self.drop_ratio` consistently leads to
        # better results than using `if np.random.rand() < self.drop_ratio`
        # so we keep this hack in our codebase
        if np.random.rand() > 1.0 - self.drop_ratio:
            points.color = points.color * 0.0
        return input_dict

    def __repr__(self) -> str:
        """str: Return a string that describes the module."""
        repr_str = self.__class__.__name__
        repr_str += f'(drop_ratio={self.drop_ratio})'
        return repr_str


@TRANSFORMS.register_module()
class RandomFlip3D(RandomFlip):
    """Flip the points & bbox.

    If the input dict contains the key "flip", then the flag will be used,
    otherwise it will be randomly decided by a ratio specified in the init
    method.

    Required Keys:

    - points (np.float32)
    - gt_bboxes_3d (np.float32)

    Modified Keys:

    - points (np.float32)
    - gt_bboxes_3d (np.float32)

    Added Keys:

    - points (np.float32)
    - pcd_trans (np.float32)
    - pcd_rotation (np.float32)
    - pcd_rotation_angle (np.float32)
    - pcd_scale_factor (np.float32)

    Args:
        sync_2d (bool): Whether to apply flip according to the 2D
            images. If True, it will apply the same flip as that to 2D images.
            If False, it will decide whether to flip randomly and independently
            to that of 2D images. Defaults to True.
        flip_ratio_bev_horizontal (float): The flipping probability
            in horizontal direction. Defaults to 0.0.
        flip_ratio_bev_vertical (float): The flipping probability
            in vertical direction. Defaults to 0.0.
        flip_box3d (bool): Whether to flip bounding box. In most of the case,
            the box should be fliped. In cam-based bev detection, this is set
            to False, since the flip of 2D images does not influence the 3D
            box. Defaults to True.
    """

    def __init__(self,
                 sync_2d: bool = True,
                 flip_ratio_bev_horizontal: float = 0.0,
                 flip_ratio_bev_vertical: float = 0.0,
                 flip_box3d: bool = True,
                 **kwargs) -> None:
        # `flip_ratio_bev_horizontal` is equal to
        # for flip prob of 2d image when
        # `sync_2d` is True
        super(RandomFlip3D, self).__init__(
            prob=flip_ratio_bev_horizontal, direction='horizontal', **kwargs)
        self.sync_2d = sync_2d
        self.flip_ratio_bev_horizontal = flip_ratio_bev_horizontal
        self.flip_ratio_bev_vertical = flip_ratio_bev_vertical
        self.flip_box3d = flip_box3d
        if flip_ratio_bev_horizontal is not None:
            assert isinstance(
                flip_ratio_bev_horizontal,
                (int, float)) and 0 <= flip_ratio_bev_horizontal <= 1
        if flip_ratio_bev_vertical is not None:
            assert isinstance(
                flip_ratio_bev_vertical,
                (int, float)) and 0 <= flip_ratio_bev_vertical <= 1

    def random_flip_data_3d(self,
                            input_dict: dict,
                            direction: str = 'horizontal') -> None:
        """Flip 3D data randomly.

        `random_flip_data_3d` should take these situations into consideration:

        - 1. LIDAR-based 3d detection
        - 2. LIDAR-based 3d segmentation
        - 3. vision-only detection
        - 4. multi-modality 3d detection.

        Args:
            input_dict (dict): Result dict from loading pipeline.
            direction (str): Flip direction. Defaults to 'horizontal'.

        Returns:
            dict: Flipped results, 'points', 'bbox3d_fields' keys are
            updated in the result dict.
        """
        assert direction in ['horizontal', 'vertical']
        if self.flip_box3d:
            if 'gt_bboxes_3d' in input_dict:
                if 'points' in input_dict:
                    input_dict['points'] = input_dict['gt_bboxes_3d'].flip(
                        direction, points=input_dict['points'])
                else:
                    # vision-only detection
                    input_dict['gt_bboxes_3d'].flip(direction)
            else:
                input_dict['points'].flip(direction)

        if 'centers_2d' in input_dict:
            assert self.sync_2d is True and direction == 'horizontal', \
                'Only support sync_2d=True and horizontal flip with images'
            w = input_dict['img_shape'][1]
            input_dict['centers_2d'][..., 0] = \
                w - input_dict['centers_2d'][..., 0]
            # need to modify the horizontal position of camera center
            # along u-axis in the image (flip like centers2d)
            # ['cam2img'][0][2] = c_u
            # see more details and examples at
            # https://github.com/open-mmlab/mmdetection3d/pull/744
            input_dict['cam2img'][0][2] = w - input_dict['cam2img'][0][2]

    def _flip_on_direction(self, results: dict) -> None:
        """Function to flip images, bounding boxes, semantic segmentation map
        and keypoints.

        Add the override feature that if 'flip' is already in results, use it
        to do the augmentation.
        """
        if 'flip' not in results:
            cur_dir = self._choose_direction()
        else:
            cur_dir = results['flip_direction']
        if cur_dir is None:
            results['flip'] = False
            results['flip_direction'] = None
        else:
            results['flip'] = True
            results['flip_direction'] = cur_dir
            self._flip(results)

    def transform(self, input_dict: dict) -> dict:
        """Call function to flip points, values in the ``bbox3d_fields`` and
        also flip 2D image and its annotations.

        Args:
            input_dict (dict): Result dict from loading pipeline.

        Returns:
            dict: Flipped results, 'flip', 'flip_direction',
            'pcd_horizontal_flip' and 'pcd_vertical_flip' keys are added
            into result dict.
        """
        # flip 2D image and its annotations
        if 'img' in input_dict:
            super(RandomFlip3D, self).transform(input_dict)

        if self.sync_2d and 'img' in input_dict:
            input_dict['pcd_horizontal_flip'] = input_dict['flip']
            input_dict['pcd_vertical_flip'] = False
        else:
            if 'pcd_horizontal_flip' not in input_dict:
                flip_horizontal = True if np.random.rand(
                ) < self.flip_ratio_bev_horizontal else False
                input_dict['pcd_horizontal_flip'] = flip_horizontal
            if 'pcd_vertical_flip' not in input_dict:
                flip_vertical = True if np.random.rand(
                ) < self.flip_ratio_bev_vertical else False
                input_dict['pcd_vertical_flip'] = flip_vertical

        if 'transformation_3d_flow' not in input_dict:
            input_dict['transformation_3d_flow'] = []

        if input_dict['pcd_horizontal_flip']:
            self.random_flip_data_3d(input_dict, 'horizontal')
            input_dict['transformation_3d_flow'].extend(['HF'])
        if input_dict['pcd_vertical_flip']:
            self.random_flip_data_3d(input_dict, 'vertical')
            input_dict['transformation_3d_flow'].extend(['VF'])
        return input_dict

    def __repr__(self) -> str:
        """str: Return a string that describes the module."""
        repr_str = self.__class__.__name__
        repr_str += f'(sync_2d={self.sync_2d},'
        repr_str += f' flip_ratio_bev_vertical={self.flip_ratio_bev_vertical})'
        return repr_str


@TRANSFORMS.register_module()
class RandomJitterPoints(BaseTransform):
    """Randomly jitter point coordinates.

    Different from the global translation in ``GlobalRotScaleTrans``, here we
    apply different noises to each point in a scene.

    Args:
        jitter_std (list[float]): The standard deviation of jittering noise.
            This applies random noise to all points in a 3D scene, which is
            sampled from a gaussian distribution whose standard deviation is
            set by ``jitter_std``. Defaults to [0.01, 0.01, 0.01]
        clip_range (list[float]): Clip the randomly generated jitter
            noise into this range. If None is given, don't perform clipping.
            Defaults to [-0.05, 0.05]

    Note:
        This transform should only be used in point cloud segmentation tasks
        because we don't transform ground-truth bboxes accordingly.
        For similar transform in detection task, please refer to `ObjectNoise`.
    """

    def __init__(self,
                 jitter_std: List[float] = [0.01, 0.01, 0.01],
                 clip_range: List[float] = [-0.05, 0.05]) -> None:
        seq_types = (list, tuple, np.ndarray)
        if not isinstance(jitter_std, seq_types):
            assert isinstance(jitter_std, (int, float)), \
                f'unsupported jitter_std type {type(jitter_std)}'
            jitter_std = [jitter_std, jitter_std, jitter_std]
        self.jitter_std = jitter_std

        if clip_range is not None:
            if not isinstance(clip_range, seq_types):
                assert isinstance(clip_range, (int, float)), \
                    f'unsupported clip_range type {type(clip_range)}'
                clip_range = [-clip_range, clip_range]
        self.clip_range = clip_range

    def transform(self, input_dict: dict) -> dict:
        """Call function to jitter all the points in the scene.

        Args:
            input_dict (dict): Result dict from loading pipeline.

        Returns:
            dict: Results after adding noise to each point,
            'points' key is updated in the result dict.
        """
        points = input_dict['points']
        jitter_std = np.array(self.jitter_std, dtype=np.float32)
        jitter_noise = \
            np.random.randn(points.shape[0], 3) * jitter_std[None, :]
        if self.clip_range is not None:
            jitter_noise = np.clip(jitter_noise, self.clip_range[0],
                                   self.clip_range[1])

        points.translate(jitter_noise)
        return input_dict

    def __repr__(self) -> str:
        """str: Return a string that describes the module."""
        repr_str = self.__class__.__name__
        repr_str += f'(jitter_std={self.jitter_std},'
        repr_str += f' clip_range={self.clip_range})'
        return repr_str


@TRANSFORMS.register_module()
class ObjectSample(BaseTransform):
    """Sample GT objects to the data.

    Required Keys:

    - points
    - ann_info
    - gt_bboxes_3d
    - gt_labels_3d
    - img (optional)
    - gt_bboxes (optional)

    Modified Keys:

    - points
    - gt_bboxes_3d
    - gt_labels_3d
    - img (optional)
    - gt_bboxes (optional)

    Added Keys:

    - plane (optional)

    Args:
        db_sampler (dict): Config dict of the database sampler.
        sample_2d (bool): Whether to also paste 2D image patch to the images.
            This should be true when applying multi-modality cut-and-paste.
            Defaults to False.
        use_ground_plane (bool): Whether to use ground plane to adjust the
            3D labels. Defaults to False.
    """

    def __init__(self,
                 db_sampler: dict,
                 sample_2d: bool = False,
                 use_ground_plane: bool = False) -> None:
        self.sampler_cfg = db_sampler
        self.sample_2d = sample_2d
        if 'type' not in db_sampler.keys():
            db_sampler['type'] = 'DataBaseSampler'
        self.db_sampler = TRANSFORMS.build(db_sampler)
        self.use_ground_plane = use_ground_plane
        self.disabled = False

    @staticmethod
    def remove_points_in_boxes(points: BasePoints,
                               boxes: np.ndarray) -> np.ndarray:
        """Remove the points in the sampled bounding boxes.

        Args:
            points (:obj:`BasePoints`): Input point cloud array.
            boxes (np.ndarray): Sampled ground truth boxes.

        Returns:
            np.ndarray: Points with those in the boxes removed.
        """
        masks = box_np_ops.points_in_rbbox(points.coord.numpy(), boxes)
        points = points[np.logical_not(masks.any(-1))]
        return points

    def transform(self, input_dict: dict) -> dict:
        """Transform function to sample ground truth objects to the data.

        Args:
            input_dict (dict): Result dict from loading pipeline.

        Returns:
            dict: Results after object sampling augmentation,
            'points', 'gt_bboxes_3d', 'gt_labels_3d' keys are updated
            in the result dict.
        """
        if self.disabled:
            return input_dict

        gt_bboxes_3d = input_dict['gt_bboxes_3d']
        gt_labels_3d = input_dict['gt_labels_3d']

        if self.use_ground_plane:
            ground_plane = input_dict.get('plane', None)
            assert ground_plane is not None, '`use_ground_plane` is True ' \
                                             'but find plane is None'
        else:
            ground_plane = None
        # change to float for blending operation
        points = input_dict['points']
        if self.sample_2d:
            img = input_dict['img']
            gt_bboxes_2d = input_dict['gt_bboxes']
            # Assume for now 3D & 2D bboxes are the same
            sampled_dict = self.db_sampler.sample_all(
                gt_bboxes_3d.tensor.numpy(),
                gt_labels_3d,
                gt_bboxes_2d=gt_bboxes_2d,
                img=img)
        else:
            sampled_dict = self.db_sampler.sample_all(
                gt_bboxes_3d.tensor.numpy(),
                gt_labels_3d,
                img=None,
                ground_plane=ground_plane)

        if sampled_dict is not None:
            sampled_gt_bboxes_3d = sampled_dict['gt_bboxes_3d']
            sampled_points = sampled_dict['points']
            sampled_gt_labels = sampled_dict['gt_labels_3d']

            gt_labels_3d = np.concatenate([gt_labels_3d, sampled_gt_labels],
                                          axis=0)
            gt_bboxes_3d = gt_bboxes_3d.new_box(
                np.concatenate(
                    [gt_bboxes_3d.tensor.numpy(), sampled_gt_bboxes_3d]))

            points = self.remove_points_in_boxes(points, sampled_gt_bboxes_3d)
            # check the points dimension
            points = points.cat([sampled_points, points])

            if self.sample_2d:
                sampled_gt_bboxes_2d = sampled_dict['gt_bboxes_2d']
                gt_bboxes_2d = np.concatenate(
                    [gt_bboxes_2d, sampled_gt_bboxes_2d]).astype(np.float32)

                input_dict['gt_bboxes'] = gt_bboxes_2d
                input_dict['img'] = sampled_dict['img']

        input_dict['gt_bboxes_3d'] = gt_bboxes_3d
        input_dict['gt_labels_3d'] = gt_labels_3d.astype(np.int64)
        input_dict['points'] = points

        return input_dict

    def __repr__(self) -> str:
        """str: Return a string that describes the module."""
        repr_str = self.__class__.__name__
        repr_str += f'(db_sampler={self.db_sampler},'
        repr_str += f' sample_2d={self.sample_2d},'
        repr_str += f' use_ground_plane={self.use_ground_plane})'
        return repr_str


@TRANSFORMS.register_module()
class ObjectNoise(BaseTransform):
    """Apply noise to each GT objects in the scene.

    Required Keys:

    - points
    - gt_bboxes_3d

    Modified Keys:

    - points
    - gt_bboxes_3d

    Args:
        translation_std (list[float]): Standard deviation of the
            distribution where translation noise are sampled from.
            Defaults to [0.25, 0.25, 0.25].
        global_rot_range (list[float]): Global rotation to the scene.
            Defaults to [0.0, 0.0].
        rot_range (list[float]): Object rotation range.
            Defaults to [-0.15707963267, 0.15707963267].
        num_try (int): Number of times to try if the noise applied is invalid.
            Defaults to 100.
    """

    def __init__(self,
                 translation_std: List[float] = [0.25, 0.25, 0.25],
                 global_rot_range: List[float] = [0.0, 0.0],
                 rot_range: List[float] = [-0.15707963267, 0.15707963267],
                 num_try: int = 100) -> None:
        self.translation_std = translation_std
        self.global_rot_range = global_rot_range
        self.rot_range = rot_range
        self.num_try = num_try

    def transform(self, input_dict: dict) -> dict:
        """Transform function to apply noise to each ground truth in the scene.

        Args:
            input_dict (dict): Result dict from loading pipeline.

        Returns:
            dict: Results after adding noise to each object,
            'points', 'gt_bboxes_3d' keys are updated in the result dict.
        """
        gt_bboxes_3d = input_dict['gt_bboxes_3d']
        points = input_dict['points']

        # TODO: this is inplace operation
        numpy_box = gt_bboxes_3d.tensor.numpy()
        numpy_points = points.tensor.numpy()

        noise_per_object_v3_(
            numpy_box,
            numpy_points,
            rotation_perturb=self.rot_range,
            center_noise_std=self.translation_std,
            global_random_rot_range=self.global_rot_range,
            num_try=self.num_try)

        input_dict['gt_bboxes_3d'] = gt_bboxes_3d.new_box(numpy_box)
        input_dict['points'] = points.new_point(numpy_points)
        return input_dict

    def __repr__(self) -> str:
        """str: Return a string that describes the module."""
        repr_str = self.__class__.__name__
        repr_str += f'(num_try={self.num_try},'
        repr_str += f' translation_std={self.translation_std},'
        repr_str += f' global_rot_range={self.global_rot_range},'
        repr_str += f' rot_range={self.rot_range})'
        return repr_str


@TRANSFORMS.register_module()
class GlobalAlignment(BaseTransform):
    """Apply global alignment to 3D scene points by rotation and translation.

    Args:
        rotation_axis (int): Rotation axis for points and bboxes rotation.

    Note:
        We do not record the applied rotation and translation as in
        GlobalRotScaleTrans. Because usually, we do not need to reverse
        the alignment step.
        For example, ScanNet 3D detection task uses aligned ground-truth
        bounding boxes for evaluation.
    """

    def __init__(self, rotation_axis: int) -> None:
        self.rotation_axis = rotation_axis

    def _trans_points(self, results: dict, trans_factor: np.ndarray) -> None:
        """Private function to translate points.

        Args:
            input_dict (dict): Result dict from loading pipeline.
            trans_factor (np.ndarray): Translation vector to be applied.

        Returns:
            dict: Results after translation, 'points' is updated in the dict.
        """
        results['points'].translate(trans_factor)

    def _rot_points(self, results: dict, rot_mat: np.ndarray) -> None:
        """Private function to rotate bounding boxes and points.

        Args:
            input_dict (dict): Result dict from loading pipeline.
            rot_mat (np.ndarray): Rotation matrix to be applied.

        Returns:
            dict: Results after rotation, 'points' is updated in the dict.
        """
        # input should be rot_mat_T so I transpose it here
        results['points'].rotate(rot_mat.T)

    def _check_rot_mat(self, rot_mat: np.ndarray) -> None:
        """Check if rotation matrix is valid for self.rotation_axis.

        Args:
            rot_mat (np.ndarray): Rotation matrix to be applied.
        """
        is_valid = np.allclose(np.linalg.det(rot_mat), 1.0)
        valid_array = np.zeros(3)
        valid_array[self.rotation_axis] = 1.0
        is_valid &= (rot_mat[self.rotation_axis, :] == valid_array).all()
        is_valid &= (rot_mat[:, self.rotation_axis] == valid_array).all()
        assert is_valid, f'invalid rotation matrix {rot_mat}'

    def transform(self, results: dict) -> dict:
        """Call function to shuffle points.

        Args:
            input_dict (dict): Result dict from loading pipeline.

        Returns:
            dict: Results after global alignment, 'points' and keys in
            input_dict['bbox3d_fields'] are updated in the result dict.
        """
        assert 'axis_align_matrix' in results, \
            'axis_align_matrix is not provided in GlobalAlignment'

        axis_align_matrix = results['axis_align_matrix']
        assert axis_align_matrix.shape == (4, 4), \
            f'invalid shape {axis_align_matrix.shape} for axis_align_matrix'
        rot_mat = axis_align_matrix[:3, :3]
        trans_vec = axis_align_matrix[:3, -1]

        self._check_rot_mat(rot_mat)
        self._rot_points(results, rot_mat)
        self._trans_points(results, trans_vec)

        return results

    def __repr__(self) -> str:
        """str: Return a string that describes the module."""
        repr_str = self.__class__.__name__
        repr_str += f'(rotation_axis={self.rotation_axis})'
        return repr_str


@TRANSFORMS.register_module()
class GlobalRotScaleTrans(BaseTransform):
    """Apply global rotation, scaling and translation to a 3D scene.

    Required Keys:

    - points (np.float32)
    - gt_bboxes_3d (np.float32)

    Modified Keys:

    - points (np.float32)
    - gt_bboxes_3d (np.float32)

    Added Keys:

    - points (np.float32)
    - pcd_trans (np.float32)
    - pcd_rotation (np.float32)
    - pcd_rotation_angle (np.float32)
    - pcd_scale_factor (np.float32)

    Args:
        rot_range (list[float]): Range of rotation angle.
            Defaults to [-0.78539816, 0.78539816] (close to [-pi/4, pi/4]).
        scale_ratio_range (list[float]): Range of scale ratio.
            Defaults to [0.95, 1.05].
        translation_std (list[float]): The standard deviation of
            translation noise applied to a scene, which
            is sampled from a gaussian distribution whose standard deviation
            is set by ``translation_std``. Defaults to [0, 0, 0].
        shift_height (bool): Whether to shift height.
            (the fourth dimension of indoor points) when scaling.
            Defaults to False.
    """

    def __init__(self,
                 rot_range: List[float] = [-0.78539816, 0.78539816],
                 scale_ratio_range: List[float] = [0.95, 1.05],
                 translation_std: List[int] = [0, 0, 0],
                 shift_height: bool = False) -> None:
        seq_types = (list, tuple, np.ndarray)
        if not isinstance(rot_range, seq_types):
            assert isinstance(rot_range, (int, float)), \
                f'unsupported rot_range type {type(rot_range)}'
            rot_range = [-rot_range, rot_range]
        self.rot_range = rot_range

        assert isinstance(scale_ratio_range, seq_types), \
            f'unsupported scale_ratio_range type {type(scale_ratio_range)}'

        self.scale_ratio_range = scale_ratio_range

        if not isinstance(translation_std, seq_types):
            assert isinstance(translation_std, (int, float)), \
                f'unsupported translation_std type {type(translation_std)}'
            translation_std = [
                translation_std, translation_std, translation_std
            ]
        assert all([std >= 0 for std in translation_std]), \
            'translation_std should be positive'
        self.translation_std = translation_std
        self.shift_height = shift_height

    def _trans_bbox_points(self, input_dict: dict) -> None:
        """Private function to translate bounding boxes and points.

        Args:
            input_dict (dict): Result dict from loading pipeline.

        Returns:
            dict: Results after translation, 'points', 'pcd_trans'
            and `gt_bboxes_3d` is updated in the result dict.
        """
        translation_std = np.array(self.translation_std, dtype=np.float32)
        trans_factor = np.random.normal(scale=translation_std, size=3).T

        input_dict['points'].translate(trans_factor)
        input_dict['pcd_trans'] = trans_factor
        if 'gt_bboxes_3d' in input_dict:
            input_dict['gt_bboxes_3d'].translate(trans_factor)

    def _rot_bbox_points(self, input_dict: dict) -> None:
        """Private function to rotate bounding boxes and points.

        Args:
            input_dict (dict): Result dict from loading pipeline.

        Returns:
            dict: Results after rotation, 'points', 'pcd_rotation'
            and `gt_bboxes_3d` is updated in the result dict.
        """
        rotation = self.rot_range
        noise_rotation = np.random.uniform(rotation[0], rotation[1])

        if 'gt_bboxes_3d' in input_dict and \
                len(input_dict['gt_bboxes_3d'].tensor) != 0:
            # rotate points with bboxes
            points, rot_mat_T = input_dict['gt_bboxes_3d'].rotate(
                noise_rotation, input_dict['points'])
            input_dict['points'] = points
        else:
            # if no bbox in input_dict, only rotate points
            rot_mat_T = input_dict['points'].rotate(noise_rotation)

        input_dict['pcd_rotation'] = rot_mat_T
        input_dict['pcd_rotation_angle'] = noise_rotation

    def _scale_bbox_points(self, input_dict: dict) -> None:
        """Private function to scale bounding boxes and points.

        Args:
            input_dict (dict): Result dict from loading pipeline.

        Returns:
            dict: Results after scaling, 'points' and
            `gt_bboxes_3d` is updated in the result dict.
        """
        scale = input_dict['pcd_scale_factor']
        points = input_dict['points']
        points.scale(scale)
        if self.shift_height:
            assert 'height' in points.attribute_dims.keys(), \
                'setting shift_height=True but points have no height attribute'
            points.tensor[:, points.attribute_dims['height']] *= scale
        input_dict['points'] = points

        if 'gt_bboxes_3d' in input_dict and \
                len(input_dict['gt_bboxes_3d'].tensor) != 0:
            input_dict['gt_bboxes_3d'].scale(scale)

    def _random_scale(self, input_dict: dict) -> None:
        """Private function to randomly set the scale factor.

        Args:
            input_dict (dict): Result dict from loading pipeline.

        Returns:
            dict: Results after scaling, 'pcd_scale_factor'
            are updated in the result dict.
        """
        scale_factor = np.random.uniform(self.scale_ratio_range[0],
                                         self.scale_ratio_range[1])
        input_dict['pcd_scale_factor'] = scale_factor

    def transform(self, input_dict: dict) -> dict:
        """Private function to rotate, scale and translate bounding boxes and
        points.

        Args:
            input_dict (dict): Result dict from loading pipeline.

        Returns:
            dict: Results after scaling, 'points', 'pcd_rotation',
            'pcd_scale_factor', 'pcd_trans' and `gt_bboxes_3d` are updated
            in the result dict.
        """
        if 'transformation_3d_flow' not in input_dict:
            input_dict['transformation_3d_flow'] = []

        self._rot_bbox_points(input_dict)

        if 'pcd_scale_factor' not in input_dict:
            self._random_scale(input_dict)
        self._scale_bbox_points(input_dict)

        self._trans_bbox_points(input_dict)

        input_dict['transformation_3d_flow'].extend(['R', 'S', 'T'])
        return input_dict

    def __repr__(self) -> str:
        """str: Return a string that describes the module."""
        repr_str = self.__class__.__name__
        repr_str += f'(rot_range={self.rot_range},'
        repr_str += f' scale_ratio_range={self.scale_ratio_range},'
        repr_str += f' translation_std={self.translation_std},'
        repr_str += f' shift_height={self.shift_height})'
        return repr_str


@TRANSFORMS.register_module()
class PointShuffle(BaseTransform):
    """Shuffle input points."""

    def transform(self, input_dict: dict) -> dict:
        """Call function to shuffle points.

        Args:
            input_dict (dict): Result dict from loading pipeline.

        Returns:
            dict: Results after filtering, 'points', 'pts_instance_mask'
            and 'pts_semantic_mask' keys are updated in the result dict.
        """
        idx = input_dict['points'].shuffle()
        idx = idx.numpy()

        pts_instance_mask = input_dict.get('pts_instance_mask', None)
        pts_semantic_mask = input_dict.get('pts_semantic_mask', None)

        if pts_instance_mask is not None:
            input_dict['pts_instance_mask'] = pts_instance_mask[idx]

        if pts_semantic_mask is not None:
            input_dict['pts_semantic_mask'] = pts_semantic_mask[idx]

        return input_dict

    def __repr__(self) -> str:
        """str: Return a string that describes the module."""
        return self.__class__.__name__


@TRANSFORMS.register_module()
class ObjectRangeFilter(BaseTransform):
    """Filter objects by the range.

    Required Keys:

    - gt_bboxes_3d

    Modified Keys:

    - gt_bboxes_3d

    Args:
        point_cloud_range (list[float]): Point cloud range.
    """

    def __init__(self, point_cloud_range: List[float]) -> None:
        self.pcd_range = np.array(point_cloud_range, dtype=np.float32)

    def transform(self, input_dict: dict) -> dict:
        """Transform function to filter objects by the range.

        Args:
            input_dict (dict): Result dict from loading pipeline.

        Returns:
            dict: Results after filtering, 'gt_bboxes_3d', 'gt_labels_3d'
            keys are updated in the result dict.
        """
        # Check points instance type and initialise bev_range
        if isinstance(input_dict['gt_bboxes_3d'],
                      (LiDARInstance3DBoxes, DepthInstance3DBoxes)):
            bev_range = self.pcd_range[[0, 1, 3, 4]]
        elif isinstance(input_dict['gt_bboxes_3d'], CameraInstance3DBoxes):
            bev_range = self.pcd_range[[0, 2, 3, 5]]

        gt_bboxes_3d = input_dict['gt_bboxes_3d']
        gt_labels_3d = input_dict['gt_labels_3d']
        mask = gt_bboxes_3d.in_range_bev(bev_range)
        gt_bboxes_3d = gt_bboxes_3d[mask]
        # mask is a torch tensor but gt_labels_3d is still numpy array
        # using mask to index gt_labels_3d will cause bug when
        # len(gt_labels_3d) == 1, where mask=1 will be interpreted
        # as gt_labels_3d[1] and cause out of index error
        gt_labels_3d = gt_labels_3d[mask.numpy().astype(np.bool)]

        # limit rad to [-pi, pi]
        gt_bboxes_3d.limit_yaw(offset=0.5, period=2 * np.pi)
        input_dict['gt_bboxes_3d'] = gt_bboxes_3d
        input_dict['gt_labels_3d'] = gt_labels_3d

        return input_dict

    def __repr__(self) -> str:
        """str: Return a string that describes the module."""
        repr_str = self.__class__.__name__
        repr_str += f'(point_cloud_range={self.pcd_range.tolist()})'
        return repr_str


@TRANSFORMS.register_module()
class PointsRangeFilter(BaseTransform):
    """Filter points by the range.

    Required Keys:

    - points
    - pts_instance_mask (optional)

    Modified Keys:

    - points
    - pts_instance_mask (optional)

    Args:
        point_cloud_range (list[float]): Point cloud range.
    """

    def __init__(self, point_cloud_range: List[float]) -> None:
        self.pcd_range = np.array(point_cloud_range, dtype=np.float32)

    def transform(self, input_dict: dict) -> dict:
        """Transform function to filter points by the range.

        Args:
            input_dict (dict): Result dict from loading pipeline.

        Returns:
            dict: Results after filtering, 'points', 'pts_instance_mask'
            and 'pts_semantic_mask' keys are updated in the result dict.
        """
        points = input_dict['points']
        points_mask = points.in_range_3d(self.pcd_range)
        clean_points = points[points_mask]
        input_dict['points'] = clean_points
        points_mask = points_mask.numpy()

        pts_instance_mask = input_dict.get('pts_instance_mask', None)
        pts_semantic_mask = input_dict.get('pts_semantic_mask', None)

        if pts_instance_mask is not None:
            input_dict['pts_instance_mask'] = pts_instance_mask[points_mask]

        if pts_semantic_mask is not None:
            input_dict['pts_semantic_mask'] = pts_semantic_mask[points_mask]

        return input_dict

    def __repr__(self) -> str:
        """str: Return a string that describes the module."""
        repr_str = self.__class__.__name__
        repr_str += f'(point_cloud_range={self.pcd_range.tolist()})'
        return repr_str


@TRANSFORMS.register_module()
class ObjectNameFilter(BaseTransform):
    """Filter GT objects by their names.

    Required Keys:

    - gt_labels_3d

    Modified Keys:

    - gt_labels_3d

    Args:
        classes (list[str]): List of class names to be kept for training.
    """

    def __init__(self, classes: List[str]) -> None:
        self.classes = classes
        self.labels = list(range(len(self.classes)))

    def transform(self, input_dict: dict) -> dict:
        """Transform function to filter objects by their names.

        Args:
            input_dict (dict): Result dict from loading pipeline.

        Returns:
            dict: Results after filtering, 'gt_bboxes_3d', 'gt_labels_3d'
            keys are updated in the result dict.
        """
        gt_labels_3d = input_dict['gt_labels_3d']
        gt_bboxes_mask = np.array([n in self.labels for n in gt_labels_3d],
                                  dtype=np.bool_)
        input_dict['gt_bboxes_3d'] = input_dict['gt_bboxes_3d'][gt_bboxes_mask]
        input_dict['gt_labels_3d'] = input_dict['gt_labels_3d'][gt_bboxes_mask]

        return input_dict

    def __repr__(self) -> str:
        """str: Return a string that describes the module."""
        repr_str = self.__class__.__name__
        repr_str += f'(classes={self.classes})'
        return repr_str


@TRANSFORMS.register_module()
class PointSample(BaseTransform):
    """Point sample.

    Sampling data to a certain number.

    Required Keys:

    - points
    - pts_instance_mask (optional)
    - pts_semantic_mask (optional)

    Modified Keys:

    - points
    - pts_instance_mask (optional)
    - pts_semantic_mask (optional)

    Args:
        num_points (int): Number of points to be sampled.
        sample_range (float, optional): The range where to sample points.
            If not None, the points with depth larger than `sample_range` are
            prior to be sampled. Defaults to None.
        replace (bool): Whether the sampling is with or without replacement.
            Defaults to False.
    """

    def __init__(self,
                 num_points: int,
                 sample_range: Optional[float] = None,
                 replace: bool = False) -> None:
        self.num_points = num_points
        self.sample_range = sample_range
        self.replace = replace

    def _points_random_sampling(
        self,
        points: BasePoints,
        num_samples: int,
        sample_range: Optional[float] = None,
        replace: bool = False,
        return_choices: bool = False
    ) -> Union[Tuple[BasePoints, np.ndarray], BasePoints]:
        """Points random sampling.

        Sample points to a certain number.

        Args:
            points (:obj:`BasePoints`): 3D Points.
            num_samples (int): Number of samples to be sampled.
            sample_range (float, optional): Indicating the range where the
                points will be sampled. Defaults to None.
            replace (bool): Sampling with or without replacement.
                Defaults to False.
            return_choices (bool): Whether return choice. Defaults to False.

        Returns:
            tuple[:obj:`BasePoints`, np.ndarray] | :obj:`BasePoints`:

                - points (:obj:`BasePoints`): 3D Points.
                - choices (np.ndarray, optional): The generated random samples.
        """
        if not replace:
            replace = (points.shape[0] < num_samples)
        point_range = range(len(points))
        if sample_range is not None and not replace:
            # Only sampling the near points when len(points) >= num_samples
            dist = np.linalg.norm(points.coord.numpy(), axis=1)
            far_inds = np.where(dist >= sample_range)[0]
            near_inds = np.where(dist < sample_range)[0]
            # in case there are too many far points
            if len(far_inds) > num_samples:
                far_inds = np.random.choice(
                    far_inds, num_samples, replace=False)
            point_range = near_inds
            num_samples -= len(far_inds)
        choices = np.random.choice(point_range, num_samples, replace=replace)
        if sample_range is not None and not replace:
            choices = np.concatenate((far_inds, choices))
            # Shuffle points after sampling
            np.random.shuffle(choices)
        if return_choices:
            return points[choices], choices
        else:
            return points[choices]

    def transform(self, input_dict: dict) -> dict:
        """Transform function to sample points to in indoor scenes.

        Args:
            input_dict (dict): Result dict from loading pipeline.

        Returns:
            dict: Results after sampling, 'points', 'pts_instance_mask'
            and 'pts_semantic_mask' keys are updated in the result dict.
        """
        points = input_dict['points']
        points, choices = self._points_random_sampling(
            points,
            self.num_points,
            self.sample_range,
            self.replace,
            return_choices=True)
        input_dict['points'] = points

        pts_instance_mask = input_dict.get('pts_instance_mask', None)
        pts_semantic_mask = input_dict.get('pts_semantic_mask', None)

        if pts_instance_mask is not None:
            pts_instance_mask = pts_instance_mask[choices]
            input_dict['pts_instance_mask'] = pts_instance_mask

        if pts_semantic_mask is not None:
            pts_semantic_mask = pts_semantic_mask[choices]
            input_dict['pts_semantic_mask'] = pts_semantic_mask

        return input_dict

    def __repr__(self) -> str:
        """str: Return a string that describes the module."""
        repr_str = self.__class__.__name__
        repr_str += f'(num_points={self.num_points},'
        repr_str += f' sample_range={self.sample_range},'
        repr_str += f' replace={self.replace})'

        return repr_str


@TRANSFORMS.register_module()
class IndoorPointSample(PointSample):
    """Indoor point sample.

    Sampling data to a certain number.
    NOTE: IndoorPointSample is deprecated in favor of PointSample

    Args:
        num_points (int): Number of points to be sampled.
    """

    def __init__(self, *args, **kwargs):
        warnings.warn(
            'IndoorPointSample is deprecated in favor of PointSample')
        super(IndoorPointSample, self).__init__(*args, **kwargs)


@TRANSFORMS.register_module()
class IndoorPatchPointSample(BaseTransform):
    r"""Indoor point sample within a patch. Modified from `PointNet++ <https://
    github.com/charlesq34/pointnet2/blob/master/scannet/scannet_dataset.py>`_.

    Sampling data to a certain number for semantic segmentation.

    Args:
        num_points (int): Number of points to be sampled.
        block_size (float): Size of a block to sample points from.
            Defaults to 1.5.
        sample_rate (float, optional): Stride used in sliding patch generation.
            This parameter is unused in `IndoorPatchPointSample` and thus has
            been deprecated. We plan to remove it in the future.
            Defaults to None.
        ignore_index (int, optional): Label index that won't be used for the
            segmentation task. This is set in PointSegClassMapping as neg_cls.
            If not None, will be used as a patch selection criterion.
            Defaults to None.
        use_normalized_coord (bool): Whether to use normalized xyz as
            additional features. Defaults to False.
        num_try (int): Number of times to try if the patch selected is invalid.
            Defaults to 10.
        enlarge_size (float): Enlarge the sampled patch to
            [-block_size / 2 - enlarge_size, block_size / 2 + enlarge_size] as
            an augmentation. If None, set it as 0. Defaults to 0.2.
        min_unique_num (int, optional): Minimum number of unique points
            the sampled patch should contain. If None, use PointNet++'s method
            to judge uniqueness. Defaults to None.
        eps (float): A value added to patch boundary to guarantee
            points coverage. Defaults to 1e-2.

    Note:
        This transform should only be used in the training process of point
        cloud segmentation tasks. For the sliding patch generation and
        inference process in testing, please refer to the `slide_inference`
        function of `EncoderDecoder3D` class.
    """

    def __init__(self,
                 num_points: int,
                 block_size: float = 1.5,
                 sample_rate: Optional[float] = None,
                 ignore_index: Optional[int] = None,
                 use_normalized_coord: bool = False,
                 num_try: int = 10,
                 enlarge_size: float = 0.2,
                 min_unique_num: Optional[int] = None,
                 eps: float = 1e-2) -> None:
        self.num_points = num_points
        self.block_size = block_size
        self.ignore_index = ignore_index
        self.use_normalized_coord = use_normalized_coord
        self.num_try = num_try
        self.enlarge_size = enlarge_size if enlarge_size is not None else 0.0
        self.min_unique_num = min_unique_num
        self.eps = eps

        if sample_rate is not None:
            warnings.warn(
                "'sample_rate' has been deprecated and will be removed in "
                'the future. Please remove them from your code.')

    def _input_generation(self, coords: np.ndarray, patch_center: np.ndarray,
                          coord_max: np.ndarray, attributes: np.ndarray,
                          attribute_dims: dict,
                          point_type: type) -> BasePoints:
        """Generating model input.

        Generate input by subtracting patch center and adding additional
            features. Currently support colors and normalized xyz as features.

        Args:
            coords (np.ndarray): Sampled 3D Points.
            patch_center (np.ndarray): Center coordinate of the selected patch.
            coord_max (np.ndarray): Max coordinate of all 3D Points.
            attributes (np.ndarray): features of input points.
            attribute_dims (dict): Dictionary to indicate the meaning of extra
                dimension.
            point_type (type): class of input points inherited from BasePoints.

        Returns:
            :obj:`BasePoints`: The generated input data.
        """
        # subtract patch center, the z dimension is not centered
        centered_coords = coords.copy()
        centered_coords[:, 0] -= patch_center[0]
        centered_coords[:, 1] -= patch_center[1]

        if self.use_normalized_coord:
            normalized_coord = coords / coord_max
            attributes = np.concatenate([attributes, normalized_coord], axis=1)
            if attribute_dims is None:
                attribute_dims = dict()
            attribute_dims.update(
                dict(normalized_coord=[
                    attributes.shape[1], attributes.shape[1] +
                    1, attributes.shape[1] + 2
                ]))

        points = np.concatenate([centered_coords, attributes], axis=1)
        points = point_type(
            points, points_dim=points.shape[1], attribute_dims=attribute_dims)

        return points

    def _patch_points_sampling(
            self, points: BasePoints,
            sem_mask: np.ndarray) -> Tuple[BasePoints, np.ndarray]:
        """Patch points sampling.

        First sample a valid patch.
        Then sample points within that patch to a certain number.

        Args:
            points (:obj:`BasePoints`): 3D Points.
            sem_mask (np.ndarray): semantic segmentation mask for input points.

        Returns:
            tuple[:obj:`BasePoints`, np.ndarray]:

                - points (:obj:`BasePoints`): 3D Points.
                - choices (np.ndarray): The generated random samples.
        """
        coords = points.coord.numpy()
        attributes = points.tensor[:, 3:].numpy()
        attribute_dims = points.attribute_dims
        point_type = type(points)

        coord_max = np.amax(coords, axis=0)
        coord_min = np.amin(coords, axis=0)

        for _ in range(self.num_try):
            # random sample a point as patch center
            cur_center = coords[np.random.choice(coords.shape[0])]

            # boundary of a patch, which would be enlarged by
            # `self.enlarge_size` as an augmentation
            cur_max = cur_center + np.array(
                [self.block_size / 2.0, self.block_size / 2.0, 0.0])
            cur_min = cur_center - np.array(
                [self.block_size / 2.0, self.block_size / 2.0, 0.0])
            cur_max[2] = coord_max[2]
            cur_min[2] = coord_min[2]
            cur_choice = np.sum(
                (coords >= (cur_min - self.enlarge_size)) *
                (coords <= (cur_max + self.enlarge_size)),
                axis=1) == 3

            if not cur_choice.any():  # no points in this patch
                continue

            cur_coords = coords[cur_choice, :]
            cur_sem_mask = sem_mask[cur_choice]
            point_idxs = np.where(cur_choice)[0]
            mask = np.sum(
                (cur_coords >= (cur_min - self.eps)) * (cur_coords <=
                                                        (cur_max + self.eps)),
                axis=1) == 3

            # two criteria for patch sampling, adopted from PointNet++
            # 1. selected patch should contain enough unique points
            if self.min_unique_num is None:
                # use PointNet++'s method as default
                # [31, 31, 62] are just some big values used to transform
                # coords from 3d array to 1d and then check their uniqueness
                # this is used in all the ScanNet code following PointNet++
                vidx = np.ceil(
                    (cur_coords[mask, :] - cur_min) / (cur_max - cur_min) *
                    np.array([31.0, 31.0, 62.0]))
                vidx = np.unique(vidx[:, 0] * 31.0 * 62.0 + vidx[:, 1] * 62.0 +
                                 vidx[:, 2])
                flag1 = len(vidx) / 31.0 / 31.0 / 62.0 >= 0.02
            else:
                # if `min_unique_num` is provided, directly compare with it
                flag1 = mask.sum() >= self.min_unique_num

            # 2. selected patch should contain enough annotated points
            if self.ignore_index is None:
                flag2 = True
            else:
                flag2 = np.sum(cur_sem_mask != self.ignore_index) / \
                               len(cur_sem_mask) >= 0.7

            if flag1 and flag2:
                break

        # sample idx to `self.num_points`
        if point_idxs.size >= self.num_points:
            # no duplicate in sub-sampling
            choices = np.random.choice(
                point_idxs, self.num_points, replace=False)
        else:
            # do not use random choice here to avoid some points not counted
            dup = np.random.choice(point_idxs.size,
                                   self.num_points - point_idxs.size)
            idx_dup = np.concatenate(
                [np.arange(point_idxs.size),
                 np.array(dup)], 0)
            choices = point_idxs[idx_dup]

        # construct model input
        points = self._input_generation(coords[choices], cur_center, coord_max,
                                        attributes[choices], attribute_dims,
                                        point_type)

        return points, choices

    def transform(self, input_dict: dict) -> dict:
        """Call function to sample points to in indoor scenes.

        Args:
            input_dict (dict): Result dict from loading pipeline.

        Returns:
            dict: Results after sampling, 'points', 'pts_instance_mask'
            and 'pts_semantic_mask' keys are updated in the result dict.
        """
        points = input_dict['points']

        assert 'pts_semantic_mask' in input_dict.keys(), \
            'semantic mask should be provided in training and evaluation'
        pts_semantic_mask = input_dict['pts_semantic_mask']

        points, choices = self._patch_points_sampling(points,
                                                      pts_semantic_mask)

        input_dict['points'] = points
        input_dict['pts_semantic_mask'] = pts_semantic_mask[choices]

        # 'eval_ann_info' will be passed to evaluator
        if 'eval_ann_info' in input_dict:
            input_dict['eval_ann_info']['pts_semantic_mask'] = \
                pts_semantic_mask[choices]

        pts_instance_mask = input_dict.get('pts_instance_mask', None)

        if pts_instance_mask is not None:
            input_dict['pts_instance_mask'] = pts_instance_mask[choices]
            # 'eval_ann_info' will be passed to evaluator
            if 'eval_ann_info' in input_dict:
                input_dict['eval_ann_info']['pts_instance_mask'] = \
                    pts_instance_mask[choices]

        return input_dict

    def __repr__(self) -> str:
        """str: Return a string that describes the module."""
        repr_str = self.__class__.__name__
        repr_str += f'(num_points={self.num_points},'
        repr_str += f' block_size={self.block_size},'
        repr_str += f' ignore_index={self.ignore_index},'
        repr_str += f' use_normalized_coord={self.use_normalized_coord},'
        repr_str += f' num_try={self.num_try},'
        repr_str += f' enlarge_size={self.enlarge_size},'
        repr_str += f' min_unique_num={self.min_unique_num},'
        repr_str += f' eps={self.eps})'
        return repr_str


@TRANSFORMS.register_module()
class BackgroundPointsFilter(BaseTransform):
    """Filter background points near the bounding box.

    Args:
        bbox_enlarge_range (tuple[float] | float): Bbox enlarge range.
    """

    def __init__(self, bbox_enlarge_range: Union[Tuple[float], float]) -> None:
        assert (is_tuple_of(bbox_enlarge_range, float)
                and len(bbox_enlarge_range) == 3) \
            or isinstance(bbox_enlarge_range, float), \
            f'Invalid arguments bbox_enlarge_range {bbox_enlarge_range}'

        if isinstance(bbox_enlarge_range, float):
            bbox_enlarge_range = [bbox_enlarge_range] * 3
        self.bbox_enlarge_range = np.array(
            bbox_enlarge_range, dtype=np.float32)[np.newaxis, :]

    def transform(self, input_dict: dict) -> dict:
        """Call function to filter points by the range.

        Args:
            input_dict (dict): Result dict from loading pipeline.

        Returns:
            dict: Results after filtering, 'points', 'pts_instance_mask'
            and 'pts_semantic_mask' keys are updated in the result dict.
        """
        points = input_dict['points']
        gt_bboxes_3d = input_dict['gt_bboxes_3d']

        # avoid groundtruth being modified
        gt_bboxes_3d_np = gt_bboxes_3d.tensor.clone().numpy()
        gt_bboxes_3d_np[:, :3] = gt_bboxes_3d.gravity_center.clone().numpy()

        enlarged_gt_bboxes_3d = gt_bboxes_3d_np.copy()
        enlarged_gt_bboxes_3d[:, 3:6] += self.bbox_enlarge_range
        points_numpy = points.tensor.clone().numpy()
        foreground_masks = box_np_ops.points_in_rbbox(
            points_numpy, gt_bboxes_3d_np, origin=(0.5, 0.5, 0.5))
        enlarge_foreground_masks = box_np_ops.points_in_rbbox(
            points_numpy, enlarged_gt_bboxes_3d, origin=(0.5, 0.5, 0.5))
        foreground_masks = foreground_masks.max(1)
        enlarge_foreground_masks = enlarge_foreground_masks.max(1)
        valid_masks = ~np.logical_and(~foreground_masks,
                                      enlarge_foreground_masks)

        input_dict['points'] = points[valid_masks]
        pts_instance_mask = input_dict.get('pts_instance_mask', None)
        if pts_instance_mask is not None:
            input_dict['pts_instance_mask'] = pts_instance_mask[valid_masks]

        pts_semantic_mask = input_dict.get('pts_semantic_mask', None)
        if pts_semantic_mask is not None:
            input_dict['pts_semantic_mask'] = pts_semantic_mask[valid_masks]
        return input_dict

    def __repr__(self) -> str:
        """str: Return a string that describes the module."""
        repr_str = self.__class__.__name__
        repr_str += f'(bbox_enlarge_range={self.bbox_enlarge_range.tolist()})'
        return repr_str


@TRANSFORMS.register_module()
class VoxelBasedPointSampler(BaseTransform):
    """Voxel based point sampler.

    Apply voxel sampling to multiple sweep points.

    Args:
        cur_sweep_cfg (dict): Config for sampling current points.
        prev_sweep_cfg (dict, optional): Config for sampling previous points.
            Defaults to None.
        time_dim (int): Index that indicate the time dimension
            for input points. Defaults to 3.
    """

    def __init__(self,
                 cur_sweep_cfg: dict,
                 prev_sweep_cfg: Optional[dict] = None,
                 time_dim: int = 3) -> None:
        self.cur_voxel_generator = VoxelGenerator(**cur_sweep_cfg)
        self.cur_voxel_num = self.cur_voxel_generator._max_voxels
        self.time_dim = time_dim
        if prev_sweep_cfg is not None:
            assert prev_sweep_cfg['max_num_points'] == \
                cur_sweep_cfg['max_num_points']
            self.prev_voxel_generator = VoxelGenerator(**prev_sweep_cfg)
            self.prev_voxel_num = self.prev_voxel_generator._max_voxels
        else:
            self.prev_voxel_generator = None
            self.prev_voxel_num = 0

    def _sample_points(self, points: np.ndarray, sampler: VoxelGenerator,
                       point_dim: int) -> np.ndarray:
        """Sample points for each points subset.

        Args:
            points (np.ndarray): Points subset to be sampled.
            sampler (VoxelGenerator): Voxel based sampler for
                each points subset.
            point_dim (int): The dimension of each points.

        Returns:
            np.ndarray: Sampled points.
        """
        voxels, coors, num_points_per_voxel = sampler.generate(points)
        if voxels.shape[0] < sampler._max_voxels:
            padding_points = np.zeros([
                sampler._max_voxels - voxels.shape[0], sampler._max_num_points,
                point_dim
            ],
                                      dtype=points.dtype)
            padding_points[:] = voxels[0]
            sample_points = np.concatenate([voxels, padding_points], axis=0)
        else:
            sample_points = voxels

        return sample_points

    def transform(self, results: dict) -> dict:
        """Call function to sample points from multiple sweeps.

        Args:
            input_dict (dict): Result dict from loading pipeline.

        Returns:
            dict: Results after sampling, 'points', 'pts_instance_mask'
            and 'pts_semantic_mask' keys are updated in the result dict.
        """
        points = results['points']
        original_dim = points.shape[1]

        # TODO: process instance and semantic mask while _max_num_points
        # is larger than 1
        # Extend points with seg and mask fields
        map_fields2dim = []
        start_dim = original_dim
        points_numpy = points.tensor.numpy()
        extra_channel = [points_numpy]
        for idx, key in enumerate(results['pts_mask_fields']):
            map_fields2dim.append((key, idx + start_dim))
            extra_channel.append(results[key][..., None])

        start_dim += len(results['pts_mask_fields'])
        for idx, key in enumerate(results['pts_seg_fields']):
            map_fields2dim.append((key, idx + start_dim))
            extra_channel.append(results[key][..., None])

        points_numpy = np.concatenate(extra_channel, axis=-1)

        # Split points into two part, current sweep points and
        # previous sweeps points.
        # TODO: support different sampling methods for next sweeps points
        # and previous sweeps points.
        cur_points_flag = (points_numpy[:, self.time_dim] == 0)
        cur_sweep_points = points_numpy[cur_points_flag]
        prev_sweeps_points = points_numpy[~cur_points_flag]
        if prev_sweeps_points.shape[0] == 0:
            prev_sweeps_points = cur_sweep_points

        # Shuffle points before sampling
        np.random.shuffle(cur_sweep_points)
        np.random.shuffle(prev_sweeps_points)

        cur_sweep_points = self._sample_points(cur_sweep_points,
                                               self.cur_voxel_generator,
                                               points_numpy.shape[1])
        if self.prev_voxel_generator is not None:
            prev_sweeps_points = self._sample_points(prev_sweeps_points,
                                                     self.prev_voxel_generator,
                                                     points_numpy.shape[1])

            points_numpy = np.concatenate(
                [cur_sweep_points, prev_sweeps_points], 0)
        else:
            points_numpy = cur_sweep_points

        if self.cur_voxel_generator._max_num_points == 1:
            points_numpy = points_numpy.squeeze(1)
        results['points'] = points.new_point(points_numpy[..., :original_dim])

        # Restore the corresponding seg and mask fields
        for key, dim_index in map_fields2dim:
            results[key] = points_numpy[..., dim_index]

        return results

    def __repr__(self) -> str:
        """str: Return a string that describes the module."""

        def _auto_indent(repr_str, indent):
            repr_str = repr_str.split('\n')
            repr_str = [' ' * indent + t + '\n' for t in repr_str]
            repr_str = ''.join(repr_str)[:-1]
            return repr_str

        repr_str = self.__class__.__name__
        indent = 4
        repr_str += '(\n'
        repr_str += ' ' * indent + f'num_cur_sweep={self.cur_voxel_num},\n'
        repr_str += ' ' * indent + f'num_prev_sweep={self.prev_voxel_num},\n'
        repr_str += ' ' * indent + f'time_dim={self.time_dim},\n'
        repr_str += ' ' * indent + 'cur_voxel_generator=\n'
        repr_str += f'{_auto_indent(repr(self.cur_voxel_generator), 8)},\n'
        repr_str += ' ' * indent + 'prev_voxel_generator=\n'
        repr_str += f'{_auto_indent(repr(self.prev_voxel_generator), 8)})'
        return repr_str


@TRANSFORMS.register_module()
class AffineResize(BaseTransform):
    """Get the affine transform matrices to the target size.

    Different from :class:`RandomAffine` in MMDetection, this class can
    calculate the affine transform matrices while resizing the input image
    to a fixed size. The affine transform matrices include: 1) matrix
    transforming original image to the network input image size. 2) matrix
    transforming original image to the network output feature map size.

    Args:
        img_scale (tuple): Images scales for resizing.
        down_ratio (int): The down ratio of feature map.
            Actually the arg should be >= 1.
        bbox_clip_border (bool): Whether clip the objects
            outside the border of the image. Defaults to True.
    """

    def __init__(self,
                 img_scale: Tuple,
                 down_ratio: int,
                 bbox_clip_border: bool = True) -> None:

        self.img_scale = img_scale
        self.down_ratio = down_ratio
        self.bbox_clip_border = bbox_clip_border

    def transform(self, results: dict) -> dict:
        """Call function to do affine transform to input image and labels.

        Args:
            results (dict): Result dict from loading pipeline.

        Returns:
            dict: Results after affine resize, 'affine_aug', 'trans_mat'
            keys are added in the result dict.
        """
        # The results have gone through RandomShiftScale before AffineResize
        if 'center' not in results:
            img = results['img']
            height, width = img.shape[:2]
            center = np.array([width / 2, height / 2], dtype=np.float32)
            size = np.array([width, height], dtype=np.float32)
            results['affine_aug'] = False
        else:
            # The results did not go through RandomShiftScale before
            # AffineResize
            img = results['img']
            center = results['center']
            size = results['size']

        trans_affine = self._get_transform_matrix(center, size, self.img_scale)

        img = cv2.warpAffine(img, trans_affine[:2, :], self.img_scale)

        if isinstance(self.down_ratio, tuple):
            trans_mat = [
                self._get_transform_matrix(
                    center, size,
                    (self.img_scale[0] // ratio, self.img_scale[1] // ratio))
                for ratio in self.down_ratio
            ]  # (3, 3)
        else:
            trans_mat = self._get_transform_matrix(
                center, size, (self.img_scale[0] // self.down_ratio,
                               self.img_scale[1] // self.down_ratio))

        results['img'] = img
        results['img_shape'] = img.shape
        results['pad_shape'] = img.shape
        results['trans_mat'] = trans_mat

        if 'gt_bboxes' in results:
            self._affine_bboxes(results, trans_affine)

        if 'centers_2d' in results:
            centers2d = self._affine_transform(results['centers_2d'],
                                               trans_affine)
            valid_index = (centers2d[:, 0] >
                           0) & (centers2d[:, 0] <
                                 self.img_scale[0]) & (centers2d[:, 1] > 0) & (
                                     centers2d[:, 1] < self.img_scale[1])
            results['centers_2d'] = centers2d[valid_index]

            if 'gt_bboxes' in results:
                results['gt_bboxes'] = results['gt_bboxes'][valid_index]
                if 'gt_bboxes_labels' in results:
                    results['gt_bboxes_labels'] = results['gt_bboxes_labels'][
                        valid_index]
                if 'gt_masks' in results:
                    raise NotImplementedError(
                        'AffineResize only supports bbox.')

            if 'gt_bboxes_3d' in results:
                results['gt_bboxes_3d'].tensor = results[
                    'gt_bboxes_3d'].tensor[valid_index]
                if 'gt_labels_3d' in results:
                    results['gt_labels_3d'] = results['gt_labels_3d'][
                        valid_index]

            results['depths'] = results['depths'][valid_index]

        return results

    def _affine_bboxes(self, results: dict, matrix: np.ndarray) -> None:
        """Affine transform bboxes to input image.

        Args:
            results (dict): Result dict from loading pipeline.
            matrix (np.ndarray): Matrix transforming original
                image to the network input image size.
                shape: (3, 3)
        """

        bboxes = results['gt_bboxes']
        bboxes[:, :2] = self._affine_transform(bboxes[:, :2], matrix)
        bboxes[:, 2:] = self._affine_transform(bboxes[:, 2:], matrix)
        if self.bbox_clip_border:
            bboxes[:, [0, 2]] = bboxes[:, [0, 2]].clip(0,
                                                       self.img_scale[0] - 1)
            bboxes[:, [1, 3]] = bboxes[:, [1, 3]].clip(0,
                                                       self.img_scale[1] - 1)
        results['gt_bboxes'] = bboxes

    def _affine_transform(self, points: np.ndarray,
                          matrix: np.ndarray) -> np.ndarray:
        """Affine transform bbox points to input image.

        Args:
            points (np.ndarray): Points to be transformed.
                shape: (N, 2)
            matrix (np.ndarray): Affine transform matrix.
                shape: (3, 3)

        Returns:
            np.ndarray: Transformed points.
        """
        num_points = points.shape[0]
        hom_points_2d = np.concatenate((points, np.ones((num_points, 1))),
                                       axis=1)
        hom_points_2d = hom_points_2d.T
        affined_points = np.matmul(matrix, hom_points_2d).T
        return affined_points[:, :2]

    def _get_transform_matrix(self, center: Tuple, scale: Tuple,
                              output_scale: Tuple[float]) -> np.ndarray:
        """Get affine transform matrix.

        Args:
            center (tuple): Center of current image.
            scale (tuple): Scale of current image.
            output_scale (tuple[float]): The transform target image scales.

        Returns:
            np.ndarray: Affine transform matrix.
        """
        # TODO: further add rot and shift here.
        src_w = scale[0]
        dst_w = output_scale[0]
        dst_h = output_scale[1]

        src_dir = np.array([0, src_w * -0.5])
        dst_dir = np.array([0, dst_w * -0.5])

        src = np.zeros((3, 2), dtype=np.float32)
        dst = np.zeros((3, 2), dtype=np.float32)
        src[0, :] = center
        src[1, :] = center + src_dir
        dst[0, :] = np.array([dst_w * 0.5, dst_h * 0.5])
        dst[1, :] = np.array([dst_w * 0.5, dst_h * 0.5]) + dst_dir

        src[2, :] = self._get_ref_point(src[0, :], src[1, :])
        dst[2, :] = self._get_ref_point(dst[0, :], dst[1, :])

        get_matrix = cv2.getAffineTransform(src, dst)

        matrix = np.concatenate((get_matrix, [[0., 0., 1.]]))

        return matrix.astype(np.float32)

    def _get_ref_point(self, ref_point1: np.ndarray,
                       ref_point2: np.ndarray) -> np.ndarray:
        """Get reference point to calculate affine transform matrix.

        While using opencv to calculate the affine matrix, we need at least
        three corresponding points separately on original image and target
        image. Here we use two points to get the the third reference point.
        """
        d = ref_point1 - ref_point2
        ref_point3 = ref_point2 + np.array([-d[1], d[0]])
        return ref_point3

    def __repr__(self) -> str:
        """str: Return a string that describes the module."""
        repr_str = self.__class__.__name__
        repr_str += f'(img_scale={self.img_scale}, '
        repr_str += f'down_ratio={self.down_ratio}) '
        return repr_str


@TRANSFORMS.register_module()
class RandomShiftScale(BaseTransform):
    """Random shift scale.

    Different from the normal shift and scale function, it doesn't
    directly shift or scale image. It can record the shift and scale
    infos into loading TRANSFORMS. It's designed to be used with
    AffineResize together.

    Args:
        shift_scale (tuple[float]): Shift and scale range.
        aug_prob (float): The shifting and scaling probability.
    """

    def __init__(self, shift_scale: Tuple[float], aug_prob: float) -> None:

        self.shift_scale = shift_scale
        self.aug_prob = aug_prob

    def transform(self, results: dict) -> dict:
        """Call function to record random shift and scale infos.

        Args:
            results (dict): Result dict from loading pipeline.

        Returns:
            dict: Results after random shift and scale, 'center', 'size'
            and 'affine_aug' keys are added in the result dict.
        """
        img = results['img']

        height, width = img.shape[:2]

        center = np.array([width / 2, height / 2], dtype=np.float32)
        size = np.array([width, height], dtype=np.float32)

        if random.random() < self.aug_prob:
            shift, scale = self.shift_scale[0], self.shift_scale[1]
            shift_ranges = np.arange(-shift, shift + 0.1, 0.1)
            center[0] += size[0] * random.choice(shift_ranges)
            center[1] += size[1] * random.choice(shift_ranges)
            scale_ranges = np.arange(1 - scale, 1 + scale + 0.1, 0.1)
            size *= random.choice(scale_ranges)
            results['affine_aug'] = True
        else:
            results['affine_aug'] = False

        results['center'] = center
        results['size'] = size

        return results

    def __repr__(self) -> str:
        """str: Return a string that describes the module."""
        repr_str = self.__class__.__name__
        repr_str += f'(shift_scale={self.shift_scale}, '
        repr_str += f'aug_prob={self.aug_prob}) '
        return repr_str


@TRANSFORMS.register_module()
class Resize3D(Resize):

    def _resize_3d(self, results: dict) -> None:
        """Resize centers_2d and modify camera intrinisc with
        ``results['scale']``."""
        if 'centers_2d' in results:
            results['centers_2d'] *= results['scale_factor'][:2]
        results['cam2img'][0] *= np.array(results['scale_factor'][0])
        results['cam2img'][1] *= np.array(results['scale_factor'][1])

    def transform(self, results: dict) -> dict:
        """Transform function to resize images, bounding boxes, semantic
        segmentation map and keypoints.

        Args:
            results (dict): Result dict from loading pipeline.

        Returns:
            dict: Resized results, 'img', 'gt_bboxes', 'gt_seg_map',
            'gt_keypoints', 'scale', 'scale_factor', 'img_shape',
            and 'keep_ratio' keys are updated in result dict.
        """

        super(Resize3D, self).transform(results)
        self._resize_3d(results)
        return results


@TRANSFORMS.register_module()
class RandomResize3D(RandomResize):
    """The difference between RandomResize3D and RandomResize:

    1. Compared to RandomResize, this class would further
        check if scale is already set in results.
    2. During resizing, this class would modify the centers_2d
        and cam2img with ``results['scale']``.
    """

    def _resize_3d(self, results: dict) -> None:
        """Resize centers_2d and modify camera intrinisc with
        ``results['scale']``."""
        if 'centers_2d' in results:
            results['centers_2d'] *= results['scale_factor'][:2]
        results['cam2img'][0] *= np.array(results['scale_factor'][0])
        results['cam2img'][1] *= np.array(results['scale_factor'][1])

    def transform(self, results: dict) -> dict:
        """Transform function to resize images, bounding boxes, masks, semantic
        segmentation map. Compared to RandomResize, this function would further
        check if scale is already set in results.

        Args:
            results (dict): Result dict from loading pipeline.

        Returns:
            dict: Resized results, 'img_shape', 'pad_shape', 'scale_factor',
            'keep_ratio' keys are added into result dict.
        """
        if 'scale' not in results:
            results['scale'] = self._random_scale()
        self.resize.scale = results['scale']
        results = self.resize(results)
        self._resize_3d(results)

        return results


@TRANSFORMS.register_module()
class RandomCrop3D(RandomCrop):
    """3D version of RandomCrop. RamdomCrop3D supports the modifications of
    camera intrinsic matrix and using predefined randomness variable to do the
    augmentation.

    The absolute ``crop_size`` is sampled based on ``crop_type`` and
    ``image_size``, then the cropped results are generated.

    Required Keys:

    - img
    - gt_bboxes (np.float32) (optional)
    - gt_bboxes_labels (np.int64) (optional)
    - gt_masks (BitmapMasks | PolygonMasks) (optional)
    - gt_ignore_flags (np.bool) (optional)
    - gt_seg_map (np.uint8) (optional)

    Modified Keys:

    - img
    - img_shape
    - gt_bboxes (optional)
    - gt_bboxes_labels (optional)
    - gt_masks (optional)
    - gt_ignore_flags (optional)
    - gt_seg_map (optional)

    Added Keys:

    - homography_matrix

    Args:
        crop_size (tuple): The relative ratio or absolute pixels of
            height and width.
        crop_type (str): One of "relative_range", "relative",
            "absolute", "absolute_range". "relative" randomly crops
            (h * crop_size[0], w * crop_size[1]) part from an input of size
            (h, w). "relative_range" uniformly samples relative crop size from
            range [crop_size[0], 1] and [crop_size[1], 1] for height and width
            respectively. "absolute" crops from an input with absolute size
            (crop_size[0], crop_size[1]). "absolute_range" uniformly samples
            crop_h in range [crop_size[0], min(h, crop_size[1])] and crop_w
            in range [crop_size[0], min(w, crop_size[1])].
            Defaults to "absolute".
        allow_negative_crop (bool): Whether to allow a crop that does
            not contain any bbox area. Defaults to False.
        recompute_bbox (bool): Whether to re-compute the boxes based
            on cropped instance masks. Defaults to False.
        bbox_clip_border (bool): Whether clip the objects outside
            the border of the image. Defaults to True.
        rel_offset_h (tuple): The cropping interval of image height. Defaults
            to (0., 1.).
        rel_offset_w (tuple): The cropping interval of image width. Defaults
            to (0., 1.).

    Note:
        - If the image is smaller than the absolute crop size, return the
          original image.
        - The keys for bboxes, labels and masks must be aligned. That is,
          ``gt_bboxes`` corresponds to ``gt_labels`` and ``gt_masks``, and
          ``gt_bboxes_ignore`` corresponds to ``gt_labels_ignore`` and
          ``gt_masks_ignore``.
        - If the crop does not contain any gt-bbox region and
          ``allow_negative_crop`` is set to False, skip this image.
    """

    def __init__(
        self,
        crop_size: tuple,
        crop_type: str = 'absolute',
        allow_negative_crop: bool = False,
        recompute_bbox: bool = False,
        bbox_clip_border: bool = True,
        rel_offset_h: tuple = (0., 1.),
        rel_offset_w: tuple = (0., 1.)
    ) -> None:
        super().__init__(
            crop_size=crop_size,
            crop_type=crop_type,
            allow_negative_crop=allow_negative_crop,
            recompute_bbox=recompute_bbox,
            bbox_clip_border=bbox_clip_border)
        # rel_offset specifies the relative offset range of cropping origin
        # [0., 1.] means starting from 0*margin to 1*margin + 1
        self.rel_offset_h = rel_offset_h
        self.rel_offset_w = rel_offset_w

    def _crop_data(self,
                   results: dict,
                   crop_size: tuple,
                   allow_negative_crop: bool = False) -> dict:
        """Function to randomly crop images, bounding boxes, masks, semantic
        segmentation maps.

        Args:
            results (dict): Result dict from loading pipeline.
            crop_size (tuple): Expected absolute size after cropping, (h, w).
            allow_negative_crop (bool): Whether to allow a crop that does not
                contain any bbox area. Defaults to False.

        Returns:
            dict: Randomly cropped results, 'img_shape' key in result dict is
            updated according to crop size.
        """
        assert crop_size[0] > 0 and crop_size[1] > 0
        for key in results.get('img_fields', ['img']):
            img = results[key]
            if 'img_crop_offset' not in results:
                margin_h = max(img.shape[0] - crop_size[0], 0)
                margin_w = max(img.shape[1] - crop_size[1], 0)
                # TOCHECK: a little different from LIGA implementation
                offset_h = np.random.randint(
                    self.rel_offset_h[0] * margin_h,
                    self.rel_offset_h[1] * margin_h + 1)
                offset_w = np.random.randint(
                    self.rel_offset_w[0] * margin_w,
                    self.rel_offset_w[1] * margin_w + 1)
            else:
                offset_w, offset_h = results['img_crop_offset']

            crop_h = min(crop_size[0], img.shape[0])
            crop_w = min(crop_size[1], img.shape[1])
            crop_y1, crop_y2 = offset_h, offset_h + crop_h
            crop_x1, crop_x2 = offset_w, offset_w + crop_w

            # crop the image
            img = img[crop_y1:crop_y2, crop_x1:crop_x2, ...]
            img_shape = img.shape
            results[key] = img
        results['img_shape'] = img_shape

        # crop bboxes accordingly and clip to the image boundary
        for key in results.get('bbox_fields', []):
            # e.g. gt_bboxes and gt_bboxes_ignore
            bbox_offset = np.array([offset_w, offset_h, offset_w, offset_h],
                                   dtype=np.float32)
            bboxes = results[key] - bbox_offset
            if self.bbox_clip_border:
                bboxes[:, 0::2] = np.clip(bboxes[:, 0::2], 0, img_shape[1])
                bboxes[:, 1::2] = np.clip(bboxes[:, 1::2], 0, img_shape[0])
            valid_inds = (bboxes[:, 2] > bboxes[:, 0]) & (
                bboxes[:, 3] > bboxes[:, 1])
            # If the crop does not contain any gt-bbox area and
            # allow_negative_crop is False, skip this image.
            if (key == 'gt_bboxes' and not valid_inds.any()
                    and not allow_negative_crop):
                return None
            results[key] = bboxes[valid_inds, :]
            # label fields. e.g. gt_labels and gt_labels_ignore
            label_key = self.bbox2label.get(key)
            if label_key in results:
                results[label_key] = results[label_key][valid_inds]

            # mask fields, e.g. gt_masks and gt_masks_ignore
            mask_key = self.bbox2mask.get(key)
            if mask_key in results:
                results[mask_key] = results[mask_key][
                    valid_inds.nonzero()[0]].crop(
                        np.asarray([crop_x1, crop_y1, crop_x2, crop_y2]))
                if self.recompute_bbox:
                    results[key] = results[mask_key].get_bboxes()

        # crop semantic seg
        for key in results.get('seg_fields', []):
            results[key] = results[key][crop_y1:crop_y2, crop_x1:crop_x2]

        # manipulate camera intrinsic matrix
        # needs to apply offset to K instead of P2 (on KITTI)
        if isinstance(results['cam2img'], list):
            # TODO ignore this, but should handle it in the future
            pass
        else:
            K = results['cam2img'][:3, :3].copy()
            inv_K = np.linalg.inv(K)
            T = np.matmul(inv_K, results['cam2img'][:3])
            K[0, 2] -= crop_x1
            K[1, 2] -= crop_y1
            offset_cam2img = np.matmul(K, T)
            results['cam2img'][:offset_cam2img.shape[0], :offset_cam2img.
                               shape[1]] = offset_cam2img

        results['img_crop_offset'] = [offset_w, offset_h]

        return results

    def transform(self, results: dict) -> dict:
        """Transform function to randomly crop images, bounding boxes, masks,
        semantic segmentation maps.

        Args:
            results (dict): Result dict from loading pipeline.

        Returns:
            dict: Randomly cropped results, 'img_shape' key in result dict is
            updated according to crop size.
        """
        image_size = results['img'].shape[:2]
        if 'crop_size' not in results:
            crop_size = self._get_crop_size(image_size)
            results['crop_size'] = crop_size
        else:
            crop_size = results['crop_size']
        results = self._crop_data(results, crop_size, self.allow_negative_crop)
        return results

    def __repr__(self) -> dict:
        """str: Return a string that describes the module."""
        repr_str = self.__class__.__name__
        repr_str += f'(crop_size={self.crop_size}, '
        repr_str += f'crop_type={self.crop_type}, '
        repr_str += f'allow_negative_crop={self.allow_negative_crop}, '
        repr_str += f'bbox_clip_border={self.bbox_clip_border}), '
        repr_str += f'rel_offset_h={self.rel_offset_h}), '
        repr_str += f'rel_offset_w={self.rel_offset_w})'
        return repr_str


@TRANSFORMS.register_module()
class PhotoMetricDistortion3D(PhotoMetricDistortion):
    """Apply photometric distortion to image sequentially, every transformation
    is applied with a probability of 0.5. The position of random contrast is in
    second or second to last.

    PhotoMetricDistortion3D further support using predefined randomness
    variable to do the augmentation.

    1. random brightness
    2. random contrast (mode 0)
    3. convert color from BGR to HSV
    4. random saturation
    5. random hue
    6. convert color from HSV to BGR
    7. random contrast (mode 1)
    8. randomly swap channels

    Required Keys:

    - img (np.uint8)

    Modified Keys:

    - img (np.float32)

    Args:
        brightness_delta (int): delta of brightness.
        contrast_range (sequence): range of contrast.
        saturation_range (sequence): range of saturation.
        hue_delta (int): delta of hue.
    """

    def transform(self, results: dict) -> dict:
        """Transform function to perform photometric distortion on images.

        Args:
            results (dict): Result dict from loading pipeline.

        Returns:
            dict: Result dict with images distorted.
        """
        assert 'img' in results, '`img` is not found in results'
        img = results['img']
        img = img.astype(np.float32)
        if 'photometric_param' not in results:
            photometric_param = self._random_flags()
            results['photometric_param'] = photometric_param
        else:
            photometric_param = results['photometric_param']

        (mode, brightness_flag, contrast_flag, saturation_flag, hue_flag,
         swap_flag, delta_value, alpha_value, saturation_value, hue_value,
         swap_value) = photometric_param

        # random brightness
        if brightness_flag:
            img += delta_value

        # mode == 0 --> do random contrast first
        # mode == 1 --> do random contrast last
        if mode == 1:
            if contrast_flag:
                img *= alpha_value

        # convert color from BGR to HSV
        img = mmcv.bgr2hsv(img)

        # random saturation
        if saturation_flag:
            img[..., 1] *= saturation_value

        # random hue
        if hue_flag:
            img[..., 0] += hue_value
            img[..., 0][img[..., 0] > 360] -= 360
            img[..., 0][img[..., 0] < 0] += 360

        # convert color from HSV to BGR
        img = mmcv.hsv2bgr(img)

        # random contrast
        if mode == 0:
            if contrast_flag:
                img *= alpha_value

        # randomly swap channels
        if swap_flag:
            img = img[..., swap_value]

        results['img'] = img
        return results


@TRANSFORMS.register_module()
class MultiViewWrapper(BaseTransform):
    """Wrap transformation from single-view into multi-view.

    The wrapper processes the images from multi-view one by one. For each
    image, it constructs a pseudo dict according to the keys specified by the
    'process_fields' parameter. After the transformation is finished, desired
    information can be collected by specifying the keys in the 'collected_keys'
    parameter. Multi-view images share the same transformation parameters
    but do not share the same magnitude when a random transformation is
    conducted.

    Args:
        transforms (list[dict]): A list of dict specifying the transformations
            for the monocular situation.
        override_aug_config (bool): flag of whether to use the same aug config
            for multiview image. Defaults to True.
        process_fields (list): Desired keys that the transformations should
            be conducted on. Defaults to ['img', 'cam2img', 'lidar2cam'].
        collected_keys (list): Collect information in transformation
            like rotate angles, crop roi, and flip state. Defaults to
                ['scale', 'scale_factor', 'crop',
                 'crop_offset', 'ori_shape',
                 'pad_shape', 'img_shape',
                 'pad_fixed_size', 'pad_size_divisor',
                 'flip', 'flip_direction', 'rotate'].
        randomness_keys (list): The keys that related to the randomness
            in transformation. Defaults to
                    ['scale', 'scale_factor', 'crop_size', 'flip',
                     'flip_direction', 'photometric_param']
    """

    def __init__(
        self,
        transforms: dict,
        override_aug_config: bool = True,
        process_fields: list = ['img', 'cam2img', 'lidar2cam'],
        collected_keys: list = [
            'scale', 'scale_factor', 'crop', 'img_crop_offset', 'ori_shape',
            'pad_shape', 'img_shape', 'pad_fixed_size', 'pad_size_divisor',
            'flip', 'flip_direction', 'rotate'
        ],
        randomness_keys: list = [
            'scale', 'scale_factor', 'crop_size', 'img_crop_offset', 'flip',
            'flip_direction', 'photometric_param'
        ]
    ) -> None:
        self.transforms = Compose(transforms)
        self.override_aug_config = override_aug_config
        self.collected_keys = collected_keys
        self.process_fields = process_fields
        self.randomness_keys = randomness_keys

    def transform(self, input_dict: dict) -> dict:
        """Transform function to do the transform for multiview image.

        Args:
            results (dict): Result dict from loading pipeline.

        Returns:
            dict: output dict after transformtaion
        """
        # store the augmentation related keys for each image.
        for key in self.collected_keys:
            if key not in input_dict or \
                    not isinstance(input_dict[key], list):
                input_dict[key] = []
        prev_process_dict = {}
        for img_id in range(len(input_dict['img'])):
            process_dict = {}

            # override the process dict (e.g. scale in random scale,
            # crop_size in random crop, flip, flip_direction in
            # random flip)
            if img_id != 0 and self.override_aug_config:
                for key in self.randomness_keys:
                    if key in prev_process_dict:
                        process_dict[key] = prev_process_dict[key]

            for key in self.process_fields:
                if key in input_dict:
                    process_dict[key] = input_dict[key][img_id]
            process_dict = self.transforms(process_dict)
            # store the randomness variable in transformation.
            prev_process_dict = process_dict

            # store the related results to results_dict
            for key in self.process_fields:
                if key in process_dict:
                    input_dict[key][img_id] = process_dict[key]
            # update the keys
            for key in self.collected_keys:
                if key in process_dict:
                    if len(input_dict[key]) == img_id + 1:
                        input_dict[key][img_id] = process_dict[key]
                    else:
                        input_dict[key].append(process_dict[key])

        for key in self.collected_keys:
            if len(input_dict[key]) == 0:
                input_dict.pop(key)
        return input_dict


@TRANSFORMS.register_module()
<<<<<<< HEAD
class LaserMix(BaseTransform):
    """LaserMix data augmentation.

    The lasermix transform steps are as follows:

        1. Another random point cloud is picked by dataset.
        2. Divide the point cloud into several regions according to pitch
           angles and combine the areas crossly.
=======
class PolarMix(BaseTransform):
    """PolarMix data augmentation.

    The polarmix transform steps are as follows:

        1. Another random point cloud is picked by dataset.
        2. Exchange sectors of two point clouds that are cut with certain
           azimuth angles.
        3. Cut point instances from picked point cloud, rotate them by multiple
           azimuth angles, and paste the cut and rotated instances.
>>>>>>> 60d848b3

    Required Keys:

    - points (:obj:`BasePoints`)
    - pts_semantic_mask (np.int64)
    - dataset (:obj:`BaseDataset`)

    Modified Keys:

    - points (:obj:`BasePoints`)
    - pts_semantic_mask (np.int64)

    Args:
<<<<<<< HEAD
        num_areas (List[int]): A list of area numbers will be divided into.
        pitch_angles (Sequence[float]): Pitch angles used to divide areas.
=======
        instance_classes (List[int]): Semantic masks which represent the
            instance.
        swap_ratio (float): Swap ratio of two point cloud. Defaults to 0.5.
        rotate_paste_ratio (float): Rotate paste ratio. Defaults to 1.0.
>>>>>>> 60d848b3
        pre_transform (Sequence[dict], optional): Sequence of transform object
            or config dict to be composed. Defaults to None.
        prob (float): The transformation probability. Defaults to 1.0.
    """

    def __init__(self,
<<<<<<< HEAD
                 num_areas: List[int],
                 pitch_angles: Sequence[float],
                 pre_transform: Optional[Sequence[dict]] = None,
                 prob: float = 1.0) -> None:
        assert is_list_of(num_areas, int), \
            'num_areas should be a list of int.'
        self.num_areas = num_areas

        assert len(pitch_angles) == 2, \
            'The length of pitch_angles should be 2, ' \
            f'but got {len(pitch_angles)}.'
        assert pitch_angles[1] > pitch_angles[0], \
            'pitch_angles[1] should be larger than pitch_angles[0].'
        self.pitch_angles = pitch_angles
=======
                 instance_classes: List[int],
                 swap_ratio: float = 0.5,
                 rotate_paste_ratio: float = 1.0,
                 pre_transform: Optional[Sequence[dict]] = None,
                 prob: float = 1.0) -> None:
        assert is_list_of(instance_classes, int), \
            'instance_classes should be a list of int'
        self.instance_classes = instance_classes
        self.swap_ratio = swap_ratio
        self.rotate_paste_ratio = rotate_paste_ratio
>>>>>>> 60d848b3

        self.prob = prob
        if pre_transform is None:
            self.pre_transform = None
        else:
            self.pre_transform = Compose(pre_transform)

<<<<<<< HEAD
    def laser_mix_transform(self, input_dict: dict, mix_results: dict) -> dict:
        """LaserMix transform function.
=======
    def polar_mix_transform(self, input_dict: dict, mix_results: dict) -> dict:
        """PolarMix transform function.
>>>>>>> 60d848b3

        Args:
            input_dict (dict): Result dict from loading pipeline.
            mix_results (dict): Mixed dict picked from dataset.

        Returns:
            dict: output dict after transformation.
        """
        mix_points = mix_results['points']
        mix_pts_semantic_mask = mix_results['pts_semantic_mask']

        points = input_dict['points']
        pts_semantic_mask = input_dict['pts_semantic_mask']

<<<<<<< HEAD
        rho = torch.sqrt(points.coord[:, 0]**2 + points.coord[:, 1]**2)
        pitch = torch.atan2(points.coord[:, 2], rho)
        pitch = torch.clip(pitch, self.pitch_angles[0] + 1e-5,
                           self.pitch_angles[1] - 1e-5)

        mix_rho = torch.sqrt(mix_points.coord[:, 0]**2 +
                             mix_points.coord[:, 1]**2)
        mix_pitch = torch.atan2(mix_points.coord[:, 2], mix_rho)
        mix_pitch = torch.clip(mix_pitch, self.pitch_angles[0] + 1e-5,
                               self.pitch_angles[1] - 1e-5)

        num_areas = np.random.choice(self.num_areas, size=1)[0]
        angle_list = np.linspace(self.pitch_angles[1], self.pitch_angles[0],
                                 num_areas + 1)
        out_points = []
        out_pts_semantic_mask = []
        for i in range(num_areas):
            # convert angle to radian
            start_angle = angle_list[i + 1] / 180 * np.pi
            end_angle = angle_list[i] / 180 * np.pi
            if i % 2 == 0:  # pick from original point cloud
                idx = (pitch > start_angle) & (pitch <= end_angle)
                out_points.append(points[idx])
                out_pts_semantic_mask.append(pts_semantic_mask[idx.numpy()])
            else:  # pickle from mixed point cloud
                idx = (mix_pitch > start_angle) & (mix_pitch <= end_angle)
                out_points.append(mix_points[idx])
                out_pts_semantic_mask.append(
                    mix_pts_semantic_mask[idx.numpy()])
        out_points = points.cat(out_points)
        out_pts_semantic_mask = np.concatenate(out_pts_semantic_mask, axis=0)
        input_dict['points'] = out_points
        input_dict['pts_semantic_mask'] = out_pts_semantic_mask
        return input_dict

    def transform(self, input_dict: dict) -> dict:
        """LaserMix transform function.
=======
        # 1. swap point cloud
        if np.random.random() < self.swap_ratio:
            start_angle = (np.random.random() - 1) * np.pi  # -pi~0
            end_angle = start_angle + np.pi
            # calculate horizontal angle for each point
            yaw = -torch.atan2(points.coord[:, 1], points.coord[:, 0])
            mix_yaw = -torch.atan2(mix_points.coord[:, 1], mix_points.coord[:,
                                                                            0])

            # select points in sector
            idx = (yaw <= start_angle) | (yaw >= end_angle)
            mix_idx = (mix_yaw > start_angle) & (mix_yaw < end_angle)

            # swap
            points = points.cat([points[idx], mix_points[mix_idx]])
            pts_semantic_mask = np.concatenate(
                (pts_semantic_mask[idx.numpy()],
                 mix_pts_semantic_mask[mix_idx.numpy()]),
                axis=0)

        # 2. rotate-pasting
        if np.random.random() < self.rotate_paste_ratio:
            # extract instance points
            instance_points, instance_pts_semantic_mask = [], []
            for instance_class in self.instance_classes:
                mix_idx = mix_pts_semantic_mask == instance_class
                instance_points.append(mix_points[mix_idx])
                instance_pts_semantic_mask.append(
                    mix_pts_semantic_mask[mix_idx])
            instance_points = mix_points.cat(instance_points)
            instance_pts_semantic_mask = np.concatenate(
                instance_pts_semantic_mask, axis=0)

            # rotate-copy
            copy_points = [instance_points]
            copy_pts_semantic_mask = [instance_pts_semantic_mask]
            angle_list = [
                np.random.random() * np.pi * 2 / 3,
                (np.random.random() + 1) * np.pi * 2 / 3
            ]
            for angle in angle_list:
                new_points = instance_points.clone()
                new_points.rotate(angle)
                copy_points.append(new_points)
                copy_pts_semantic_mask.append(instance_pts_semantic_mask)
            copy_points = instance_points.cat(copy_points)
            copy_pts_semantic_mask = np.concatenate(
                copy_pts_semantic_mask, axis=0)

            points = points.cat([points, copy_points])
            pts_semantic_mask = np.concatenate(
                (pts_semantic_mask, copy_pts_semantic_mask), axis=0)

        input_dict['points'] = points
        input_dict['pts_semantic_mask'] = pts_semantic_mask
        return input_dict

    def transform(self, input_dict: dict) -> dict:
        """PolarMix transform function.
>>>>>>> 60d848b3

        Args:
            input_dict (dict): Result dict from loading pipeline.

        Returns:
            dict: output dict after transformation.
        """
        if np.random.rand() > self.prob:
            return input_dict

        assert 'dataset' in input_dict, \
<<<<<<< HEAD
            '`dataset` is needed to pass through LaserMix, while not found.'
=======
            '`dataset` is needed to pass through PolarMix, while not found.'
>>>>>>> 60d848b3
        dataset = input_dict['dataset']

        # get index of other point cloud
        index = np.random.randint(0, len(dataset))

        mix_results = dataset.get_data_info(index)

        if self.pre_transform is not None:
            # pre_transform may also require dataset
            mix_results.update({'dataset': dataset})
<<<<<<< HEAD
            # before lasermix need to go through
=======
            # before polarmix need to go through
>>>>>>> 60d848b3
            # the necessary pre_transform
            mix_results = self.pre_transform(mix_results)
            mix_results.pop('dataset')

<<<<<<< HEAD
        input_dict = self.laser_mix_transform(input_dict, mix_results)
=======
        input_dict = self.polar_mix_transform(input_dict, mix_results)
>>>>>>> 60d848b3

        return input_dict

    def __repr__(self) -> str:
        """str: Return a string that describes the module."""
        repr_str = self.__class__.__name__
<<<<<<< HEAD
        repr_str += f'(num_areas={self.num_areas}, '
        repr_str += f'pitch_angles={self.pitch_angles}, '
=======
        repr_str += f'(instance_classes={self.instance_classes}, '
        repr_str += f'swap_ratio={self.swap_ratio}, '
        repr_str += f'rotate_paste_ratio={self.rotate_paste_ratio}, '
>>>>>>> 60d848b3
        repr_str += f'pre_transform={self.pre_transform}, '
        repr_str += f'prob={self.prob})'
        return repr_str<|MERGE_RESOLUTION|>--- conflicted
+++ resolved
@@ -2356,16 +2356,6 @@
 
 
 @TRANSFORMS.register_module()
-<<<<<<< HEAD
-class LaserMix(BaseTransform):
-    """LaserMix data augmentation.
-
-    The lasermix transform steps are as follows:
-
-        1. Another random point cloud is picked by dataset.
-        2. Divide the point cloud into several regions according to pitch
-           angles and combine the areas crossly.
-=======
 class PolarMix(BaseTransform):
     """PolarMix data augmentation.
 
@@ -2376,7 +2366,6 @@
            azimuth angles.
         3. Cut point instances from picked point cloud, rotate them by multiple
            azimuth angles, and paste the cut and rotated instances.
->>>>>>> 60d848b3
 
     Required Keys:
 
@@ -2390,37 +2379,16 @@
     - pts_semantic_mask (np.int64)
 
     Args:
-<<<<<<< HEAD
-        num_areas (List[int]): A list of area numbers will be divided into.
-        pitch_angles (Sequence[float]): Pitch angles used to divide areas.
-=======
         instance_classes (List[int]): Semantic masks which represent the
             instance.
         swap_ratio (float): Swap ratio of two point cloud. Defaults to 0.5.
         rotate_paste_ratio (float): Rotate paste ratio. Defaults to 1.0.
->>>>>>> 60d848b3
         pre_transform (Sequence[dict], optional): Sequence of transform object
             or config dict to be composed. Defaults to None.
         prob (float): The transformation probability. Defaults to 1.0.
     """
 
     def __init__(self,
-<<<<<<< HEAD
-                 num_areas: List[int],
-                 pitch_angles: Sequence[float],
-                 pre_transform: Optional[Sequence[dict]] = None,
-                 prob: float = 1.0) -> None:
-        assert is_list_of(num_areas, int), \
-            'num_areas should be a list of int.'
-        self.num_areas = num_areas
-
-        assert len(pitch_angles) == 2, \
-            'The length of pitch_angles should be 2, ' \
-            f'but got {len(pitch_angles)}.'
-        assert pitch_angles[1] > pitch_angles[0], \
-            'pitch_angles[1] should be larger than pitch_angles[0].'
-        self.pitch_angles = pitch_angles
-=======
                  instance_classes: List[int],
                  swap_ratio: float = 0.5,
                  rotate_paste_ratio: float = 1.0,
@@ -2431,7 +2399,6 @@
         self.instance_classes = instance_classes
         self.swap_ratio = swap_ratio
         self.rotate_paste_ratio = rotate_paste_ratio
->>>>>>> 60d848b3
 
         self.prob = prob
         if pre_transform is None:
@@ -2439,13 +2406,176 @@
         else:
             self.pre_transform = Compose(pre_transform)
 
-<<<<<<< HEAD
+    def polar_mix_transform(self, input_dict: dict, mix_results: dict) -> dict:
+        """PolarMix transform function.
+
+        Args:
+            input_dict (dict): Result dict from loading pipeline.
+            mix_results (dict): Mixed dict picked from dataset.
+
+        Returns:
+            dict: output dict after transformation.
+        """
+        mix_points = mix_results['points']
+        mix_pts_semantic_mask = mix_results['pts_semantic_mask']
+
+        points = input_dict['points']
+        pts_semantic_mask = input_dict['pts_semantic_mask']
+
+        # 1. swap point cloud
+        if np.random.random() < self.swap_ratio:
+            start_angle = (np.random.random() - 1) * np.pi  # -pi~0
+            end_angle = start_angle + np.pi
+            # calculate horizontal angle for each point
+            yaw = -torch.atan2(points.coord[:, 1], points.coord[:, 0])
+            mix_yaw = -torch.atan2(mix_points.coord[:, 1], mix_points.coord[:,
+                                                                            0])
+
+            # select points in sector
+            idx = (yaw <= start_angle) | (yaw >= end_angle)
+            mix_idx = (mix_yaw > start_angle) & (mix_yaw < end_angle)
+
+            # swap
+            points = points.cat([points[idx], mix_points[mix_idx]])
+            pts_semantic_mask = np.concatenate(
+                (pts_semantic_mask[idx.numpy()],
+                 mix_pts_semantic_mask[mix_idx.numpy()]),
+                axis=0)
+
+        # 2. rotate-pasting
+        if np.random.random() < self.rotate_paste_ratio:
+            # extract instance points
+            instance_points, instance_pts_semantic_mask = [], []
+            for instance_class in self.instance_classes:
+                mix_idx = mix_pts_semantic_mask == instance_class
+                instance_points.append(mix_points[mix_idx])
+                instance_pts_semantic_mask.append(
+                    mix_pts_semantic_mask[mix_idx])
+            instance_points = mix_points.cat(instance_points)
+            instance_pts_semantic_mask = np.concatenate(
+                instance_pts_semantic_mask, axis=0)
+
+            # rotate-copy
+            copy_points = [instance_points]
+            copy_pts_semantic_mask = [instance_pts_semantic_mask]
+            angle_list = [
+                np.random.random() * np.pi * 2 / 3,
+                (np.random.random() + 1) * np.pi * 2 / 3
+            ]
+            for angle in angle_list:
+                new_points = instance_points.clone()
+                new_points.rotate(angle)
+                copy_points.append(new_points)
+                copy_pts_semantic_mask.append(instance_pts_semantic_mask)
+            copy_points = instance_points.cat(copy_points)
+            copy_pts_semantic_mask = np.concatenate(
+                copy_pts_semantic_mask, axis=0)
+
+            points = points.cat([points, copy_points])
+            pts_semantic_mask = np.concatenate(
+                (pts_semantic_mask, copy_pts_semantic_mask), axis=0)
+
+        input_dict['points'] = points
+        input_dict['pts_semantic_mask'] = pts_semantic_mask
+        return input_dict
+
+    def transform(self, input_dict: dict) -> dict:
+        """PolarMix transform function.
+
+        Args:
+            input_dict (dict): Result dict from loading pipeline.
+
+        Returns:
+            dict: output dict after transformation.
+        """
+        if np.random.rand() > self.prob:
+            return input_dict
+
+        assert 'dataset' in input_dict, \
+            '`dataset` is needed to pass through PolarMix, while not found.'
+        dataset = input_dict['dataset']
+
+        # get index of other point cloud
+        index = np.random.randint(0, len(dataset))
+
+        mix_results = dataset.get_data_info(index)
+
+        if self.pre_transform is not None:
+            # pre_transform may also require dataset
+            mix_results.update({'dataset': dataset})
+            # before polarmix need to go through
+            # the necessary pre_transform
+            mix_results = self.pre_transform(mix_results)
+            mix_results.pop('dataset')
+
+        input_dict = self.polar_mix_transform(input_dict, mix_results)
+
+        return input_dict
+
+    def __repr__(self) -> str:
+        """str: Return a string that describes the module."""
+        repr_str = self.__class__.__name__
+        repr_str += f'(instance_classes={self.instance_classes}, '
+        repr_str += f'swap_ratio={self.swap_ratio}, '
+        repr_str += f'rotate_paste_ratio={self.rotate_paste_ratio}, '
+        repr_str += f'pre_transform={self.pre_transform}, '
+        repr_str += f'prob={self.prob})'
+        return repr_str
+
+
+@TRANSFORMS.register_module()
+class LaserMix(BaseTransform):
+    """LaserMix data augmentation.
+
+    The lasermix transform steps are as follows:
+
+        1. Another random point cloud is picked by dataset.
+        2. Divide the point cloud into several regions according to pitch
+           angles and combine the areas crossly.
+
+    Required Keys:
+
+    - points (:obj:`BasePoints`)
+    - pts_semantic_mask (np.int64)
+    - dataset (:obj:`BaseDataset`)
+
+    Modified Keys:
+
+    - points (:obj:`BasePoints`)
+    - pts_semantic_mask (np.int64)
+
+    Args:
+        num_areas (List[int]): A list of area numbers will be divided into.
+        pitch_angles (Sequence[float]): Pitch angles used to divide areas.
+        pre_transform (Sequence[dict], optional): Sequence of transform object
+            or config dict to be composed. Defaults to None.
+        prob (float): The transformation probability. Defaults to 1.0.
+    """
+
+    def __init__(self,
+                 num_areas: List[int],
+                 pitch_angles: Sequence[float],
+                 pre_transform: Optional[Sequence[dict]] = None,
+                 prob: float = 1.0) -> None:
+        assert is_list_of(num_areas, int), \
+            'num_areas should be a list of int.'
+        self.num_areas = num_areas
+
+        assert len(pitch_angles) == 2, \
+            'The length of pitch_angles should be 2, ' \
+            f'but got {len(pitch_angles)}.'
+        assert pitch_angles[1] > pitch_angles[0], \
+            'pitch_angles[1] should be larger than pitch_angles[0].'
+        self.pitch_angles = pitch_angles
+
+        self.prob = prob
+        if pre_transform is None:
+            self.pre_transform = None
+        else:
+            self.pre_transform = Compose(pre_transform)
+
     def laser_mix_transform(self, input_dict: dict, mix_results: dict) -> dict:
         """LaserMix transform function.
-=======
-    def polar_mix_transform(self, input_dict: dict, mix_results: dict) -> dict:
-        """PolarMix transform function.
->>>>>>> 60d848b3
 
         Args:
             input_dict (dict): Result dict from loading pipeline.
@@ -2460,7 +2590,6 @@
         points = input_dict['points']
         pts_semantic_mask = input_dict['pts_semantic_mask']
 
-<<<<<<< HEAD
         rho = torch.sqrt(points.coord[:, 0]**2 + points.coord[:, 1]**2)
         pitch = torch.atan2(points.coord[:, 2], rho)
         pitch = torch.clip(pitch, self.pitch_angles[0] + 1e-5,
@@ -2498,67 +2627,6 @@
 
     def transform(self, input_dict: dict) -> dict:
         """LaserMix transform function.
-=======
-        # 1. swap point cloud
-        if np.random.random() < self.swap_ratio:
-            start_angle = (np.random.random() - 1) * np.pi  # -pi~0
-            end_angle = start_angle + np.pi
-            # calculate horizontal angle for each point
-            yaw = -torch.atan2(points.coord[:, 1], points.coord[:, 0])
-            mix_yaw = -torch.atan2(mix_points.coord[:, 1], mix_points.coord[:,
-                                                                            0])
-
-            # select points in sector
-            idx = (yaw <= start_angle) | (yaw >= end_angle)
-            mix_idx = (mix_yaw > start_angle) & (mix_yaw < end_angle)
-
-            # swap
-            points = points.cat([points[idx], mix_points[mix_idx]])
-            pts_semantic_mask = np.concatenate(
-                (pts_semantic_mask[idx.numpy()],
-                 mix_pts_semantic_mask[mix_idx.numpy()]),
-                axis=0)
-
-        # 2. rotate-pasting
-        if np.random.random() < self.rotate_paste_ratio:
-            # extract instance points
-            instance_points, instance_pts_semantic_mask = [], []
-            for instance_class in self.instance_classes:
-                mix_idx = mix_pts_semantic_mask == instance_class
-                instance_points.append(mix_points[mix_idx])
-                instance_pts_semantic_mask.append(
-                    mix_pts_semantic_mask[mix_idx])
-            instance_points = mix_points.cat(instance_points)
-            instance_pts_semantic_mask = np.concatenate(
-                instance_pts_semantic_mask, axis=0)
-
-            # rotate-copy
-            copy_points = [instance_points]
-            copy_pts_semantic_mask = [instance_pts_semantic_mask]
-            angle_list = [
-                np.random.random() * np.pi * 2 / 3,
-                (np.random.random() + 1) * np.pi * 2 / 3
-            ]
-            for angle in angle_list:
-                new_points = instance_points.clone()
-                new_points.rotate(angle)
-                copy_points.append(new_points)
-                copy_pts_semantic_mask.append(instance_pts_semantic_mask)
-            copy_points = instance_points.cat(copy_points)
-            copy_pts_semantic_mask = np.concatenate(
-                copy_pts_semantic_mask, axis=0)
-
-            points = points.cat([points, copy_points])
-            pts_semantic_mask = np.concatenate(
-                (pts_semantic_mask, copy_pts_semantic_mask), axis=0)
-
-        input_dict['points'] = points
-        input_dict['pts_semantic_mask'] = pts_semantic_mask
-        return input_dict
-
-    def transform(self, input_dict: dict) -> dict:
-        """PolarMix transform function.
->>>>>>> 60d848b3
 
         Args:
             input_dict (dict): Result dict from loading pipeline.
@@ -2570,11 +2638,7 @@
             return input_dict
 
         assert 'dataset' in input_dict, \
-<<<<<<< HEAD
             '`dataset` is needed to pass through LaserMix, while not found.'
-=======
-            '`dataset` is needed to pass through PolarMix, while not found.'
->>>>>>> 60d848b3
         dataset = input_dict['dataset']
 
         # get index of other point cloud
@@ -2585,34 +2649,20 @@
         if self.pre_transform is not None:
             # pre_transform may also require dataset
             mix_results.update({'dataset': dataset})
-<<<<<<< HEAD
             # before lasermix need to go through
-=======
-            # before polarmix need to go through
->>>>>>> 60d848b3
             # the necessary pre_transform
             mix_results = self.pre_transform(mix_results)
             mix_results.pop('dataset')
 
-<<<<<<< HEAD
         input_dict = self.laser_mix_transform(input_dict, mix_results)
-=======
-        input_dict = self.polar_mix_transform(input_dict, mix_results)
->>>>>>> 60d848b3
 
         return input_dict
 
     def __repr__(self) -> str:
         """str: Return a string that describes the module."""
         repr_str = self.__class__.__name__
-<<<<<<< HEAD
         repr_str += f'(num_areas={self.num_areas}, '
         repr_str += f'pitch_angles={self.pitch_angles}, '
-=======
-        repr_str += f'(instance_classes={self.instance_classes}, '
-        repr_str += f'swap_ratio={self.swap_ratio}, '
-        repr_str += f'rotate_paste_ratio={self.rotate_paste_ratio}, '
->>>>>>> 60d848b3
         repr_str += f'pre_transform={self.pre_transform}, '
         repr_str += f'prob={self.prob})'
         return repr_str