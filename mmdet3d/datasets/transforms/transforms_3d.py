# Copyright (c) OpenMMLab. All rights reserved.
import random
import warnings
from typing import List, Optional, Tuple, Union

import cv2
import mmcv
import numpy as np
<<<<<<< HEAD
from mmcv import is_tuple_of
from mmcv.transforms import BaseTransform, RandomResize
=======
from mmcv.transforms import BaseTransform, RandomResize, Resize
from mmengine import is_tuple_of
>>>>>>> 7d5c5a33

from mmdet3d.models.task_modules import VoxelGenerator
from mmdet3d.registry import TRANSFORMS
from mmdet3d.structures import (CameraInstance3DBoxes, DepthInstance3DBoxes,
                                LiDARInstance3DBoxes)
from mmdet3d.structures.ops import box_np_ops
from mmdet3d.structures.points import BasePoints
from mmdet.datasets.transforms import (PhotoMetricDistortion, RandomCrop,
                                       RandomFlip)
from .compose import Compose
from .data_augment_utils import noise_per_object_v3_


@TRANSFORMS.register_module()
class RandomDropPointsColor(BaseTransform):
    r"""Randomly set the color of points to all zeros.

    Once this transform is executed, all the points' color will be dropped.
    Refer to `PAConv <https://github.com/CVMI-Lab/PAConv/blob/main/scene_seg/
    util/transform.py#L223>`_ for more details.

    Args:
        drop_ratio (float, optional): The probability of dropping point colors.
            Defaults to 0.2.
    """

    def __init__(self, drop_ratio: float = 0.2) -> None:
        assert isinstance(drop_ratio, (int, float)) and 0 <= drop_ratio <= 1, \
            f'invalid drop_ratio value {drop_ratio}'
        self.drop_ratio = drop_ratio

    def transform(self, input_dict: dict) -> dict:
        """Call function to drop point colors.

        Args:
            input_dict (dict): Result dict from loading pipeline.

        Returns:
            dict: Results after color dropping,
                'points' key is updated in the result dict.
        """
        points = input_dict['points']
        assert points.attribute_dims is not None and \
            'color' in points.attribute_dims, \
            'Expect points have color attribute'

        # this if-expression is a bit strange
        # `RandomDropPointsColor` is used in training 3D segmentor PAConv
        # we discovered in our experiments that, using
        # `if np.random.rand() > 1.0 - self.drop_ratio` consistently leads to
        # better results than using `if np.random.rand() < self.drop_ratio`
        # so we keep this hack in our codebase
        if np.random.rand() > 1.0 - self.drop_ratio:
            points.color = points.color * 0.0
        return input_dict

    def __repr__(self):
        """str: Return a string that describes the module."""
        repr_str = self.__class__.__name__
        repr_str += f'(drop_ratio={self.drop_ratio})'
        return repr_str


@TRANSFORMS.register_module()
class RandomFlip3D(RandomFlip):
    """Flip the points & bbox.

    If the input dict contains the key "flip", then the flag will be used,
    otherwise it will be randomly decided by a ratio specified in the init
    method.

    Required Keys:

    - points (np.float32)
    - gt_bboxes_3d (np.float32)

    Modified Keys:

    - points (np.float32)
    - gt_bboxes_3d (np.float32)

    Added Keys:

    - points (np.float32)
    - pcd_trans (np.float32)
    - pcd_rotation (np.float32)
    - pcd_rotation_angle (np.float32)
    - pcd_scale_factor (np.float32)

    Args:
        sync_2d (bool): Whether to apply flip according to the 2D
            images. If True, it will apply the same flip as that to 2D images.
            If False, it will decide whether to flip randomly and independently
            to that of 2D images. Defaults to True.
        flip_ratio_bev_horizontal (float): The flipping probability
            in horizontal direction. Defaults to 0.0.
        flip_ratio_bev_vertical (float): The flipping probability
            in vertical direction. Defaults to 0.0.
        flip_box3d (bool): Whether to flip bounding box. In most of the case,
            the box should be fliped. In cam-based bev detection, this is set
            to false, since the flip of 2D images does not influence the 3D
            box. Default to True.
    """

    def __init__(self,
                 sync_2d: bool = True,
                 flip_ratio_bev_horizontal: float = 0.0,
                 flip_ratio_bev_vertical: float = 0.0,
                 flip_box3d: bool = True,
                 **kwargs) -> None:
        # `flip_ratio_bev_horizontal` is equal to
        # for flip prob of 2d image when
        # `sync_2d` is True
        super(RandomFlip3D, self).__init__(
            prob=flip_ratio_bev_horizontal, direction='horizontal', **kwargs)
        self.sync_2d = sync_2d
        self.flip_ratio_bev_horizontal = flip_ratio_bev_horizontal
        self.flip_ratio_bev_vertical = flip_ratio_bev_vertical
        self.flip_box3d = flip_box3d
        if flip_ratio_bev_horizontal is not None:
            assert isinstance(
                flip_ratio_bev_horizontal,
                (int, float)) and 0 <= flip_ratio_bev_horizontal <= 1
        if flip_ratio_bev_vertical is not None:
            assert isinstance(
                flip_ratio_bev_vertical,
                (int, float)) and 0 <= flip_ratio_bev_vertical <= 1

    def random_flip_data_3d(self,
                            input_dict: dict,
                            direction: str = 'horizontal') -> None:
        """Flip 3D data randomly.

        `random_flip_data_3d` should take these situations into consideration:

        - 1. LIDAR-based 3d detection
        - 2. LIDAR-based 3d segmentation
        - 3. vision-only detection
        - 4. multi-modality 3d detection.

        Args:
            input_dict (dict): Result dict from loading pipeline.
            direction (str, optional): Flip direction.
                Default: 'horizontal'.

        Returns:
            dict: Flipped results, 'points', 'bbox3d_fields' keys are
                updated in the result dict.
        """
        assert direction in ['horizontal', 'vertical']
        if self.flip_box3d:
            if 'gt_bboxes_3d' in input_dict:
                if 'points' in input_dict:
                    input_dict['points'] = input_dict['gt_bboxes_3d'].flip(
                        direction, points=input_dict['points'])
                else:
                    # vision-only detection
                    input_dict['gt_bboxes_3d'].flip(direction)
            else:
                input_dict['points'].flip(direction)

        if 'centers_2d' in input_dict:
            assert self.sync_2d is True and direction == 'horizontal', \
                'Only support sync_2d=True and horizontal flip with images'
            w = input_dict['img_shape'][1]
            input_dict['centers_2d'][..., 0] = \
                w - input_dict['centers_2d'][..., 0]
            # need to modify the horizontal position of camera center
            # along u-axis in the image (flip like centers2d)
            # ['cam2img'][0][2] = c_u
            # see more details and examples at
            # https://github.com/open-mmlab/mmdetection3d/pull/744
            input_dict['cam2img'][0][2] = w - input_dict['cam2img'][0][2]

    def _flip_on_direction(self, results: dict) -> None:
        """Function to flip images, bounding boxes, semantic segmentation map
        and keypoints.

        Add the override feature that if 'flip' is already in results, use it
        to do the augmentation.
        """
        if 'flip' not in results:
            cur_dir = self._choose_direction()
        else:
            cur_dir = results['flip_direction']
        if cur_dir is None:
            results['flip'] = False
            results['flip_direction'] = None
        else:
            results['flip'] = True
            results['flip_direction'] = cur_dir
            self._flip(results)

    def transform(self, input_dict: dict) -> dict:
        """Call function to flip points, values in the ``bbox3d_fields`` and
        also flip 2D image and its annotations.

        Args:
            input_dict (dict): Result dict from loading pipeline.

        Returns:
            dict: Flipped results, 'flip', 'flip_direction',
                'pcd_horizontal_flip' and 'pcd_vertical_flip' keys are added
                into result dict.
        """
        # flip 2D image and its annotations
        if 'img' in input_dict:
            super(RandomFlip3D, self).transform(input_dict)

        if self.sync_2d and 'img' in input_dict:
            input_dict['pcd_horizontal_flip'] = input_dict['flip']
            input_dict['pcd_vertical_flip'] = False
        else:
            if 'pcd_horizontal_flip' not in input_dict:
                flip_horizontal = True if np.random.rand(
                ) < self.flip_ratio_bev_horizontal else False
                input_dict['pcd_horizontal_flip'] = flip_horizontal
            if 'pcd_vertical_flip' not in input_dict:
                flip_vertical = True if np.random.rand(
                ) < self.flip_ratio_bev_vertical else False
                input_dict['pcd_vertical_flip'] = flip_vertical

        if 'transformation_3d_flow' not in input_dict:
            input_dict['transformation_3d_flow'] = []

        if input_dict['pcd_horizontal_flip']:
            self.random_flip_data_3d(input_dict, 'horizontal')
            input_dict['transformation_3d_flow'].extend(['HF'])
        if input_dict['pcd_vertical_flip']:
            self.random_flip_data_3d(input_dict, 'vertical')
            input_dict['transformation_3d_flow'].extend(['VF'])
        return input_dict

    def __repr__(self):
        """str: Return a string that describes the module."""
        repr_str = self.__class__.__name__
        repr_str += f'(sync_2d={self.sync_2d},'
        repr_str += f' flip_ratio_bev_vertical={self.flip_ratio_bev_vertical})'
        return repr_str


@TRANSFORMS.register_module()
class RandomJitterPoints(BaseTransform):
    """Randomly jitter point coordinates.

    Different from the global translation in ``GlobalRotScaleTrans``, here we
        apply different noises to each point in a scene.

    Args:
        jitter_std (list[float]): The standard deviation of jittering noise.
            This applies random noise to all points in a 3D scene, which is
            sampled from a gaussian distribution whose standard deviation is
            set by ``jitter_std``. Defaults to [0.01, 0.01, 0.01]
        clip_range (list[float]): Clip the randomly generated jitter
            noise into this range. If None is given, don't perform clipping.
            Defaults to [-0.05, 0.05]

    Note:
        This transform should only be used in point cloud segmentation tasks
            because we don't transform ground-truth bboxes accordingly.
        For similar transform in detection task, please refer to `ObjectNoise`.
    """

    def __init__(self,
                 jitter_std: List[float] = [0.01, 0.01, 0.01],
                 clip_range: List[float] = [-0.05, 0.05]) -> None:
        seq_types = (list, tuple, np.ndarray)
        if not isinstance(jitter_std, seq_types):
            assert isinstance(jitter_std, (int, float)), \
                f'unsupported jitter_std type {type(jitter_std)}'
            jitter_std = [jitter_std, jitter_std, jitter_std]
        self.jitter_std = jitter_std

        if clip_range is not None:
            if not isinstance(clip_range, seq_types):
                assert isinstance(clip_range, (int, float)), \
                    f'unsupported clip_range type {type(clip_range)}'
                clip_range = [-clip_range, clip_range]
        self.clip_range = clip_range

    def transform(self, input_dict: dict) -> dict:
        """Call function to jitter all the points in the scene.

        Args:
            input_dict (dict): Result dict from loading pipeline.

        Returns:
            dict: Results after adding noise to each point,
                'points' key is updated in the result dict.
        """
        points = input_dict['points']
        jitter_std = np.array(self.jitter_std, dtype=np.float32)
        jitter_noise = \
            np.random.randn(points.shape[0], 3) * jitter_std[None, :]
        if self.clip_range is not None:
            jitter_noise = np.clip(jitter_noise, self.clip_range[0],
                                   self.clip_range[1])

        points.translate(jitter_noise)
        return input_dict

    def __repr__(self):
        """str: Return a string that describes the module."""
        repr_str = self.__class__.__name__
        repr_str += f'(jitter_std={self.jitter_std},'
        repr_str += f' clip_range={self.clip_range})'
        return repr_str


@TRANSFORMS.register_module()
class ObjectSample(BaseTransform):
    """Sample GT objects to the data.

    Required Keys:

    - points
    - ann_info
    - gt_bboxes_3d
    - gt_labels_3d
    - img (optional)
    - gt_bboxes (optional)

    Modified Keys:

    - points
    - gt_bboxes_3d
    - gt_labels_3d
    - img (optional)
    - gt_bboxes (optional)

    Added Keys:

    - plane (optional)

    Args:
        db_sampler (dict): Config dict of the database sampler.
        sample_2d (bool): Whether to also paste 2D image patch to the images
            This should be true when applying multi-modality cut-and-paste.
            Defaults to False.
        use_ground_plane (bool): Whether to use ground plane to adjust the
            3D labels.
    """

    def __init__(self,
                 db_sampler: dict,
                 sample_2d: bool = False,
                 use_ground_plane: bool = False) -> None:
        self.sampler_cfg = db_sampler
        self.sample_2d = sample_2d
        if 'type' not in db_sampler.keys():
            db_sampler['type'] = 'DataBaseSampler'
        self.db_sampler = TRANSFORMS.build(db_sampler)
        self.use_ground_plane = use_ground_plane

    @staticmethod
    def remove_points_in_boxes(points: BasePoints,
                               boxes: np.ndarray) -> np.ndarray:
        """Remove the points in the sampled bounding boxes.

        Args:
            points (:obj:`BasePoints`): Input point cloud array.
            boxes (np.ndarray): Sampled ground truth boxes.

        Returns:
            np.ndarray: Points with those in the boxes removed.
        """
        masks = box_np_ops.points_in_rbbox(points.coord.numpy(), boxes)
        points = points[np.logical_not(masks.any(-1))]
        return points

    def transform(self, input_dict: dict) -> dict:
        """Transform function to sample ground truth objects to the data.

        Args:
            input_dict (dict): Result dict from loading pipeline.

        Returns:
            dict: Results after object sampling augmentation,
                'points', 'gt_bboxes_3d', 'gt_labels_3d' keys are updated
                in the result dict.
        """
        gt_bboxes_3d = input_dict['gt_bboxes_3d']
        gt_labels_3d = input_dict['gt_labels_3d']

        if self.use_ground_plane:
            ground_plane = input_dict.get('plane', None)
            assert ground_plane is not None, '`use_ground_plane` is True ' \
                                             'but find plane is None'
        else:
            ground_plane = None
        # change to float for blending operation
        points = input_dict['points']
        if self.sample_2d:
            img = input_dict['img']
            gt_bboxes_2d = input_dict['gt_bboxes']
            # Assume for now 3D & 2D bboxes are the same
            sampled_dict = self.db_sampler.sample_all(
                gt_bboxes_3d.tensor.numpy(),
                gt_labels_3d,
                gt_bboxes_2d=gt_bboxes_2d,
                img=img)
        else:
            sampled_dict = self.db_sampler.sample_all(
                gt_bboxes_3d.tensor.numpy(),
                gt_labels_3d,
                img=None,
                ground_plane=ground_plane)

        if sampled_dict is not None:
            sampled_gt_bboxes_3d = sampled_dict['gt_bboxes_3d']
            sampled_points = sampled_dict['points']
            sampled_gt_labels = sampled_dict['gt_labels_3d']

            gt_labels_3d = np.concatenate([gt_labels_3d, sampled_gt_labels],
                                          axis=0)
            gt_bboxes_3d = gt_bboxes_3d.new_box(
                np.concatenate(
                    [gt_bboxes_3d.tensor.numpy(), sampled_gt_bboxes_3d]))

            points = self.remove_points_in_boxes(points, sampled_gt_bboxes_3d)
            # check the points dimension
            points = points.cat([sampled_points, points])

            if self.sample_2d:
                sampled_gt_bboxes_2d = sampled_dict['gt_bboxes_2d']
                gt_bboxes_2d = np.concatenate(
                    [gt_bboxes_2d, sampled_gt_bboxes_2d]).astype(np.float32)

                input_dict['gt_bboxes'] = gt_bboxes_2d
                input_dict['img'] = sampled_dict['img']

        input_dict['gt_bboxes_3d'] = gt_bboxes_3d
        input_dict['gt_labels_3d'] = gt_labels_3d.astype(np.int64)
        input_dict['points'] = points

        return input_dict

    def __repr__(self):
        """str: Return a string that describes the module."""
        repr_str = self.__class__.__name__
        repr_str += f'db_sampler={self.db_sampler},'
        repr_str += f' sample_2d={self.sample_2d},'
        repr_str += f' use_ground_plane={self.use_ground_plane}'
        return repr_str


@TRANSFORMS.register_module()
class ObjectNoise(BaseTransform):
    """Apply noise to each GT objects in the scene.

    Required Keys:

    - points
    - gt_bboxes_3d

    Modified Keys:

    - points
    - gt_bboxes_3d

    Args:
        translation_std (list[float], optional): Standard deviation of the
            distribution where translation noise are sampled from.
            Defaults to [0.25, 0.25, 0.25].
        global_rot_range (list[float], optional): Global rotation to the scene.
            Defaults to [0.0, 0.0].
        rot_range (list[float], optional): Object rotation range.
            Defaults to [-0.15707963267, 0.15707963267].
        num_try (int, optional): Number of times to try if the noise applied is
            invalid. Defaults to 100.
    """

    def __init__(self,
                 translation_std: List[float] = [0.25, 0.25, 0.25],
                 global_rot_range: List[float] = [0.0, 0.0],
                 rot_range: List[float] = [-0.15707963267, 0.15707963267],
                 num_try: int = 100) -> None:
        self.translation_std = translation_std
        self.global_rot_range = global_rot_range
        self.rot_range = rot_range
        self.num_try = num_try

    def transform(self, input_dict: dict) -> dict:
        """Transform function to apply noise to each ground truth in the scene.

        Args:
            input_dict (dict): Result dict from loading pipeline.

        Returns:
            dict: Results after adding noise to each object,
                'points', 'gt_bboxes_3d' keys are updated in the result dict.
        """
        gt_bboxes_3d = input_dict['gt_bboxes_3d']
        points = input_dict['points']

        # TODO: this is inplace operation
        numpy_box = gt_bboxes_3d.tensor.numpy()
        numpy_points = points.tensor.numpy()

        noise_per_object_v3_(
            numpy_box,
            numpy_points,
            rotation_perturb=self.rot_range,
            center_noise_std=self.translation_std,
            global_random_rot_range=self.global_rot_range,
            num_try=self.num_try)

        input_dict['gt_bboxes_3d'] = gt_bboxes_3d.new_box(numpy_box)
        input_dict['points'] = points.new_point(numpy_points)
        return input_dict

    def __repr__(self):
        """str: Return a string that describes the module."""
        repr_str = self.__class__.__name__
        repr_str += f'(num_try={self.num_try},'
        repr_str += f' translation_std={self.translation_std},'
        repr_str += f' global_rot_range={self.global_rot_range},'
        repr_str += f' rot_range={self.rot_range})'
        return repr_str


@TRANSFORMS.register_module()
class GlobalAlignment(BaseTransform):
    """Apply global alignment to 3D scene points by rotation and translation.

    Args:
        rotation_axis (int): Rotation axis for points and bboxes rotation.

    Note:
        We do not record the applied rotation and translation as in
            GlobalRotScaleTrans. Because usually, we do not need to reverse
            the alignment step.
        For example, ScanNet 3D detection task uses aligned ground-truth
            bounding boxes for evaluation.
    """

    def __init__(self, rotation_axis: int) -> None:
        self.rotation_axis = rotation_axis

    def _trans_points(self, results: dict, trans_factor: np.ndarray) -> None:
        """Private function to translate points.

        Args:
            input_dict (dict): Result dict from loading pipeline.
            trans_factor (np.ndarray): Translation vector to be applied.

        Returns:
            dict: Results after translation, 'points' is updated in the dict.
        """
        results['points'].translate(trans_factor)

    def _rot_points(self, results: dict, rot_mat: np.ndarray) -> None:
        """Private function to rotate bounding boxes and points.

        Args:
            input_dict (dict): Result dict from loading pipeline.
            rot_mat (np.ndarray): Rotation matrix to be applied.

        Returns:
            dict: Results after rotation, 'points' is updated in the dict.
        """
        # input should be rot_mat_T so I transpose it here
        results['points'].rotate(rot_mat.T)

    def _check_rot_mat(self, rot_mat: np.ndarray) -> None:
        """Check if rotation matrix is valid for self.rotation_axis.

        Args:
            rot_mat (np.ndarray): Rotation matrix to be applied.
        """
        is_valid = np.allclose(np.linalg.det(rot_mat), 1.0)
        valid_array = np.zeros(3)
        valid_array[self.rotation_axis] = 1.0
        is_valid &= (rot_mat[self.rotation_axis, :] == valid_array).all()
        is_valid &= (rot_mat[:, self.rotation_axis] == valid_array).all()
        assert is_valid, f'invalid rotation matrix {rot_mat}'

    def transform(self, results: dict) -> dict:
        """Call function to shuffle points.

        Args:
            input_dict (dict): Result dict from loading pipeline.

        Returns:
            dict: Results after global alignment, 'points' and keys in
                input_dict['bbox3d_fields'] are updated in the result dict.
        """
        assert 'axis_align_matrix' in results, \
            'axis_align_matrix is not provided in GlobalAlignment'

        axis_align_matrix = results['axis_align_matrix']
        assert axis_align_matrix.shape == (4, 4), \
            f'invalid shape {axis_align_matrix.shape} for axis_align_matrix'
        rot_mat = axis_align_matrix[:3, :3]
        trans_vec = axis_align_matrix[:3, -1]

        self._check_rot_mat(rot_mat)
        self._rot_points(results, rot_mat)
        self._trans_points(results, trans_vec)

        return results

    def __repr__(self):
        """str: Return a string that describes the module."""
        repr_str = self.__class__.__name__
        repr_str += f'(rotation_axis={self.rotation_axis})'
        return repr_str


@TRANSFORMS.register_module()
class GlobalRotScaleTrans(BaseTransform):
    """Apply global rotation, scaling and translation to a 3D scene.

    Required Keys:

    - points (np.float32)
    - gt_bboxes_3d (np.float32)

    Modified Keys:

    - points (np.float32)
    - gt_bboxes_3d (np.float32)

    Added Keys:

    - points (np.float32)
    - pcd_trans (np.float32)
    - pcd_rotation (np.float32)
    - pcd_rotation_angle (np.float32)
    - pcd_scale_factor (np.float32)

    Args:
        rot_range (list[float], optional): Range of rotation angle.
            Defaults to [-0.78539816, 0.78539816] (close to [-pi/4, pi/4]).
        scale_ratio_range (list[float], optional): Range of scale ratio.
            Defaults to [0.95, 1.05].
        translation_std (list[float], optional): The standard deviation of
            translation noise applied to a scene, which
            is sampled from a gaussian distribution whose standard deviation
            is set by ``translation_std``. Defaults to [0, 0, 0]
        shift_height (bool, optional): Whether to shift height.
            (the fourth dimension of indoor points) when scaling.
            Defaults to False.
    """

    def __init__(self,
                 rot_range: List[float] = [-0.78539816, 0.78539816],
                 scale_ratio_range: List[float] = [0.95, 1.05],
                 translation_std: List[int] = [0, 0, 0],
                 shift_height: bool = False) -> None:
        seq_types = (list, tuple, np.ndarray)
        if not isinstance(rot_range, seq_types):
            assert isinstance(rot_range, (int, float)), \
                f'unsupported rot_range type {type(rot_range)}'
            rot_range = [-rot_range, rot_range]
        self.rot_range = rot_range

        assert isinstance(scale_ratio_range, seq_types), \
            f'unsupported scale_ratio_range type {type(scale_ratio_range)}'

        self.scale_ratio_range = scale_ratio_range

        if not isinstance(translation_std, seq_types):
            assert isinstance(translation_std, (int, float)), \
                f'unsupported translation_std type {type(translation_std)}'
            translation_std = [
                translation_std, translation_std, translation_std
            ]
        assert all([std >= 0 for std in translation_std]), \
            'translation_std should be positive'
        self.translation_std = translation_std
        self.shift_height = shift_height

    def _trans_bbox_points(self, input_dict: dict) -> None:
        """Private function to translate bounding boxes and points.

        Args:
            input_dict (dict): Result dict from loading pipeline.

        Returns:
            dict: Results after translation, 'points', 'pcd_trans'
            and `gt_bboxes_3d` is updated
            in the result dict.
        """
        translation_std = np.array(self.translation_std, dtype=np.float32)
        trans_factor = np.random.normal(scale=translation_std, size=3).T

        input_dict['points'].translate(trans_factor)
        input_dict['pcd_trans'] = trans_factor
        if 'gt_bboxes_3d' in input_dict:
            input_dict['gt_bboxes_3d'].translate(trans_factor)

    def _rot_bbox_points(self, input_dict: dict) -> None:
        """Private function to rotate bounding boxes and points.

        Args:
            input_dict (dict): Result dict from loading pipeline.

        Returns:
            dict: Results after rotation, 'points', 'pcd_rotation'
            and `gt_bboxes_3d` is updated
            in the result dict.
        """
        rotation = self.rot_range
        noise_rotation = np.random.uniform(rotation[0], rotation[1])

        if 'gt_bboxes_3d' in input_dict and \
                len(input_dict['gt_bboxes_3d'].tensor) != 0:
            # rotate points with bboxes
            points, rot_mat_T = input_dict['gt_bboxes_3d'].rotate(
                noise_rotation, input_dict['points'])
            input_dict['points'] = points
        else:
            # if no bbox in input_dict, only rotate points
            rot_mat_T = input_dict['points'].rotate(noise_rotation)

        input_dict['pcd_rotation'] = rot_mat_T
        input_dict['pcd_rotation_angle'] = noise_rotation

    def _scale_bbox_points(self, input_dict: dict) -> None:
        """Private function to scale bounding boxes and points.

        Args:
            input_dict (dict): Result dict from loading pipeline.

        Returns:
            dict: Results after scaling, 'points' and
            `gt_bboxes_3d` is updated
            in the result dict.
        """
        scale = input_dict['pcd_scale_factor']
        points = input_dict['points']
        points.scale(scale)
        if self.shift_height:
            assert 'height' in points.attribute_dims.keys(), \
                'setting shift_height=True but points have no height attribute'
            points.tensor[:, points.attribute_dims['height']] *= scale
        input_dict['points'] = points

        if 'gt_bboxes_3d' in input_dict and \
                len(input_dict['gt_bboxes_3d'].tensor) != 0:
            input_dict['gt_bboxes_3d'].scale(scale)

    def _random_scale(self, input_dict: dict) -> None:
        """Private function to randomly set the scale factor.

        Args:
            input_dict (dict): Result dict from loading pipeline.

        Returns:
            dict: Results after scaling, 'pcd_scale_factor'
            are updated in the result dict.
        """
        scale_factor = np.random.uniform(self.scale_ratio_range[0],
                                         self.scale_ratio_range[1])
        input_dict['pcd_scale_factor'] = scale_factor

    def transform(self, input_dict: dict) -> dict:
        """Private function to rotate, scale and translate bounding boxes and
        points.

        Args:
            input_dict (dict): Result dict from loading pipeline.

        Returns:
            dict: Results after scaling, 'points', 'pcd_rotation',
            'pcd_scale_factor', 'pcd_trans' and `gt_bboxes_3d` is updated
            in the result dict.
        """
        if 'transformation_3d_flow' not in input_dict:
            input_dict['transformation_3d_flow'] = []

        self._rot_bbox_points(input_dict)

        if 'pcd_scale_factor' not in input_dict:
            self._random_scale(input_dict)
        self._scale_bbox_points(input_dict)

        self._trans_bbox_points(input_dict)

        input_dict['transformation_3d_flow'].extend(['R', 'S', 'T'])
        return input_dict

    def __repr__(self):
        """str: Return a string that describes the module."""
        repr_str = self.__class__.__name__
        repr_str += f'(rot_range={self.rot_range},'
        repr_str += f' scale_ratio_range={self.scale_ratio_range},'
        repr_str += f' translation_std={self.translation_std},'
        repr_str += f' shift_height={self.shift_height})'
        return repr_str


@TRANSFORMS.register_module()
class PointShuffle(BaseTransform):
    """Shuffle input points."""

    def transform(self, input_dict: dict) -> dict:
        """Call function to shuffle points.

        Args:
            input_dict (dict): Result dict from loading pipeline.

        Returns:
            dict: Results after filtering, 'points', 'pts_instance_mask'
                and 'pts_semantic_mask' keys are updated in the result dict.
        """
        idx = input_dict['points'].shuffle()
        idx = idx.numpy()

        pts_instance_mask = input_dict.get('pts_instance_mask', None)
        pts_semantic_mask = input_dict.get('pts_semantic_mask', None)

        if pts_instance_mask is not None:
            input_dict['pts_instance_mask'] = pts_instance_mask[idx]

        if pts_semantic_mask is not None:
            input_dict['pts_semantic_mask'] = pts_semantic_mask[idx]

        return input_dict

    def __repr__(self):
        """str: Return a string that describes the module."""
        return self.__class__.__name__


@TRANSFORMS.register_module()
class ObjectRangeFilter(BaseTransform):
    """Filter objects by the range.

    Required Keys:

    - gt_bboxes_3d

    Modified Keys:

    - gt_bboxes_3d

    Args:
        point_cloud_range (list[float]): Point cloud range.
    """

    def __init__(self, point_cloud_range: List[float]):
        self.pcd_range = np.array(point_cloud_range, dtype=np.float32)

    def transform(self, input_dict: dict) -> dict:
        """Transform function to filter objects by the range.

        Args:
            input_dict (dict): Result dict from loading pipeline.

        Returns:
            dict: Results after filtering, 'gt_bboxes_3d', 'gt_labels_3d'
                keys are updated in the result dict.
        """
        # Check points instance type and initialise bev_range
        if isinstance(input_dict['gt_bboxes_3d'],
                      (LiDARInstance3DBoxes, DepthInstance3DBoxes)):
            bev_range = self.pcd_range[[0, 1, 3, 4]]
        elif isinstance(input_dict['gt_bboxes_3d'], CameraInstance3DBoxes):
            bev_range = self.pcd_range[[0, 2, 3, 5]]

        gt_bboxes_3d = input_dict['gt_bboxes_3d']
        gt_labels_3d = input_dict['gt_labels_3d']
        mask = gt_bboxes_3d.in_range_bev(bev_range)
        gt_bboxes_3d = gt_bboxes_3d[mask]
        # mask is a torch tensor but gt_labels_3d is still numpy array
        # using mask to index gt_labels_3d will cause bug when
        # len(gt_labels_3d) == 1, where mask=1 will be interpreted
        # as gt_labels_3d[1] and cause out of index error
        gt_labels_3d = gt_labels_3d[mask.numpy().astype(np.bool)]

        # limit rad to [-pi, pi]
        gt_bboxes_3d.limit_yaw(offset=0.5, period=2 * np.pi)
        input_dict['gt_bboxes_3d'] = gt_bboxes_3d
        input_dict['gt_labels_3d'] = gt_labels_3d

        return input_dict

    def __repr__(self):
        """str: Return a string that describes the module."""
        repr_str = self.__class__.__name__
        repr_str += f'(point_cloud_range={self.pcd_range.tolist()})'
        return repr_str


@TRANSFORMS.register_module()
class PointsRangeFilter(BaseTransform):
    """Filter points by the range.

    Required Keys:

    - points
    - pts_instance_mask (optional)

    Modified Keys:

    - points
    - pts_instance_mask (optional)

    Args:
        point_cloud_range (list[float]): Point cloud range.
    """

    def __init__(self, point_cloud_range: List[float]) -> None:
        self.pcd_range = np.array(point_cloud_range, dtype=np.float32)

    def transform(self, input_dict: dict) -> dict:
        """Transform function to filter points by the range.

        Args:
            input_dict (dict): Result dict from loading pipeline.

        Returns:
            dict: Results after filtering, 'points', 'pts_instance_mask'
                and 'pts_semantic_mask' keys are updated in the result dict.
        """
        points = input_dict['points']
        points_mask = points.in_range_3d(self.pcd_range)
        clean_points = points[points_mask]
        input_dict['points'] = clean_points
        points_mask = points_mask.numpy()

        pts_instance_mask = input_dict.get('pts_instance_mask', None)
        pts_semantic_mask = input_dict.get('pts_semantic_mask', None)

        if pts_instance_mask is not None:
            input_dict['pts_instance_mask'] = pts_instance_mask[points_mask]

        if pts_semantic_mask is not None:
            input_dict['pts_semantic_mask'] = pts_semantic_mask[points_mask]

        return input_dict

    def __repr__(self):
        """str: Return a string that describes the module."""
        repr_str = self.__class__.__name__
        repr_str += f'(point_cloud_range={self.pcd_range.tolist()})'
        return repr_str


@TRANSFORMS.register_module()
class ObjectNameFilter(BaseTransform):
    """Filter GT objects by their names.

    Required Keys:

    - gt_labels_3d

    Modified Keys:

    - gt_labels_3d

    Args:
        classes (list[str]): List of class names to be kept for training.
    """

    def __init__(self, classes: List[str]) -> None:
        self.classes = classes
        self.labels = list(range(len(self.classes)))

    def transform(self, input_dict: dict) -> dict:
        """Transform function to filter objects by their names.

        Args:
            input_dict (dict): Result dict from loading pipeline.

        Returns:
            dict: Results after filtering, 'gt_bboxes_3d', 'gt_labels_3d'
                keys are updated in the result dict.
        """
        gt_labels_3d = input_dict['gt_labels_3d']
        gt_bboxes_mask = np.array([n in self.labels for n in gt_labels_3d],
                                  dtype=np.bool_)
        input_dict['gt_bboxes_3d'] = input_dict['gt_bboxes_3d'][gt_bboxes_mask]
        input_dict['gt_labels_3d'] = input_dict['gt_labels_3d'][gt_bboxes_mask]

        return input_dict

    def __repr__(self):
        """str: Return a string that describes the module."""
        repr_str = self.__class__.__name__
        repr_str += f'(classes={self.classes})'
        return repr_str


@TRANSFORMS.register_module()
class PointSample(BaseTransform):
    """Point sample.

    Sampling data to a certain number.

    Required Keys:

    - points
    - pts_instance_mask (optional)
    - pts_semantic_mask (optional)

    Modified Keys:

    - points
    - pts_instance_mask (optional)
    - pts_semantic_mask (optional)

    Args:
        num_points (int): Number of points to be sampled.
        sample_range (float, optional): The range where to sample points.
            If not None, the points with depth larger than `sample_range` are
            prior to be sampled. Defaults to None.
        replace (bool, optional): Whether the sampling is with or without
            replacement. Defaults to False.
    """

    def __init__(self,
                 num_points: int,
                 sample_range: Optional[float] = None,
                 replace: bool = False) -> None:
        self.num_points = num_points
        self.sample_range = sample_range
        self.replace = replace

    def _points_random_sampling(
        self,
        points: BasePoints,
        num_samples: int,
        sample_range: Optional[float] = None,
        replace: bool = False,
        return_choices: bool = False
    ) -> Union[Tuple[BasePoints, np.ndarray], BasePoints]:
        """Points random sampling.

        Sample points to a certain number.

        Args:
            points (:obj:`BasePoints`): 3D Points.
            num_samples (int): Number of samples to be sampled.
            sample_range (float, optional): Indicating the range where the
                points will be sampled. Defaults to None.
            replace (bool, optional): Sampling with or without replacement.
                Defaults to False.
            return_choices (bool, optional): Whether return choice.
                Defaults to False.

        Returns:
            tuple[:obj:`BasePoints`, np.ndarray] | :obj:`BasePoints`:

                - points (:obj:`BasePoints`): 3D Points.
                - choices (np.ndarray, optional): The generated random samples.
        """
        if not replace:
            replace = (points.shape[0] < num_samples)
        point_range = range(len(points))
        if sample_range is not None and not replace:
            # Only sampling the near points when len(points) >= num_samples
            dist = np.linalg.norm(points.coord.numpy(), axis=1)
            far_inds = np.where(dist >= sample_range)[0]
            near_inds = np.where(dist < sample_range)[0]
            # in case there are too many far points
            if len(far_inds) > num_samples:
                far_inds = np.random.choice(
                    far_inds, num_samples, replace=False)
            point_range = near_inds
            num_samples -= len(far_inds)
        choices = np.random.choice(point_range, num_samples, replace=replace)
        if sample_range is not None and not replace:
            choices = np.concatenate((far_inds, choices))
            # Shuffle points after sampling
            np.random.shuffle(choices)
        if return_choices:
            return points[choices], choices
        else:
            return points[choices]

    def transform(self, input_dict: dict) -> dict:
        """Transform function to sample points to in indoor scenes.

        Args:
            input_dict (dict): Result dict from loading pipeline.

        Returns:
            dict: Results after sampling, 'points', 'pts_instance_mask'
                and 'pts_semantic_mask' keys are updated in the result dict.
        """
        points = input_dict['points']
        points, choices = self._points_random_sampling(
            points,
            self.num_points,
            self.sample_range,
            self.replace,
            return_choices=True)
        input_dict['points'] = points

        pts_instance_mask = input_dict.get('pts_instance_mask', None)
        pts_semantic_mask = input_dict.get('pts_semantic_mask', None)

        if pts_instance_mask is not None:
            pts_instance_mask = pts_instance_mask[choices]
            input_dict['pts_instance_mask'] = pts_instance_mask

        if pts_semantic_mask is not None:
            pts_semantic_mask = pts_semantic_mask[choices]
            input_dict['pts_semantic_mask'] = pts_semantic_mask

        return input_dict

    def __repr__(self):
        """str: Return a string that describes the module."""
        repr_str = self.__class__.__name__
        repr_str += f'(num_points={self.num_points},'
        repr_str += f' sample_range={self.sample_range},'
        repr_str += f' replace={self.replace})'

        return repr_str


@TRANSFORMS.register_module()
class IndoorPointSample(PointSample):
    """Indoor point sample.

    Sampling data to a certain number.
    NOTE: IndoorPointSample is deprecated in favor of PointSample

    Args:
        num_points (int): Number of points to be sampled.
    """

    def __init__(self, *args, **kwargs):
        warnings.warn(
            'IndoorPointSample is deprecated in favor of PointSample')
        super(IndoorPointSample, self).__init__(*args, **kwargs)


@TRANSFORMS.register_module()
class IndoorPatchPointSample(BaseTransform):
    r"""Indoor point sample within a patch. Modified from `PointNet++ <https://
    github.com/charlesq34/pointnet2/blob/master/scannet/scannet_dataset.py>`_.

    Sampling data to a certain number for semantic segmentation.

    Args:
        num_points (int): Number of points to be sampled.
        block_size (float, optional): Size of a block to sample points from.
            Defaults to 1.5.
        sample_rate (float, optional): Stride used in sliding patch generation.
            This parameter is unused in `IndoorPatchPointSample` and thus has
            been deprecated. We plan to remove it in the future.
            Defaults to None.
        ignore_index (int, optional): Label index that won't be used for the
            segmentation task. This is set in PointSegClassMapping as neg_cls.
            If not None, will be used as a patch selection criterion.
            Defaults to None.
        use_normalized_coord (bool, optional): Whether to use normalized xyz as
            additional features. Defaults to False.
        num_try (int, optional): Number of times to try if the patch selected
            is invalid. Defaults to 10.
        enlarge_size (float, optional): Enlarge the sampled patch to
            [-block_size / 2 - enlarge_size, block_size / 2 + enlarge_size] as
            an augmentation. If None, set it as 0. Defaults to 0.2.
        min_unique_num (int, optional): Minimum number of unique points
            the sampled patch should contain. If None, use PointNet++'s method
            to judge uniqueness. Defaults to None.
        eps (float, optional): A value added to patch boundary to guarantee
            points coverage. Defaults to 1e-2.

    Note:
        This transform should only be used in the training process of point
            cloud segmentation tasks. For the sliding patch generation and
            inference process in testing, please refer to the `slide_inference`
            function of `EncoderDecoder3D` class.
    """

    def __init__(self,
                 num_points: int,
                 block_size: float = 1.5,
                 sample_rate: Optional[float] = None,
                 ignore_index: Optional[int] = None,
                 use_normalized_coord: bool = False,
                 num_try: int = 10,
                 enlarge_size: float = 0.2,
                 min_unique_num: Optional[int] = None,
                 eps: float = 1e-2) -> None:
        self.num_points = num_points
        self.block_size = block_size
        self.ignore_index = ignore_index
        self.use_normalized_coord = use_normalized_coord
        self.num_try = num_try
        self.enlarge_size = enlarge_size if enlarge_size is not None else 0.0
        self.min_unique_num = min_unique_num
        self.eps = eps

        if sample_rate is not None:
            warnings.warn(
                "'sample_rate' has been deprecated and will be removed in "
                'the future. Please remove them from your code.')

    def _input_generation(self, coords: np.ndarray, patch_center: np.ndarray,
                          coord_max: np.ndarray, attributes: np.ndarray,
                          attribute_dims: dict,
                          point_type: type) -> BasePoints:
        """Generating model input.

        Generate input by subtracting patch center and adding additional
            features. Currently support colors and normalized xyz as features.

        Args:
            coords (np.ndarray): Sampled 3D Points.
            patch_center (np.ndarray): Center coordinate of the selected patch.
            coord_max (np.ndarray): Max coordinate of all 3D Points.
            attributes (np.ndarray): features of input points.
            attribute_dims (dict): Dictionary to indicate the meaning of extra
                dimension.
            point_type (type): class of input points inherited from BasePoints.

        Returns:
            :obj:`BasePoints`: The generated input data.
        """
        # subtract patch center, the z dimension is not centered
        centered_coords = coords.copy()
        centered_coords[:, 0] -= patch_center[0]
        centered_coords[:, 1] -= patch_center[1]

        if self.use_normalized_coord:
            normalized_coord = coords / coord_max
            attributes = np.concatenate([attributes, normalized_coord], axis=1)
            if attribute_dims is None:
                attribute_dims = dict()
            attribute_dims.update(
                dict(normalized_coord=[
                    attributes.shape[1], attributes.shape[1] +
                    1, attributes.shape[1] + 2
                ]))

        points = np.concatenate([centered_coords, attributes], axis=1)
        points = point_type(
            points, points_dim=points.shape[1], attribute_dims=attribute_dims)

        return points

    def _patch_points_sampling(
            self, points: BasePoints,
            sem_mask: np.ndarray) -> Tuple[BasePoints, np.ndarray]:
        """Patch points sampling.

        First sample a valid patch.
        Then sample points within that patch to a certain number.

        Args:
            points (:obj:`BasePoints`): 3D Points.
            sem_mask (np.ndarray): semantic segmentation mask for input points.

        Returns:
            tuple[:obj:`BasePoints`, np.ndarray]:

                - points (:obj:`BasePoints`): 3D Points.
                - choices (np.ndarray): The generated random samples.
        """
        coords = points.coord.numpy()
        attributes = points.tensor[:, 3:].numpy()
        attribute_dims = points.attribute_dims
        point_type = type(points)

        coord_max = np.amax(coords, axis=0)
        coord_min = np.amin(coords, axis=0)

        for _ in range(self.num_try):
            # random sample a point as patch center
            cur_center = coords[np.random.choice(coords.shape[0])]

            # boundary of a patch, which would be enlarged by
            # `self.enlarge_size` as an augmentation
            cur_max = cur_center + np.array(
                [self.block_size / 2.0, self.block_size / 2.0, 0.0])
            cur_min = cur_center - np.array(
                [self.block_size / 2.0, self.block_size / 2.0, 0.0])
            cur_max[2] = coord_max[2]
            cur_min[2] = coord_min[2]
            cur_choice = np.sum(
                (coords >= (cur_min - self.enlarge_size)) *
                (coords <= (cur_max + self.enlarge_size)),
                axis=1) == 3

            if not cur_choice.any():  # no points in this patch
                continue

            cur_coords = coords[cur_choice, :]
            cur_sem_mask = sem_mask[cur_choice]
            point_idxs = np.where(cur_choice)[0]
            mask = np.sum(
                (cur_coords >= (cur_min - self.eps)) * (cur_coords <=
                                                        (cur_max + self.eps)),
                axis=1) == 3

            # two criteria for patch sampling, adopted from PointNet++
            # 1. selected patch should contain enough unique points
            if self.min_unique_num is None:
                # use PointNet++'s method as default
                # [31, 31, 62] are just some big values used to transform
                # coords from 3d array to 1d and then check their uniqueness
                # this is used in all the ScanNet code following PointNet++
                vidx = np.ceil(
                    (cur_coords[mask, :] - cur_min) / (cur_max - cur_min) *
                    np.array([31.0, 31.0, 62.0]))
                vidx = np.unique(vidx[:, 0] * 31.0 * 62.0 + vidx[:, 1] * 62.0 +
                                 vidx[:, 2])
                flag1 = len(vidx) / 31.0 / 31.0 / 62.0 >= 0.02
            else:
                # if `min_unique_num` is provided, directly compare with it
                flag1 = mask.sum() >= self.min_unique_num

            # 2. selected patch should contain enough annotated points
            if self.ignore_index is None:
                flag2 = True
            else:
                flag2 = np.sum(cur_sem_mask != self.ignore_index) / \
                               len(cur_sem_mask) >= 0.7

            if flag1 and flag2:
                break

        # sample idx to `self.num_points`
        if point_idxs.size >= self.num_points:
            # no duplicate in sub-sampling
            choices = np.random.choice(
                point_idxs, self.num_points, replace=False)
        else:
            # do not use random choice here to avoid some points not counted
            dup = np.random.choice(point_idxs.size,
                                   self.num_points - point_idxs.size)
            idx_dup = np.concatenate(
                [np.arange(point_idxs.size),
                 np.array(dup)], 0)
            choices = point_idxs[idx_dup]

        # construct model input
        points = self._input_generation(coords[choices], cur_center, coord_max,
                                        attributes[choices], attribute_dims,
                                        point_type)

        return points, choices

    def transform(self, input_dict: dict) -> dict:
        """Call function to sample points to in indoor scenes.

        Args:
            input_dict (dict): Result dict from loading pipeline.

        Returns:
            dict: Results after sampling, 'points', 'pts_instance_mask'
                and 'pts_semantic_mask' keys are updated in the result dict.
        """
        points = input_dict['points']

        assert 'pts_semantic_mask' in input_dict.keys(), \
            'semantic mask should be provided in training and evaluation'
        pts_semantic_mask = input_dict['pts_semantic_mask']

        points, choices = self._patch_points_sampling(points,
                                                      pts_semantic_mask)

        input_dict['points'] = points
        input_dict['pts_semantic_mask'] = pts_semantic_mask[choices]

        # 'eval_ann_info' will be passed to evaluator
        if 'eval_ann_info' in input_dict:
            input_dict['eval_ann_info']['pts_semantic_mask'] = \
                pts_semantic_mask[choices]

        pts_instance_mask = input_dict.get('pts_instance_mask', None)

        if pts_instance_mask is not None:
            input_dict['pts_instance_mask'] = pts_instance_mask[choices]
            # 'eval_ann_info' will be passed to evaluator
            if 'eval_ann_info' in input_dict:
                input_dict['eval_ann_info']['pts_instance_mask'] = \
                    pts_instance_mask[choices]

        return input_dict

    def __repr__(self):
        """str: Return a string that describes the module."""
        repr_str = self.__class__.__name__
        repr_str += f'(num_points={self.num_points},'
        repr_str += f' block_size={self.block_size},'
        repr_str += f' ignore_index={self.ignore_index},'
        repr_str += f' use_normalized_coord={self.use_normalized_coord},'
        repr_str += f' num_try={self.num_try},'
        repr_str += f' enlarge_size={self.enlarge_size},'
        repr_str += f' min_unique_num={self.min_unique_num},'
        repr_str += f' eps={self.eps})'
        return repr_str


@TRANSFORMS.register_module()
class BackgroundPointsFilter(BaseTransform):
    """Filter background points near the bounding box.

    Args:
        bbox_enlarge_range (tuple[float], float): Bbox enlarge range.
    """

    def __init__(self, bbox_enlarge_range: Union[Tuple[float], float]) -> None:
        assert (is_tuple_of(bbox_enlarge_range, float)
                and len(bbox_enlarge_range) == 3) \
            or isinstance(bbox_enlarge_range, float), \
            f'Invalid arguments bbox_enlarge_range {bbox_enlarge_range}'

        if isinstance(bbox_enlarge_range, float):
            bbox_enlarge_range = [bbox_enlarge_range] * 3
        self.bbox_enlarge_range = np.array(
            bbox_enlarge_range, dtype=np.float32)[np.newaxis, :]

    def transform(self, input_dict: dict) -> dict:
        """Call function to filter points by the range.

        Args:
            input_dict (dict): Result dict from loading pipeline.

        Returns:
            dict: Results after filtering, 'points', 'pts_instance_mask'
                and 'pts_semantic_mask' keys are updated in the result dict.
        """
        points = input_dict['points']
        gt_bboxes_3d = input_dict['gt_bboxes_3d']

        # avoid groundtruth being modified
        gt_bboxes_3d_np = gt_bboxes_3d.tensor.clone().numpy()
        gt_bboxes_3d_np[:, :3] = gt_bboxes_3d.gravity_center.clone().numpy()

        enlarged_gt_bboxes_3d = gt_bboxes_3d_np.copy()
        enlarged_gt_bboxes_3d[:, 3:6] += self.bbox_enlarge_range
        points_numpy = points.tensor.clone().numpy()
        foreground_masks = box_np_ops.points_in_rbbox(
            points_numpy, gt_bboxes_3d_np, origin=(0.5, 0.5, 0.5))
        enlarge_foreground_masks = box_np_ops.points_in_rbbox(
            points_numpy, enlarged_gt_bboxes_3d, origin=(0.5, 0.5, 0.5))
        foreground_masks = foreground_masks.max(1)
        enlarge_foreground_masks = enlarge_foreground_masks.max(1)
        valid_masks = ~np.logical_and(~foreground_masks,
                                      enlarge_foreground_masks)

        input_dict['points'] = points[valid_masks]
        pts_instance_mask = input_dict.get('pts_instance_mask', None)
        if pts_instance_mask is not None:
            input_dict['pts_instance_mask'] = pts_instance_mask[valid_masks]

        pts_semantic_mask = input_dict.get('pts_semantic_mask', None)
        if pts_semantic_mask is not None:
            input_dict['pts_semantic_mask'] = pts_semantic_mask[valid_masks]
        return input_dict

    def __repr__(self):
        """str: Return a string that describes the module."""
        repr_str = self.__class__.__name__
        repr_str += f'(bbox_enlarge_range={self.bbox_enlarge_range.tolist()})'
        return repr_str


@TRANSFORMS.register_module()
class VoxelBasedPointSampler(BaseTransform):
    """Voxel based point sampler.

    Apply voxel sampling to multiple sweep points.

    Args:
        cur_sweep_cfg (dict): Config for sampling current points.
        prev_sweep_cfg (dict): Config for sampling previous points.
        time_dim (int): Index that indicate the time dimension
            for input points.
    """

    def __init__(self,
                 cur_sweep_cfg: dict,
                 prev_sweep_cfg: Optional[dict] = None,
                 time_dim: int = 3) -> None:
        self.cur_voxel_generator = VoxelGenerator(**cur_sweep_cfg)
        self.cur_voxel_num = self.cur_voxel_generator._max_voxels
        self.time_dim = time_dim
        if prev_sweep_cfg is not None:
            assert prev_sweep_cfg['max_num_points'] == \
                cur_sweep_cfg['max_num_points']
            self.prev_voxel_generator = VoxelGenerator(**prev_sweep_cfg)
            self.prev_voxel_num = self.prev_voxel_generator._max_voxels
        else:
            self.prev_voxel_generator = None
            self.prev_voxel_num = 0

    def _sample_points(self, points: np.ndarray, sampler: VoxelGenerator,
                       point_dim: int) -> np.ndarray:
        """Sample points for each points subset.

        Args:
            points (np.ndarray): Points subset to be sampled.
            sampler (VoxelGenerator): Voxel based sampler for
                each points subset.
            point_dim (int): The dimension of each points

        Returns:
            np.ndarray: Sampled points.
        """
        voxels, coors, num_points_per_voxel = sampler.generate(points)
        if voxels.shape[0] < sampler._max_voxels:
            padding_points = np.zeros([
                sampler._max_voxels - voxels.shape[0], sampler._max_num_points,
                point_dim
            ],
                                      dtype=points.dtype)
            padding_points[:] = voxels[0]
            sample_points = np.concatenate([voxels, padding_points], axis=0)
        else:
            sample_points = voxels

        return sample_points

    def transform(self, results: dict) -> dict:
        """Call function to sample points from multiple sweeps.

        Args:
            input_dict (dict): Result dict from loading pipeline.

        Returns:
            dict: Results after sampling, 'points', 'pts_instance_mask'
                and 'pts_semantic_mask' keys are updated in the result dict.
        """
        points = results['points']
        original_dim = points.shape[1]

        # TODO: process instance and semantic mask while _max_num_points
        # is larger than 1
        # Extend points with seg and mask fields
        map_fields2dim = []
        start_dim = original_dim
        points_numpy = points.tensor.numpy()
        extra_channel = [points_numpy]
        for idx, key in enumerate(results['pts_mask_fields']):
            map_fields2dim.append((key, idx + start_dim))
            extra_channel.append(results[key][..., None])

        start_dim += len(results['pts_mask_fields'])
        for idx, key in enumerate(results['pts_seg_fields']):
            map_fields2dim.append((key, idx + start_dim))
            extra_channel.append(results[key][..., None])

        points_numpy = np.concatenate(extra_channel, axis=-1)

        # Split points into two part, current sweep points and
        # previous sweeps points.
        # TODO: support different sampling methods for next sweeps points
        # and previous sweeps points.
        cur_points_flag = (points_numpy[:, self.time_dim] == 0)
        cur_sweep_points = points_numpy[cur_points_flag]
        prev_sweeps_points = points_numpy[~cur_points_flag]
        if prev_sweeps_points.shape[0] == 0:
            prev_sweeps_points = cur_sweep_points

        # Shuffle points before sampling
        np.random.shuffle(cur_sweep_points)
        np.random.shuffle(prev_sweeps_points)

        cur_sweep_points = self._sample_points(cur_sweep_points,
                                               self.cur_voxel_generator,
                                               points_numpy.shape[1])
        if self.prev_voxel_generator is not None:
            prev_sweeps_points = self._sample_points(prev_sweeps_points,
                                                     self.prev_voxel_generator,
                                                     points_numpy.shape[1])

            points_numpy = np.concatenate(
                [cur_sweep_points, prev_sweeps_points], 0)
        else:
            points_numpy = cur_sweep_points

        if self.cur_voxel_generator._max_num_points == 1:
            points_numpy = points_numpy.squeeze(1)
        results['points'] = points.new_point(points_numpy[..., :original_dim])

        # Restore the corresponding seg and mask fields
        for key, dim_index in map_fields2dim:
            results[key] = points_numpy[..., dim_index]

        return results

    def __repr__(self):
        """str: Return a string that describes the module."""

        def _auto_indent(repr_str, indent):
            repr_str = repr_str.split('\n')
            repr_str = [' ' * indent + t + '\n' for t in repr_str]
            repr_str = ''.join(repr_str)[:-1]
            return repr_str

        repr_str = self.__class__.__name__
        indent = 4
        repr_str += '(\n'
        repr_str += ' ' * indent + f'num_cur_sweep={self.cur_voxel_num},\n'
        repr_str += ' ' * indent + f'num_prev_sweep={self.prev_voxel_num},\n'
        repr_str += ' ' * indent + f'time_dim={self.time_dim},\n'
        repr_str += ' ' * indent + 'cur_voxel_generator=\n'
        repr_str += f'{_auto_indent(repr(self.cur_voxel_generator), 8)},\n'
        repr_str += ' ' * indent + 'prev_voxel_generator=\n'
        repr_str += f'{_auto_indent(repr(self.prev_voxel_generator), 8)})'
        return repr_str


@TRANSFORMS.register_module()
class AffineResize(BaseTransform):
    """Get the affine transform matrices to the target size.

    Different from :class:`RandomAffine` in MMDetection, this class can
    calculate the affine transform matrices while resizing the input image
    to a fixed size. The affine transform matrices include: 1) matrix
    transforming original image to the network input image size. 2) matrix
    transforming original image to the network output feature map size.

    Args:
        img_scale (tuple): Images scales for resizing.
        down_ratio (int): The down ratio of feature map.
            Actually the arg should be >= 1.
        bbox_clip_border (bool, optional): Whether clip the objects
            outside the border of the image. Defaults to True.
    """

    def __init__(self,
                 img_scale: Tuple,
                 down_ratio: int,
                 bbox_clip_border: bool = True) -> None:

        self.img_scale = img_scale
        self.down_ratio = down_ratio
        self.bbox_clip_border = bbox_clip_border

    def transform(self, results: dict) -> dict:
        """Call function to do affine transform to input image and labels.

        Args:
            results (dict): Result dict from loading pipeline.

        Returns:
            dict: Results after affine resize, 'affine_aug', 'trans_mat'
                keys are added in the result dict.
        """
        # The results have gone through RandomShiftScale before AffineResize
        if 'center' not in results:
            img = results['img']
            height, width = img.shape[:2]
            center = np.array([width / 2, height / 2], dtype=np.float32)
            size = np.array([width, height], dtype=np.float32)
            results['affine_aug'] = False
        else:
            # The results did not go through RandomShiftScale before
            # AffineResize
            img = results['img']
            center = results['center']
            size = results['size']

        trans_affine = self._get_transform_matrix(center, size, self.img_scale)

        img = cv2.warpAffine(img, trans_affine[:2, :], self.img_scale)

        if isinstance(self.down_ratio, tuple):
            trans_mat = [
                self._get_transform_matrix(
                    center, size,
                    (self.img_scale[0] // ratio, self.img_scale[1] // ratio))
                for ratio in self.down_ratio
            ]  # (3, 3)
        else:
            trans_mat = self._get_transform_matrix(
                center, size, (self.img_scale[0] // self.down_ratio,
                               self.img_scale[1] // self.down_ratio))

        results['img'] = img
        results['img_shape'] = img.shape
        results['pad_shape'] = img.shape
        results['trans_mat'] = trans_mat

        if 'gt_bboxes' in results:
            self._affine_bboxes(results, trans_affine)

        if 'centers_2d' in results:
            centers2d = self._affine_transform(results['centers_2d'],
                                               trans_affine)
            valid_index = (centers2d[:, 0] >
                           0) & (centers2d[:, 0] <
                                 self.img_scale[0]) & (centers2d[:, 1] > 0) & (
                                     centers2d[:, 1] < self.img_scale[1])
            results['centers_2d'] = centers2d[valid_index]

            if 'gt_bboxes' in results:
                results['gt_bboxes'] = results['gt_bboxes'][valid_index]
                if 'gt_bboxes_labels' in results:
                    results['gt_bboxes_labels'] = results['gt_bboxes_labels'][
                        valid_index]
                if 'gt_masks' in results:
                    raise NotImplementedError(
                        'AffineResize only supports bbox.')

            if 'gt_bboxes_3d' in results:
                results['gt_bboxes_3d'].tensor = results[
                    'gt_bboxes_3d'].tensor[valid_index]
                if 'gt_labels_3d' in results:
                    results['gt_labels_3d'] = results['gt_labels_3d'][
                        valid_index]

            results['depths'] = results['depths'][valid_index]

        return results

    def _affine_bboxes(self, results: dict, matrix: np.ndarray) -> None:
        """Affine transform bboxes to input image.

        Args:
            results (dict): Result dict from loading pipeline.
            matrix (np.ndarray): Matrix transforming original
                image to the network input image size.
                shape: (3, 3)
        """

        bboxes = results['gt_bboxes']
        bboxes[:, :2] = self._affine_transform(bboxes[:, :2], matrix)
        bboxes[:, 2:] = self._affine_transform(bboxes[:, 2:], matrix)
        if self.bbox_clip_border:
            bboxes[:, [0, 2]] = bboxes[:, [0, 2]].clip(0,
                                                       self.img_scale[0] - 1)
            bboxes[:, [1, 3]] = bboxes[:, [1, 3]].clip(0,
                                                       self.img_scale[1] - 1)
        results['gt_bboxes'] = bboxes

    def _affine_transform(self, points: np.ndarray,
                          matrix: np.ndarray) -> np.ndarray:
        """Affine transform bbox points to input image.

        Args:
            points (np.ndarray): Points to be transformed.
                shape: (N, 2)
            matrix (np.ndarray): Affine transform matrix.
                shape: (3, 3)

        Returns:
            np.ndarray: Transformed points.
        """
        num_points = points.shape[0]
        hom_points_2d = np.concatenate((points, np.ones((num_points, 1))),
                                       axis=1)
        hom_points_2d = hom_points_2d.T
        affined_points = np.matmul(matrix, hom_points_2d).T
        return affined_points[:, :2]

    def _get_transform_matrix(self, center: Tuple, scale: Tuple,
                              output_scale: Tuple[float]) -> np.ndarray:
        """Get affine transform matrix.

        Args:
            center (tuple): Center of current image.
            scale (tuple): Scale of current image.
            output_scale (tuple[float]): The transform target image scales.

        Returns:
            np.ndarray: Affine transform matrix.
        """
        # TODO: further add rot and shift here.
        src_w = scale[0]
        dst_w = output_scale[0]
        dst_h = output_scale[1]

        src_dir = np.array([0, src_w * -0.5])
        dst_dir = np.array([0, dst_w * -0.5])

        src = np.zeros((3, 2), dtype=np.float32)
        dst = np.zeros((3, 2), dtype=np.float32)
        src[0, :] = center
        src[1, :] = center + src_dir
        dst[0, :] = np.array([dst_w * 0.5, dst_h * 0.5])
        dst[1, :] = np.array([dst_w * 0.5, dst_h * 0.5]) + dst_dir

        src[2, :] = self._get_ref_point(src[0, :], src[1, :])
        dst[2, :] = self._get_ref_point(dst[0, :], dst[1, :])

        get_matrix = cv2.getAffineTransform(src, dst)

        matrix = np.concatenate((get_matrix, [[0., 0., 1.]]))

        return matrix.astype(np.float32)

    def _get_ref_point(self, ref_point1: np.ndarray,
                       ref_point2: np.ndarray) -> np.ndarray:
        """Get reference point to calculate affine transform matrix.

        While using opencv to calculate the affine matrix, we need at least
        three corresponding points separately on original image and target
        image. Here we use two points to get the the third reference point.
        """
        d = ref_point1 - ref_point2
        ref_point3 = ref_point2 + np.array([-d[1], d[0]])
        return ref_point3

    def __repr__(self):
        """str: Return a string that describes the module."""
        repr_str = self.__class__.__name__
        repr_str += f'(img_scale={self.img_scale}, '
        repr_str += f'down_ratio={self.down_ratio}) '
        return repr_str


@TRANSFORMS.register_module()
class RandomShiftScale(BaseTransform):
    """Random shift scale.

    Different from the normal shift and scale function, it doesn't
    directly shift or scale image. It can record the shift and scale
    infos into loading TRANSFORMS. It's designed to be used with
    AffineResize together.

    Args:
        shift_scale (tuple[float]): Shift and scale range.
        aug_prob (float): The shifting and scaling probability.
    """

    def __init__(self, shift_scale: Tuple[float], aug_prob: float) -> None:

        self.shift_scale = shift_scale
        self.aug_prob = aug_prob

    def transform(self, results: dict) -> dict:
        """Call function to record random shift and scale infos.

        Args:
            results (dict): Result dict from loading pipeline.

        Returns:
            dict: Results after random shift and scale, 'center', 'size'
                and 'affine_aug' keys are added in the result dict.
        """
        img = results['img']

        height, width = img.shape[:2]

        center = np.array([width / 2, height / 2], dtype=np.float32)
        size = np.array([width, height], dtype=np.float32)

        if random.random() < self.aug_prob:
            shift, scale = self.shift_scale[0], self.shift_scale[1]
            shift_ranges = np.arange(-shift, shift + 0.1, 0.1)
            center[0] += size[0] * random.choice(shift_ranges)
            center[1] += size[1] * random.choice(shift_ranges)
            scale_ranges = np.arange(1 - scale, 1 + scale + 0.1, 0.1)
            size *= random.choice(scale_ranges)
            results['affine_aug'] = True
        else:
            results['affine_aug'] = False

        results['center'] = center
        results['size'] = size

        return results

    def __repr__(self):
        """str: Return a string that describes the module."""
        repr_str = self.__class__.__name__
        repr_str += f'(shift_scale={self.shift_scale}, '
        repr_str += f'aug_prob={self.aug_prob}) '
        return repr_str


@TRANSFORMS.register_module()
<<<<<<< HEAD
=======
class Resize3D(Resize):

    def _resize_3d(self, results):
        """Resize centers_2d and modify camera intrinisc with
        ``results['scale']``."""
        if 'centers_2d' in results:
            results['centers_2d'] *= results['scale_factor'][:2]
        results['cam2img'][0] *= np.array(results['scale_factor'][0])
        results['cam2img'][1] *= np.array(results['scale_factor'][1])

    def transform(self, results: dict) -> dict:
        """Transform function to resize images, bounding boxes, semantic
        segmentation map and keypoints.

        Args:
            results (dict): Result dict from loading pipeline.
        Returns:
            dict: Resized results, 'img', 'gt_bboxes', 'gt_seg_map',
            'gt_keypoints', 'scale', 'scale_factor', 'img_shape',
            and 'keep_ratio' keys are updated in result dict.
        """

        super(Resize3D, self).transform(results)
        self._resize_3d(results)
        return results


@TRANSFORMS.register_module()
>>>>>>> 7d5c5a33
class RandomResize3D(RandomResize):
    """The difference between RandomResize3D and RandomResize:

    1. Compared to RandomResize, this class would further
        check if scale is already set in results.
    2. During resizing, this class would modify the centers_2d
        and cam2img with ``results['scale']``.
    """

    def _resize_3d(self, results):
        """Resize centers_2d and modify camera intrinisc with
        ``results['scale']``."""
        if 'centers_2d' in results:
            results['centers_2d'] *= results['scale_factor'][:2]
        results['cam2img'][0] *= np.array(results['scale_factor'][0])
        results['cam2img'][1] *= np.array(results['scale_factor'][1])

    def transform(self, results):
<<<<<<< HEAD
        """Transform function to resize images, bounding boxes, masks, semantic
        segmentation map. Compared to RandomResize, this function would further
=======
        """Call function to resize images, bounding boxes, masks, semantic
        segmentation map.

        Compared to RandomResize, this function would further
>>>>>>> 7d5c5a33
        check if scale is already set in results.

        Args:
            results (dict): Result dict from loading pipeline.
<<<<<<< HEAD

=======
>>>>>>> 7d5c5a33
        Returns:
            dict: Resized results, 'img_shape', 'pad_shape', 'scale_factor', \
                'keep_ratio' keys are added into result dict.
        """
        if 'scale' not in results:
            results['scale'] = self._random_scale()
        self.resize.scale = results['scale']
        results = self.resize(results)
        self._resize_3d(results)

<<<<<<< HEAD
        return results


@TRANSFORMS.register_module()
class RandomCrop3D(RandomCrop):
    """3D version of RandomCrop. RamdomCrop3D supports the modifications of
    camera intrinsic matrix and using predefined randomness variable to do the
    augmentation.

    The absolute ``crop_size`` is sampled based on ``crop_type`` and
    ``image_size``, then the cropped results are generated.

    Required Keys:

    - img
    - gt_bboxes (np.float32) (optional)
    - gt_bboxes_labels (np.int64) (optional)
    - gt_masks (BitmapMasks | PolygonMasks) (optional)
    - gt_ignore_flags (np.bool) (optional)
    - gt_seg_map (np.uint8) (optional)

    Modified Keys:

    - img
    - img_shape
    - gt_bboxes (optional)
    - gt_bboxes_labels (optional)
    - gt_masks (optional)
    - gt_ignore_flags (optional)
    - gt_seg_map (optional)

    Added Keys:

    - homography_matrix

    Args:
        crop_size (tuple): The relative ratio or absolute pixels of
            height and width.
        crop_type (str): One of "relative_range", "relative",
            "absolute", "absolute_range". "relative" randomly crops
            (h * crop_size[0], w * crop_size[1]) part from an input of size
            (h, w). "relative_range" uniformly samples relative crop size from
            range [crop_size[0], 1] and [crop_size[1], 1] for height and width
            respectively. "absolute" crops from an input with absolute size
            (crop_size[0], crop_size[1]). "absolute_range" uniformly samples
            crop_h in range [crop_size[0], min(h, crop_size[1])] and crop_w
            in range [crop_size[0], min(w, crop_size[1])].
            Defaults to "absolute".
        allow_negative_crop (bool): Whether to allow a crop that does
            not contain any bbox area. Defaults to False.
        recompute_bbox (bool): Whether to re-compute the boxes based
            on cropped instance masks. Defaults to False.
        bbox_clip_border (bool): Whether clip the objects outside
            the border of the image. Defaults to True.
        rel_offset_h (tuple): The cropping interval of image height. Default
            to (0., 1.).
        rel_offset_w (tuple): The cropping interval of image width. Default
            to (0., 1.).

    Note:
        - If the image is smaller than the absolute crop size, return the
            original image.
        - The keys for bboxes, labels and masks must be aligned. That is,
          ``gt_bboxes`` corresponds to ``gt_labels`` and ``gt_masks``, and
          ``gt_bboxes_ignore`` corresponds to ``gt_labels_ignore`` and
          ``gt_masks_ignore``.
        - If the crop does not contain any gt-bbox region and
          ``allow_negative_crop`` is set to False, skip this image.
    """

    def __init__(self,
                 crop_size,
                 crop_type='absolute',
                 allow_negative_crop=False,
                 recompute_bbox=False,
                 bbox_clip_border=True,
                 rel_offset_h=(0., 1.),
                 rel_offset_w=(0., 1.)):
        super().__init__(
            crop_size=crop_size,
            crop_type=crop_type,
            allow_negative_crop=allow_negative_crop,
            recompute_bbox=recompute_bbox,
            bbox_clip_border=bbox_clip_border)
        # rel_offset specifies the relative offset range of cropping origin
        # [0., 1.] means starting from 0*margin to 1*margin + 1
        self.rel_offset_h = rel_offset_h
        self.rel_offset_w = rel_offset_w

    def _crop_data(self, results, crop_size, allow_negative_crop):
        """Function to randomly crop images, bounding boxes, masks, semantic
        segmentation maps.

        Args:
            results (dict): Result dict from loading pipeline.
            crop_size (tuple): Expected absolute size after cropping, (h, w).
            allow_negative_crop (bool): Whether to allow a crop that does not
                contain any bbox area. Default to False.

        Returns:
            dict: Randomly cropped results, 'img_shape' key in result dict is
                updated according to crop size.
        """
        assert crop_size[0] > 0 and crop_size[1] > 0
        for key in results.get('img_fields', ['img']):
            img = results[key]
            if 'img_crop_offset' not in results:
                margin_h = max(img.shape[0] - crop_size[0], 0)
                margin_w = max(img.shape[1] - crop_size[1], 0)
                # TOCHECK: a little different from LIGA implementation
                offset_h = np.random.randint(
                    self.rel_offset_h[0] * margin_h,
                    self.rel_offset_h[1] * margin_h + 1)
                offset_w = np.random.randint(
                    self.rel_offset_w[0] * margin_w,
                    self.rel_offset_w[1] * margin_w + 1)
            else:
                offset_w, offset_h = results['img_crop_offset']

            crop_h = min(crop_size[0], img.shape[0])
            crop_w = min(crop_size[1], img.shape[1])
            crop_y1, crop_y2 = offset_h, offset_h + crop_h
            crop_x1, crop_x2 = offset_w, offset_w + crop_w

            # crop the image
            img = img[crop_y1:crop_y2, crop_x1:crop_x2, ...]
            img_shape = img.shape
            results[key] = img
        results['img_shape'] = img_shape

        # crop bboxes accordingly and clip to the image boundary
        for key in results.get('bbox_fields', []):
            # e.g. gt_bboxes and gt_bboxes_ignore
            bbox_offset = np.array([offset_w, offset_h, offset_w, offset_h],
                                   dtype=np.float32)
            bboxes = results[key] - bbox_offset
            if self.bbox_clip_border:
                bboxes[:, 0::2] = np.clip(bboxes[:, 0::2], 0, img_shape[1])
                bboxes[:, 1::2] = np.clip(bboxes[:, 1::2], 0, img_shape[0])
            valid_inds = (bboxes[:, 2] > bboxes[:, 0]) & (
                bboxes[:, 3] > bboxes[:, 1])
            # If the crop does not contain any gt-bbox area and
            # allow_negative_crop is False, skip this image.
            if (key == 'gt_bboxes' and not valid_inds.any()
                    and not allow_negative_crop):
                return None
            results[key] = bboxes[valid_inds, :]
            # label fields. e.g. gt_labels and gt_labels_ignore
            label_key = self.bbox2label.get(key)
            if label_key in results:
                results[label_key] = results[label_key][valid_inds]

            # mask fields, e.g. gt_masks and gt_masks_ignore
            mask_key = self.bbox2mask.get(key)
            if mask_key in results:
                results[mask_key] = results[mask_key][
                    valid_inds.nonzero()[0]].crop(
                        np.asarray([crop_x1, crop_y1, crop_x2, crop_y2]))
                if self.recompute_bbox:
                    results[key] = results[mask_key].get_bboxes()

        # crop semantic seg
        for key in results.get('seg_fields', []):
            results[key] = results[key][crop_y1:crop_y2, crop_x1:crop_x2]

        # manipulate camera intrinsic matrix
        # needs to apply offset to K instead of P2 (on KITTI)
        if isinstance(results['cam2img'], list):
            # TODO ignore this, but should handle it in the future
            pass
        else:
            K = results['cam2img'][:3, :3].copy()
            inv_K = np.linalg.inv(K)
            T = np.matmul(inv_K, results['cam2img'][:3])
            K[0, 2] -= crop_x1
            K[1, 2] -= crop_y1
            offset_cam2img = np.matmul(K, T)
            results['cam2img'][:offset_cam2img.shape[0], :offset_cam2img.
                               shape[1]] = offset_cam2img

        results['img_crop_offset'] = [offset_w, offset_h]

        return results

    def transform(self, results):
        """Transform function to randomly crop images, bounding boxes, masks,
        semantic segmentation maps.

        Args:
            results (dict): Result dict from loading pipeline.

        Returns:
            dict: Randomly cropped results, 'img_shape' key in result dict is
                updated according to crop size.
        """
        image_size = results['img'].shape[:2]
        if 'crop_size' not in results:
            crop_size = self._get_crop_size(image_size)
            results['crop_size'] = crop_size
        else:
            crop_size = results['crop_size']
        results = self._crop_data(results, crop_size, self.allow_negative_crop)
        return results

    def __repr__(self):
        repr_str = self.__class__.__name__
        repr_str += f'(crop_size={self.crop_size}, '
        repr_str += f'crop_type={self.crop_type}, '
        repr_str += f'allow_negative_crop={self.allow_negative_crop}, '
        repr_str += f'bbox_clip_border={self.bbox_clip_border}), '
        repr_str += f'rel_offset_h={self.rel_offset_h}), '
        repr_str += f'rel_offset_w={self.rel_offset_w})'
        return repr_str


@TRANSFORMS.register_module()
class PhotoMetricDistortion3D(PhotoMetricDistortion):
    """Apply photometric distortion to image sequentially, every transformation
    is applied with a probability of 0.5. The position of random contrast is in
    second or second to last.

    PhotoMetricDistortion3D further support using predefined randomness
    variable to do the augmentation.

    1. random brightness
    2. random contrast (mode 0)
    3. convert color from BGR to HSV
    4. random saturation
    5. random hue
    6. convert color from HSV to BGR
    7. random contrast (mode 1)
    8. randomly swap channels

    Required Keys:

    - img (np.uint8)

    Modified Keys:

    - img (np.float32)

    Args:
        brightness_delta (int): delta of brightness.
        contrast_range (sequence): range of contrast.
        saturation_range (sequence): range of saturation.
        hue_delta (int): delta of hue.
    """

    def transform(self, results: dict) -> dict:
        """Transform function to perform photometric distortion on images.

        Args:
            results (dict): Result dict from loading pipeline.

        Returns:
            dict: Result dict with images distorted.
        """
        assert 'img' in results, '`img` is not found in results'
        img = results['img']
        img = img.astype(np.float32)
        if 'photometric_param' not in results:
            photometric_param = self._random_flags()
            results['photometric_param'] = photometric_param
        else:
            photometric_param = results['photometric_param']

        (mode, brightness_flag, contrast_flag, saturation_flag, hue_flag,
         swap_flag, delta_value, alpha_value, saturation_value, hue_value,
         swap_value) = photometric_param

        # random brightness
        if brightness_flag:
            img += delta_value

        # mode == 0 --> do random contrast first
        # mode == 1 --> do random contrast last
        if mode == 1:
            if contrast_flag:
                img *= alpha_value

        # convert color from BGR to HSV
        img = mmcv.bgr2hsv(img)

        # random saturation
        if saturation_flag:
            img[..., 1] *= saturation_value

        # random hue
        if hue_flag:
            img[..., 0] += hue_value
            img[..., 0][img[..., 0] > 360] -= 360
            img[..., 0][img[..., 0] < 0] += 360

        # convert color from HSV to BGR
        img = mmcv.hsv2bgr(img)

        # random contrast
        if mode == 0:
            if contrast_flag:
                img *= alpha_value

        # randomly swap channels
        if swap_flag:
            img = img[..., swap_value]

        results['img'] = img
        return results


@TRANSFORMS.register_module()
class MultiViewWrapper(object):
    """Wrap transformation from single-view into multi-view.

    The wrapper processes the images from multi-view one by one. For each
    image, it constructs a pseudo dict according to the keys specified by the
    'process_fields' parameter. After the transformation is finished, desired
    information can be collected by specifying the keys in the 'collected_keys'
    parameter. Multi-view images share the same transformation parameters
    but do not share the same magnitude when a random transformation is
    conducted.

    Args:
        transforms (list[dict]): A list of dict specifying the transformations
            for the monocular situation.
        override_aug_config (bool): flag of whether to use the same aug config
            for multiview image. Default to True.
        process_fields (list): Desired keys that the transformations should
            be conducted on. Default to ['img', 'cam2img', 'lidar2cam'],

        collected_keys (list): Collect information in transformation
            like rotate angles, crop roi, and flip state. Default to
                ['scale', 'scale_factor', 'crop',
                 'crop_offset', 'ori_shape',
                 'pad_shape', 'img_shape',
                 'pad_fixed_size', 'pad_size_divisor',
                 'flip', 'flip_direction', 'rotate'],
        randomness_keys (list): The keys that related to the randomness
            in transformation Default to
                    ['scale', 'scale_factor', 'crop_size', 'flip',
                     'flip_direction', 'photometric_param']
    """

    def __init__(self,
                 transforms: dict,
                 override_aug_config: bool = True,
                 process_fields: list = ['img', 'cam2img', 'lidar2cam'],
                 collected_keys: list = [
                     'scale', 'scale_factor', 'crop', 'img_crop_offset',
                     'ori_shape', 'pad_shape', 'img_shape', 'pad_fixed_size',
                     'pad_size_divisor', 'flip', 'flip_direction', 'rotate'
                 ],
                 randomness_keys: list = [
                     'scale', 'scale_factor', 'crop_size', 'img_crop_offset',
                     'flip', 'flip_direction', 'photometric_param'
                 ]):
        self.transform = Compose(transforms)
        self.override_aug_config = override_aug_config
        self.collected_keys = collected_keys
        self.process_fields = process_fields
        self.randomness_keys = randomness_keys

    def transform(self, input_dict):
        """Transform function to do the transform for multiview image.

        Args:
            results (dict): Result dict from loading pipeline.

        Returns:
            dict: output dict after transformtaion
        """
        # store the augmentation related keys for each image.
        for key in self.collected_keys:
            if key not in input_dict or \
                    not isinstance(input_dict[key], list):
                input_dict[key] = []
        prev_process_dict = {}
        for img_id in range(len(input_dict['img'])):
            process_dict = {}

            # override the process dict (e.g. scale in random scale,
            # crop_size in random crop, flip, flip_direction in
            # random flip)
            if img_id != 0 and self.override_aug_config:
                for key in self.randomness_keys:
                    if key in prev_process_dict:
                        process_dict[key] = prev_process_dict[key]

            for key in self.process_fields:
                if key in input_dict:
                    process_dict[key] = input_dict[key][img_id]
            process_dict = self.transform(process_dict)
            # store the randomness variable in transformation.
            prev_process_dict = process_dict

            # store the related results to results_dict
            for key in self.process_fields:
                if key in process_dict:
                    input_dict[key][img_id] = process_dict[key]
            # update the keys
            for key in self.collected_keys:
                if key in process_dict:
                    if len(input_dict[key]) == img_id + 1:
                        input_dict[key][img_id] = process_dict[key]
                    else:
                        input_dict[key].append(process_dict[key])

        for key in self.collected_keys:
            if len(input_dict[key]) == 0:
                input_dict.pop(key)
        return input_dict
=======
        return results
>>>>>>> 7d5c5a33
<|MERGE_RESOLUTION|>--- conflicted
+++ resolved
@@ -6,13 +6,8 @@
 import cv2
 import mmcv
 import numpy as np
-<<<<<<< HEAD
-from mmcv import is_tuple_of
-from mmcv.transforms import BaseTransform, RandomResize
-=======
 from mmcv.transforms import BaseTransform, RandomResize, Resize
 from mmengine import is_tuple_of
->>>>>>> 7d5c5a33
 
 from mmdet3d.models.task_modules import VoxelGenerator
 from mmdet3d.registry import TRANSFORMS
@@ -1877,8 +1872,6 @@
 
 
 @TRANSFORMS.register_module()
-<<<<<<< HEAD
-=======
 class Resize3D(Resize):
 
     def _resize_3d(self, results):
@@ -1907,7 +1900,6 @@
 
 
 @TRANSFORMS.register_module()
->>>>>>> 7d5c5a33
 class RandomResize3D(RandomResize):
     """The difference between RandomResize3D and RandomResize:
 
@@ -1926,23 +1918,13 @@
         results['cam2img'][1] *= np.array(results['scale_factor'][1])
 
     def transform(self, results):
-<<<<<<< HEAD
         """Transform function to resize images, bounding boxes, masks, semantic
         segmentation map. Compared to RandomResize, this function would further
-=======
-        """Call function to resize images, bounding boxes, masks, semantic
-        segmentation map.
-
-        Compared to RandomResize, this function would further
->>>>>>> 7d5c5a33
         check if scale is already set in results.
 
         Args:
             results (dict): Result dict from loading pipeline.
-<<<<<<< HEAD
-
-=======
->>>>>>> 7d5c5a33
+
         Returns:
             dict: Resized results, 'img_shape', 'pad_shape', 'scale_factor', \
                 'keep_ratio' keys are added into result dict.
@@ -1953,7 +1935,6 @@
         results = self.resize(results)
         self._resize_3d(results)
 
-<<<<<<< HEAD
         return results
 
 
@@ -2363,7 +2344,4 @@
         for key in self.collected_keys:
             if len(input_dict[key]) == 0:
                 input_dict.pop(key)
-        return input_dict
-=======
-        return results
->>>>>>> 7d5c5a33
+        return input_dict