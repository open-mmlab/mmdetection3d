# Copyright (c) OpenMMLab. All rights reserved.
import tempfile
import warnings
from os import path as osp

<<<<<<< HEAD
from mmdet3d.core import instance_seg_eval, show_result, show_seg_result
=======
import numpy as np

from mmdet3d.core import show_result, show_seg_result
>>>>>>> 95c2db72
from mmdet3d.core.bbox import DepthInstance3DBoxes
from mmdet.datasets import DATASETS
from mmseg.datasets import DATASETS as SEG_DATASETS
from .custom_3d import Custom3DDataset
from .custom_3d_seg import Custom3DSegDataset
from .pipelines import Compose


@DATASETS.register_module()
class ScanNetDataset(Custom3DDataset):
    r"""ScanNet Dataset for Detection Task.

    This class serves as the API for experiments on the ScanNet Dataset.

    Please refer to the `github repo <https://github.com/ScanNet/ScanNet>`_
    for data downloading.

    Args:
        data_root (str): Path of dataset root.
        ann_file (str): Path of annotation file.
        pipeline (list[dict], optional): Pipeline used for data processing.
            Defaults to None.
        classes (tuple[str], optional): Classes used in the dataset.
            Defaults to None.
        modality (dict, optional): Modality to specify the sensor data used
            as input. Defaults to None.
        box_type_3d (str, optional): Type of 3D box of this dataset.
            Based on the `box_type_3d`, the dataset will encapsulate the box
            to its original format then converted them to `box_type_3d`.
            Defaults to 'Depth' in this dataset. Available options includes

            - 'LiDAR': Box in LiDAR coordinates.
            - 'Depth': Box in depth coordinates, usually for indoor dataset.
            - 'Camera': Box in camera coordinates.
        filter_empty_gt (bool, optional): Whether to filter empty GT.
            Defaults to True.
        test_mode (bool, optional): Whether the dataset is in test mode.
            Defaults to False.
    """
    CLASSES = ('cabinet', 'bed', 'chair', 'sofa', 'table', 'door', 'window',
               'bookshelf', 'picture', 'counter', 'desk', 'curtain',
               'refrigerator', 'showercurtrain', 'toilet', 'sink', 'bathtub',
               'garbagebin')

    def __init__(self,
                 data_root,
                 ann_file,
                 pipeline=None,
                 classes=None,
                 modality=dict(use_camera=False, use_depth=True),
                 box_type_3d='Depth',
                 filter_empty_gt=True,
                 test_mode=False):
        super().__init__(
            data_root=data_root,
            ann_file=ann_file,
            pipeline=pipeline,
            classes=classes,
            modality=modality,
            box_type_3d=box_type_3d,
            filter_empty_gt=filter_empty_gt,
            test_mode=test_mode)
        assert 'use_camera' in self.modality and \
               'use_depth' in self.modality
        assert self.modality['use_camera'] or self.modality['use_depth']

    def get_data_info(self, index):
        """Get data info according to the given index.

        Args:
            index (int): Index of the sample data to get.

        Returns:
            dict: Data information that will be passed to the data
                preprocessing pipelines. It includes the following keys:

                - sample_idx (str): Sample index.
                - pts_filename (str): Filename of point clouds.
                - file_name (str): Filename of point clouds.
                - img_prefix (str, optional): Prefix of image files.
                - img_info (dict, optional): Image info.
                - ann_info (dict): Annotation info.
        """
        info = self.data_infos[index]
        sample_idx = info['point_cloud']['lidar_idx']
        pts_filename = osp.join(self.data_root, info['pts_path'])
        input_dict = dict(sample_idx=sample_idx)

        if self.modality['use_depth']:
            input_dict['pts_filename'] = pts_filename
            input_dict['file_name'] = pts_filename

        if self.modality['use_camera']:
            img_info = []
            for img_path in info['img_paths']:
                img_info.append(
                    dict(filename=osp.join(self.data_root, img_path)))
            intrinsic = info['intrinsics']
            axis_align_matrix = self._get_axis_align_matrix(info)
            depth2img = []
            for extrinsic in info['extrinsics']:
                depth2img.append(
                    intrinsic @ np.linalg.inv(axis_align_matrix @ extrinsic))

            input_dict['img_prefix'] = None
            input_dict['img_info'] = img_info
            input_dict['depth2img'] = depth2img

        if not self.test_mode:
            annos = self.get_ann_info(index)
            input_dict['ann_info'] = annos
            if self.filter_empty_gt and ~(annos['gt_labels_3d'] != -1).any():
                return None
        return input_dict

    def get_ann_info(self, index):
        """Get annotation info according to the given index.

        Args:
            index (int): Index of the annotation data to get.

        Returns:
            dict: annotation information consists of the following keys:

                - gt_bboxes_3d (:obj:`DepthInstance3DBoxes`):
                    3D ground truth bboxes
                - gt_labels_3d (np.ndarray): Labels of ground truths.
                - pts_instance_mask_path (str): Path of instance masks.
                - pts_semantic_mask_path (str): Path of semantic masks.
                - axis_align_matrix (np.ndarray): Transformation matrix for
                    global scene alignment.
        """
        # Use index to get the annos, thus the evalhook could also use this api
        info = self.data_infos[index]
        if info['annos']['gt_num'] != 0:
            gt_bboxes_3d = info['annos']['gt_boxes_upright_depth'].astype(
                np.float32)  # k, 6
            gt_labels_3d = info['annos']['class'].astype(np.long)
        else:
            gt_bboxes_3d = np.zeros((0, 6), dtype=np.float32)
            gt_labels_3d = np.zeros((0, ), dtype=np.long)

        # to target box structure
        gt_bboxes_3d = DepthInstance3DBoxes(
            gt_bboxes_3d,
            box_dim=gt_bboxes_3d.shape[-1],
            with_yaw=False,
            origin=(0.5, 0.5, 0.5)).convert_to(self.box_mode_3d)

        pts_instance_mask_path = osp.join(self.data_root,
                                          info['pts_instance_mask_path'])
        pts_semantic_mask_path = osp.join(self.data_root,
                                          info['pts_semantic_mask_path'])

        axis_align_matrix = self._get_axis_align_matrix(info)

        anns_results = dict(
            gt_bboxes_3d=gt_bboxes_3d,
            gt_labels_3d=gt_labels_3d,
            pts_instance_mask_path=pts_instance_mask_path,
            pts_semantic_mask_path=pts_semantic_mask_path,
            axis_align_matrix=axis_align_matrix)
        return anns_results

    def prepare_test_data(self, index):
        """Prepare data for testing.

        We should take axis_align_matrix from self.data_infos since we need
            to align point clouds.

        Args:
            index (int): Index for accessing the target data.

        Returns:
            dict: Testing data dict of the corresponding index.
        """
        input_dict = self.get_data_info(index)
        # take the axis_align_matrix from data_infos
        input_dict['ann_info'] = dict(
            axis_align_matrix=self._get_axis_align_matrix(
                self.data_infos[index]))
        self.pre_pipeline(input_dict)
        example = self.pipeline(input_dict)
        return example

    @staticmethod
    def _get_axis_align_matrix(info):
        """Get axis_align_matrix from info. If not exist, return identity mat.

        Args:
            info (dict): one data info term.

        Returns:
            np.ndarray: 4x4 transformation matrix.
        """
        if 'axis_align_matrix' in info['annos'].keys():
            return info['annos']['axis_align_matrix'].astype(np.float32)
        else:
            warnings.warn(
                'axis_align_matrix is not found in ScanNet data info, please '
                'use new pre-process scripts to re-generate ScanNet data')
            return np.eye(4).astype(np.float32)

    def _build_default_pipeline(self):
        """Build the default pipeline for this dataset."""
        pipeline = [
            dict(
                type='LoadPointsFromFile',
                coord_type='DEPTH',
                shift_height=False,
                load_dim=6,
                use_dim=[0, 1, 2]),
            dict(type='GlobalAlignment', rotation_axis=2),
            dict(
                type='DefaultFormatBundle3D',
                class_names=self.CLASSES,
                with_label=False),
            dict(type='Collect3D', keys=['points'])
        ]
        return Compose(pipeline)

    def show(self, results, out_dir, show=True, pipeline=None):
        """Results visualization.

        Args:
            results (list[dict]): List of bounding boxes results.
            out_dir (str): Output directory of visualization result.
            show (bool): Visualize the results online.
            pipeline (list[dict], optional): raw data loading for showing.
                Default: None.
        """
        assert out_dir is not None, 'Expect out_dir, got none.'
        pipeline = self._get_pipeline(pipeline)
        for i, result in enumerate(results):
            data_info = self.data_infos[i]
            pts_path = data_info['pts_path']
            file_name = osp.split(pts_path)[-1].split('.')[0]
            points = self._extract_data(i, pipeline, 'points').numpy()
            gt_bboxes = self.get_ann_info(i)['gt_bboxes_3d'].tensor.numpy()
            pred_bboxes = result['boxes_3d'].tensor.numpy()
            show_result(points, gt_bboxes, pred_bboxes, out_dir, file_name,
                        show)


@DATASETS.register_module()
@SEG_DATASETS.register_module()
class ScanNetSegDataset(Custom3DSegDataset):
    r"""ScanNet Dataset for Semantic Segmentation Task.

    This class serves as the API for experiments on the ScanNet Dataset.

    Please refer to the `github repo <https://github.com/ScanNet/ScanNet>`_
    for data downloading.

    Args:
        data_root (str): Path of dataset root.
        ann_file (str): Path of annotation file.
        pipeline (list[dict], optional): Pipeline used for data processing.
            Defaults to None.
        classes (tuple[str], optional): Classes used in the dataset.
            Defaults to None.
        palette (list[list[int]], optional): The palette of segmentation map.
            Defaults to None.
        modality (dict, optional): Modality to specify the sensor data used
            as input. Defaults to None.
        test_mode (bool, optional): Whether the dataset is in test mode.
            Defaults to False.
        ignore_index (int, optional): The label index to be ignored, e.g.
            unannotated points. If None is given, set to len(self.CLASSES).
            Defaults to None.
        scene_idxs (np.ndarray | str, optional): Precomputed index to load
            data. For scenes with many points, we may sample it several times.
            Defaults to None.
    """
    CLASSES = ('wall', 'floor', 'cabinet', 'bed', 'chair', 'sofa', 'table',
               'door', 'window', 'bookshelf', 'picture', 'counter', 'desk',
               'curtain', 'refrigerator', 'showercurtrain', 'toilet', 'sink',
               'bathtub', 'otherfurniture')

    VALID_CLASS_IDS = (1, 2, 3, 4, 5, 6, 7, 8, 9, 10, 11, 12, 14, 16, 24, 28,
                       33, 34, 36, 39)

    ALL_CLASS_IDS = tuple(range(41))

    PALETTE = [
        [174, 199, 232],
        [152, 223, 138],
        [31, 119, 180],
        [255, 187, 120],
        [188, 189, 34],
        [140, 86, 75],
        [255, 152, 150],
        [214, 39, 40],
        [197, 176, 213],
        [148, 103, 189],
        [196, 156, 148],
        [23, 190, 207],
        [247, 182, 210],
        [219, 219, 141],
        [255, 127, 14],
        [158, 218, 229],
        [44, 160, 44],
        [112, 128, 144],
        [227, 119, 194],
        [82, 84, 163],
    ]

    def __init__(self,
                 data_root,
                 ann_file,
                 pipeline=None,
                 classes=None,
                 palette=None,
                 modality=None,
                 test_mode=False,
                 ignore_index=None,
                 scene_idxs=None):

        super().__init__(
            data_root=data_root,
            ann_file=ann_file,
            pipeline=pipeline,
            classes=classes,
            palette=palette,
            modality=modality,
            test_mode=test_mode,
            ignore_index=ignore_index,
            scene_idxs=scene_idxs)

    def get_ann_info(self, index):
        """Get annotation info according to the given index.

        Args:
            index (int): Index of the annotation data to get.

        Returns:
            dict: annotation information consists of the following keys:

                - pts_semantic_mask_path (str): Path of semantic masks.
        """
        # Use index to get the annos, thus the evalhook could also use this api
        info = self.data_infos[index]

        pts_semantic_mask_path = osp.join(self.data_root,
                                          info['pts_semantic_mask_path'])

        anns_results = dict(pts_semantic_mask_path=pts_semantic_mask_path)
        return anns_results

    def _build_default_pipeline(self):
        """Build the default pipeline for this dataset."""
        pipeline = [
            dict(
                type='LoadPointsFromFile',
                coord_type='DEPTH',
                shift_height=False,
                use_color=True,
                load_dim=6,
                use_dim=[0, 1, 2, 3, 4, 5]),
            dict(
                type='LoadAnnotations3D',
                with_bbox_3d=False,
                with_label_3d=False,
                with_mask_3d=False,
                with_seg_3d=True),
            dict(
                type='PointSegClassMapping',
                valid_cat_ids=self.VALID_CLASS_IDS,
                max_cat_id=np.max(self.ALL_CLASS_IDS)),
            dict(
                type='DefaultFormatBundle3D',
                with_label=False,
                class_names=self.CLASSES),
            dict(type='Collect3D', keys=['points', 'pts_semantic_mask'])
        ]
        return Compose(pipeline)

    def show(self, results, out_dir, show=True, pipeline=None):
        """Results visualization.

        Args:
            results (list[dict]): List of bounding boxes results.
            out_dir (str): Output directory of visualization result.
            show (bool): Visualize the results online.
            pipeline (list[dict], optional): raw data loading for showing.
                Default: None.
        """
        assert out_dir is not None, 'Expect out_dir, got none.'
        pipeline = self._get_pipeline(pipeline)
        for i, result in enumerate(results):
            data_info = self.data_infos[i]
            pts_path = data_info['pts_path']
            file_name = osp.split(pts_path)[-1].split('.')[0]
            points, gt_sem_mask = self._extract_data(
                i, pipeline, ['points', 'pts_semantic_mask'], load_annos=True)
            points = points.numpy()
            pred_sem_mask = result['semantic_mask'].numpy()
            show_seg_result(points, gt_sem_mask,
                            pred_sem_mask, out_dir, file_name,
                            np.array(self.PALETTE), self.ignore_index, show)

    def get_scene_idxs(self, scene_idxs):
        """Compute scene_idxs for data sampling.

        We sample more times for scenes with more points.
        """
        # when testing, we load one whole scene every time
        if not self.test_mode and scene_idxs is None:
            raise NotImplementedError(
                'please provide re-sampled scene indexes for training')

        return super().get_scene_idxs(scene_idxs)

    def format_results(self, results, txtfile_prefix=None):
        r"""Format the results to txt file. Refer to `ScanNet documentation
        <http://kaldir.vc.in.tum.de/scannet_benchmark/documentation>`_.

        Args:
            outputs (list[dict]): Testing results of the dataset.
            txtfile_prefix (str): The prefix of saved files. It includes
                the file path and the prefix of filename, e.g., "a/b/prefix".
                If not specified, a temp file will be created. Default: None.

        Returns:
            tuple: (outputs, tmp_dir), outputs is the detection results,
                tmp_dir is the temporal directory created for saving submission
                files when ``submission_prefix`` is not specified.
        """
        import mmcv

        if txtfile_prefix is None:
            tmp_dir = tempfile.TemporaryDirectory()
            txtfile_prefix = osp.join(tmp_dir.name, 'results')
        else:
            tmp_dir = None
        mmcv.mkdir_or_exist(txtfile_prefix)

        # need to map network output to original label idx
        pred2label = np.zeros(len(self.VALID_CLASS_IDS)).astype(np.int)
        for original_label, output_idx in self.label_map.items():
            if output_idx != self.ignore_index:
                pred2label[output_idx] = original_label

        outputs = []
        for i, result in enumerate(results):
            info = self.data_infos[i]
            sample_idx = info['point_cloud']['lidar_idx']
            pred_sem_mask = result['semantic_mask'].numpy().astype(np.int)
            pred_label = pred2label[pred_sem_mask]
            curr_file = f'{txtfile_prefix}/{sample_idx}.txt'
            np.savetxt(curr_file, pred_label, fmt='%d')
            outputs.append(dict(seg_mask=pred_label))

        return outputs, tmp_dir


@DATASETS.register_module()
@SEG_DATASETS.register_module()
class ScanNetInstanceSegDataset(Custom3DSegDataset):
    CLASSES = ('cabinet', 'bed', 'chair', 'sofa', 'table', 'door', 'window',
               'bookshelf', 'picture', 'counter', 'desk', 'curtain',
               'refrigerator', 'showercurtrain', 'toilet', 'sink', 'bathtub',
               'garbagebin')

    VALID_CLASS_IDS = (3, 4, 5, 6, 7, 8, 9, 10, 11, 12, 14, 16, 24, 28, 33, 34,
                       36, 39)

    ALL_CLASS_IDS = tuple(range(41))

    def get_ann_info(self, index):
        """Get annotation info according to the given index.
        Args:
            index (int): Index of the annotation data to get.
        Returns:
            dict: annotation information consists of the following keys:
                - pts_semantic_mask_path (str): Path of semantic masks.
                - pts_instance_mask_path (str): Path of instance masks.
        """
        # Use index to get the annos, thus the evalhook could also use this api
        info = self.data_infos[index]

        pts_instance_mask_path = osp.join(self.data_root,
                                          info['pts_instance_mask_path'])
        pts_semantic_mask_path = osp.join(self.data_root,
                                          info['pts_semantic_mask_path'])

        anns_results = dict(
            pts_instance_mask_path=pts_instance_mask_path,
            pts_semantic_mask_path=pts_semantic_mask_path)
        return anns_results

    def get_classes_and_palette(self, classes=None, palette=None):
        """Get class names of current dataset.

        Palette is simply ignored for instance segmentation.
        Args:
            classes (Sequence[str] | str | None): If classes is None, use
                default CLASSES defined by builtin dataset. If classes is a
                string, take it as a file name. The file contains the name of
                classes where each line contains one class name. If classes is
                a tuple or list, override the CLASSES defined by the dataset.
                Defaults to None.
            palette (Sequence[Sequence[int]]] | np.ndarray | None):
                The palette of segmentation map. If None is given, random
                palette will be generated. Defaults to None.
        """
        if classes is not None:
            return classes, None
        return self.CLASSES, None

    def _build_default_pipeline(self):
        """Build the default pipeline for this dataset."""
        pipeline = [
            dict(
                type='LoadPointsFromFile',
                coord_type='DEPTH',
                shift_height=False,
                use_color=True,
                load_dim=6,
                use_dim=[0, 1, 2, 3, 4, 5]),
            dict(
                type='LoadAnnotations3D',
                with_bbox_3d=False,
                with_label_3d=False,
                with_mask_3d=True,
                with_seg_3d=True),
            dict(
                type='PointSegClassMapping',
                valid_cat_ids=self.VALID_CLASS_IDS,
                max_cat_id=40),
            dict(
                type='DefaultFormatBundle3D',
                with_label=False,
                class_names=self.CLASSES),
            dict(
                type='Collect3D',
                keys=['points', 'pts_semantic_mask', 'pts_instance_mask'])
        ]
        return Compose(pipeline)

    def evaluate(self,
                 results,
                 metric=None,
                 options=None,
                 logger=None,
                 show=False,
                 out_dir=None,
                 pipeline=None):
        """Evaluate.

        Evaluation in semantic segmentation protocol.
        Args:
            results (list[dict]): List of results.
            metric (str | list[str]): Metrics to be evaluated.
            options (dict, optional): options for instance_seg_eval.
            logger (logging.Logger | None | str): Logger used for printing
                related information during evaluation. Defaults to None.
            show (bool, optional): Whether to visualize.
                Defaults to False.
            out_dir (str, optional): Path to save the visualization results.
                Defaults to None.
            pipeline (list[dict], optional): raw data loading for showing.
                Default: None.
        Returns:
            dict: Evaluation results.
        """
        assert isinstance(
            results, list), f'Expect results to be list, got {type(results)}.'
        assert len(results) > 0, 'Expect length of results > 0.'
        assert len(results) == len(self.data_infos)
        assert isinstance(
            results[0], dict
        ), f'Expect elements in results to be dict, got {type(results[0])}.'

        load_pipeline = self._get_pipeline(pipeline)
        pred_instance_masks = [result['instance_mask'] for result in results]
        pred_instance_labels = [result['instance_label'] for result in results]
        pred_instance_scores = [result['instance_score'] for result in results]
        gt_semantic_masks, gt_instance_masks = zip(*[
            self._extract_data(
                index=i,
                pipeline=load_pipeline,
                key=['pts_semantic_mask', 'pts_instance_mask'],
                load_annos=True) for i in range(len(self.data_infos))
        ])
        ret_dict = instance_seg_eval(
            gt_semantic_masks,
            gt_instance_masks,
            pred_instance_masks,
            pred_instance_labels,
            pred_instance_scores,
            valid_class_ids=self.VALID_CLASS_IDS,
            class_labels=self.CLASSES,
            options=options,
            logger=logger)

        if show:
            raise NotImplementedError('show is not implemented for now')

        return ret_dict<|MERGE_RESOLUTION|>--- conflicted
+++ resolved
@@ -3,13 +3,9 @@
 import warnings
 from os import path as osp
 
-<<<<<<< HEAD
-from mmdet3d.core import instance_seg_eval, show_result, show_seg_result
-=======
 import numpy as np
 
-from mmdet3d.core import show_result, show_seg_result
->>>>>>> 95c2db72
+from mmdet3d.core import show_result, show_seg_result, show_seg_result
 from mmdet3d.core.bbox import DepthInstance3DBoxes
 from mmdet.datasets import DATASETS
 from mmseg.datasets import DATASETS as SEG_DATASETS
