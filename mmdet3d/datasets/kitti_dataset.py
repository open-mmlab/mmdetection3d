# Copyright (c) OpenMMLab. All rights reserved.
from typing import Callable, List, Union

import numpy as np

from mmdet3d.datasets import DATASETS
from mmdet3d.structures import CameraInstance3DBoxes
from .det3d_dataset import Det3DDataset


@DATASETS.register_module()
class KittiDataset(Det3DDataset):
    r"""KITTI Dataset.

    This class serves as the API for experiments on the `KITTI Dataset
    <http://www.cvlibs.net/datasets/kitti/eval_object.php?obj_benchmark=3d>`_.

    Args:
        data_root (str): Path of dataset root.
        ann_file (str): Path of annotation file.
        pipeline (list[dict]): Pipeline used for data processing.
            Defaults to [].
        modality (dict): Modality to specify the sensor data used as input.
            Defaults to `dict(use_lidar=True)`.
        default_cam_key (str): The default camera name adopted.
            Defaults to 'CAM2'.
        box_type_3d (str): Type of 3D box of this dataset.
            Based on the `box_type_3d`, the dataset will encapsulate the box
            to its original format then converted them to `box_type_3d`.
            Defaults to 'LiDAR' in this dataset. Available options includes:

            - 'LiDAR': Box in LiDAR coordinates.
            - 'Depth': Box in depth coordinates, usually for indoor dataset.
            - 'Camera': Box in camera coordinates.
        load_type (str): Type of loading mode. Defaults to 'frame_based'.

            - 'frame_based': Load all of the instances in the frame.
            - 'mv_image_based': Load all of the instances in the frame and need
                to convert to the FOV-based data type to support image-based
                detector.
            - 'fov_image_based': Only load the instances inside the default cam,
                and need to convert to the FOV-based data type to support
                image-based detector.
        filter_empty_gt (bool): Whether to filter the data with empty GT.
            If it's set to be True, the example with empty annotations after
            data pipeline will be dropped and a random example will be chosen
            in `__getitem__`. Defaults to True.
        test_mode (bool): Whether the dataset is in test mode.
            Defaults to False.
        pcd_limit_range (list[float]): The range of point cloud used to filter
            invalid predicted boxes.
            Defaults to [0, -40, -3, 70.4, 40, 0.0].
    """
    # TODO: use full classes of kitti
    METAINFO = {
        'classes': ('Pedestrian', 'Cyclist', 'Car', 'Van', 'Truck',
                    'Person_sitting', 'Tram', 'Misc')
    }

    def __init__(self,
                 data_root: str,
                 ann_file: str,
                 pipeline: List[Union[dict, Callable]] = [],
                 modality: dict = dict(use_lidar=True),
                 default_cam_key: str = 'CAM2',
                 load_type: str = 'frame_based',
                 box_type_3d: str = 'LiDAR',
                 filter_empty_gt: bool = True,
                 test_mode: bool = False,
                 pcd_limit_range: List[float] = [0, -40, -3, 70.4, 40, 0.0],
                 **kwargs) -> None:

        self.pcd_limit_range = pcd_limit_range
        assert load_type in ('frame_based', 'mv_image_based',
                             'fov_image_based')
        self.load_type = load_type
        super().__init__(
            data_root=data_root,
            ann_file=ann_file,
            pipeline=pipeline,
            modality=modality,
            default_cam_key=default_cam_key,
            box_type_3d=box_type_3d,
            filter_empty_gt=filter_empty_gt,
            test_mode=test_mode,
            **kwargs)
        assert self.modality is not None
        assert box_type_3d.lower() in ('lidar', 'camera')

    def parse_data_info(self, info: dict) -> dict:
        """Process the raw data info.

        The only difference with it in `Det3DDataset`
        is the specific process for `plane`.

        Args:
            info (dict): Raw info dict.

        Returns:
            dict: Has `ann_info` in training stage. And
            all path has been converted to absolute path.
        """
        if self.modality['use_lidar']:
            if 'plane' in info:
                # convert ground plane to velodyne coordinates
                plane = np.array(info['plane'])
                lidar2cam = np.array(
                    info['images']['CAM2']['lidar2cam'], dtype=np.float32)
                reverse = np.linalg.inv(lidar2cam)

                (plane_norm_cam, plane_off_cam) = (plane[:3],
                                                   -plane[:3] * plane[3])
                plane_norm_lidar = \
                    (reverse[:3, :3] @ plane_norm_cam[:, None])[:, 0]
                plane_off_lidar = (
                    reverse[:3, :3] @ plane_off_cam[:, None][:, 0] +
                    reverse[:3, 3])
                plane_lidar = np.zeros_like(plane_norm_lidar, shape=(4, ))
                plane_lidar[:3] = plane_norm_lidar
                plane_lidar[3] = -plane_norm_lidar.T @ plane_off_lidar
            else:
                plane_lidar = None

            info['plane'] = plane_lidar

<<<<<<< HEAD
        if self.load_type == 'fov_image_based':
=======
        if self.task == 'mono_det' and self.load_eval_anns:
>>>>>>> a449bdd4
            info['instances'] = info['cam_instances'][self.default_cam_key]

        info = super().parse_data_info(info)

        return info

    def parse_ann_info(self, info: dict) -> dict:
        """Process the `instances` in data info to `ann_info`.

        Args:
            info (dict): Data information of single data sample.

        Returns:
            dict: Annotation information consists of the following keys:

                - gt_bboxes_3d (:obj:`LiDARInstance3DBoxes`):
                  3D ground truth bboxes.
                - bbox_labels_3d (np.ndarray): Labels of ground truths.
                - gt_bboxes (np.ndarray): 2D ground truth bboxes.
                - gt_labels (np.ndarray): Labels of ground truths.
                - difficulty (int): Difficulty defined by KITTI.
                  0, 1, 2 represent xxxxx respectively.
        """
        ann_info = super().parse_ann_info(info)
        if ann_info is None:
            ann_info = dict()
            # empty instance
            ann_info['gt_bboxes_3d'] = np.zeros((0, 7), dtype=np.float32)
            ann_info['gt_labels_3d'] = np.zeros(0, dtype=np.int64)

            if self.load_type in ['fov_image_based', 'mv_image_based']:
                ann_info['gt_bboxes'] = np.zeros((0, 4), dtype=np.float32)
                ann_info['gt_bboxes_labels'] = np.array(0, dtype=np.int64)
                ann_info['centers_2d'] = np.zeros((0, 2), dtype=np.float32)
                ann_info['depths'] = np.zeros((0), dtype=np.float32)

        ann_info = self._remove_dontcare(ann_info)
        # in kitti, lidar2cam = R0_rect @ Tr_velo_to_cam
        lidar2cam = np.array(info['images']['CAM2']['lidar2cam'])
        # convert gt_bboxes_3d to velodyne coordinates with `lidar2cam`
        gt_bboxes_3d = CameraInstance3DBoxes(
            ann_info['gt_bboxes_3d']).convert_to(self.box_mode_3d,
                                                 np.linalg.inv(lidar2cam))
        ann_info['gt_bboxes_3d'] = gt_bboxes_3d
        return ann_info<|MERGE_RESOLUTION|>--- conflicted
+++ resolved
@@ -123,11 +123,7 @@
 
             info['plane'] = plane_lidar
 
-<<<<<<< HEAD
-        if self.load_type == 'fov_image_based':
-=======
-        if self.task == 'mono_det' and self.load_eval_anns:
->>>>>>> a449bdd4
+        if self.load_type == 'fov_image_based'  and self.load_eval_anns:
             info['instances'] = info['cam_instances'][self.default_cam_key]
 
         info = super().parse_data_info(info)
