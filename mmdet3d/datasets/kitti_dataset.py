# Copyright (c) OpenMMLab. All rights reserved.
from typing import Callable, List, Union

import numpy as np

from mmdet3d.datasets import DATASETS
from mmdet3d.structures import CameraInstance3DBoxes
from .det3d_dataset import Det3DDataset


@DATASETS.register_module()
class KittiDataset(Det3DDataset):
    r"""KITTI Dataset.

    This class serves as the API for experiments on the `KITTI Dataset
    <http://www.cvlibs.net/datasets/kitti/eval_object.php?obj_benchmark=3d>`_.

    Args:
        data_root (str): Path of dataset root.
        ann_file (str): Path of annotation file.
        pipeline (List[dict]): Pipeline used for data processing.
            Defaults to [].
        modality (dict): Modality to specify the sensor data used as input.
            Defaults to dict(use_lidar=True).
        default_cam_key (str): The default camera name adopted.
            Defaults to 'CAM2'.
<<<<<<< HEAD
=======
        load_type (str): Type of loading mode. Defaults to 'frame_based'.

            - 'frame_based': Load all of the instances in the frame.
            - 'mv_image_based': Load all of the instances in the frame and need
              to convert to the FOV-based data type to support image-based
              detector.
            - 'fov_image_based': Only load the instances inside the default
              cam, and need to convert to the FOV-based data type to support
              image-based detector.
>>>>>>> 84b4348f
        box_type_3d (str): Type of 3D box of this dataset.
            Based on the `box_type_3d`, the dataset will encapsulate the box
            to its original format then converted them to `box_type_3d`.
            Defaults to 'LiDAR' in this dataset. Available options includes:

            - 'LiDAR': Box in LiDAR coordinates.
            - 'Depth': Box in depth coordinates, usually for indoor dataset.
            - 'Camera': Box in camera coordinates.
<<<<<<< HEAD
        load_type (str): Type of loading mode. Defaults to 'frame_based'.

            - 'frame_based': Load all of the instances in the frame.
            - 'mv_image_based': Load all of the instances in the frame and need
                to convert to the FOV-based data type to support image-based
                detector.
            - 'fov_image_based': Only load the instances inside the default
                cam, and need to convert to the FOV-based data type to support
                image-based detector.
=======
>>>>>>> 84b4348f
        filter_empty_gt (bool): Whether to filter the data with empty GT.
            If it's set to be True, the example with empty annotations after
            data pipeline will be dropped and a random example will be chosen
            in `__getitem__`. Defaults to True.
        test_mode (bool): Whether the dataset is in test mode.
            Defaults to False.
        pcd_limit_range (List[float]): The range of point cloud used to filter
            invalid predicted boxes.
            Defaults to [0, -40, -3, 70.4, 40, 0.0].
    """
    # TODO: use full classes of kitti
    METAINFO = {
        'classes': ('Pedestrian', 'Cyclist', 'Car', 'Van', 'Truck',
                    'Person_sitting', 'Tram', 'Misc')
    }

    def __init__(self,
                 data_root: str,
                 ann_file: str,
                 pipeline: List[Union[dict, Callable]] = [],
                 modality: dict = dict(use_lidar=True),
                 default_cam_key: str = 'CAM2',
                 load_type: str = 'frame_based',
                 box_type_3d: str = 'LiDAR',
                 filter_empty_gt: bool = True,
                 test_mode: bool = False,
                 pcd_limit_range: List[float] = [0, -40, -3, 70.4, 40, 0.0],
                 **kwargs) -> None:

        self.pcd_limit_range = pcd_limit_range
        assert load_type in ('frame_based', 'mv_image_based',
                             'fov_image_based')
        self.load_type = load_type
        super().__init__(
            data_root=data_root,
            ann_file=ann_file,
            pipeline=pipeline,
            modality=modality,
            default_cam_key=default_cam_key,
            box_type_3d=box_type_3d,
            filter_empty_gt=filter_empty_gt,
            test_mode=test_mode,
            **kwargs)
        assert self.modality is not None
        assert box_type_3d.lower() in ('lidar', 'camera')

    def parse_data_info(self, info: dict) -> dict:
        """Process the raw data info.

        The only difference with it in `Det3DDataset`
        is the specific process for `plane`.

        Args:
            info (dict): Raw info dict.

        Returns:
            dict: Has `ann_info` in training stage. And
            all path has been converted to absolute path.
        """
        if self.modality['use_lidar']:
            if 'plane' in info:
                # convert ground plane to velodyne coordinates
                plane = np.array(info['plane'])
                lidar2cam = np.array(
                    info['images']['CAM2']['lidar2cam'], dtype=np.float32)
                reverse = np.linalg.inv(lidar2cam)

                (plane_norm_cam, plane_off_cam) = (plane[:3],
                                                   -plane[:3] * plane[3])
                plane_norm_lidar = \
                    (reverse[:3, :3] @ plane_norm_cam[:, None])[:, 0]
                plane_off_lidar = (
                    reverse[:3, :3] @ plane_off_cam[:, None][:, 0] +
                    reverse[:3, 3])
                plane_lidar = np.zeros_like(plane_norm_lidar, shape=(4, ))
                plane_lidar[:3] = plane_norm_lidar
                plane_lidar[3] = -plane_norm_lidar.T @ plane_off_lidar
            else:
                plane_lidar = None

            info['plane'] = plane_lidar

        if self.load_type == 'fov_image_based' and self.load_eval_anns:
            info['instances'] = info['cam_instances'][self.default_cam_key]

        info = super().parse_data_info(info)

        return info

    def parse_ann_info(self, info: dict) -> dict:
        """Process the `instances` in data info to `ann_info`.

        Args:
            info (dict): Data information of single data sample.

        Returns:
            dict: Annotation information consists of the following keys:

                - gt_bboxes_3d (:obj:`LiDARInstance3DBoxes`):
                  3D ground truth bboxes.
                - bbox_labels_3d (np.ndarray): Labels of ground truths.
                - gt_bboxes (np.ndarray): 2D ground truth bboxes.
                - gt_labels (np.ndarray): Labels of ground truths.
                - difficulty (int): Difficulty defined by KITTI.
                  0, 1, 2 represent xxxxx respectively.
        """
        ann_info = super().parse_ann_info(info)
        if ann_info is None:
            ann_info = dict()
            # empty instance
            ann_info['gt_bboxes_3d'] = np.zeros((0, 7), dtype=np.float32)
            ann_info['gt_labels_3d'] = np.zeros(0, dtype=np.int64)

            if self.load_type in ['fov_image_based', 'mv_image_based']:
                ann_info['gt_bboxes'] = np.zeros((0, 4), dtype=np.float32)
                ann_info['gt_bboxes_labels'] = np.array(0, dtype=np.int64)
                ann_info['centers_2d'] = np.zeros((0, 2), dtype=np.float32)
                ann_info['depths'] = np.zeros((0), dtype=np.float32)

        ann_info = self._remove_dontcare(ann_info)
        # in kitti, lidar2cam = R0_rect @ Tr_velo_to_cam
        lidar2cam = np.array(info['images']['CAM2']['lidar2cam'])
        # convert gt_bboxes_3d to velodyne coordinates with `lidar2cam`
        gt_bboxes_3d = CameraInstance3DBoxes(
            ann_info['gt_bboxes_3d']).convert_to(self.box_mode_3d,
                                                 np.linalg.inv(lidar2cam))
        ann_info['gt_bboxes_3d'] = gt_bboxes_3d
        return ann_info<|MERGE_RESOLUTION|>--- conflicted
+++ resolved
@@ -24,19 +24,7 @@
             Defaults to dict(use_lidar=True).
         default_cam_key (str): The default camera name adopted.
             Defaults to 'CAM2'.
-<<<<<<< HEAD
-=======
-        load_type (str): Type of loading mode. Defaults to 'frame_based'.
-
-            - 'frame_based': Load all of the instances in the frame.
-            - 'mv_image_based': Load all of the instances in the frame and need
-              to convert to the FOV-based data type to support image-based
-              detector.
-            - 'fov_image_based': Only load the instances inside the default
-              cam, and need to convert to the FOV-based data type to support
-              image-based detector.
->>>>>>> 84b4348f
-        box_type_3d (str): Type of 3D box of this dataset.
+        box_type_3d (str, optional): Type of 3D box of this dataset.
             Based on the `box_type_3d`, the dataset will encapsulate the box
             to its original format then converted them to `box_type_3d`.
             Defaults to 'LiDAR' in this dataset. Available options includes:
@@ -44,23 +32,9 @@
             - 'LiDAR': Box in LiDAR coordinates.
             - 'Depth': Box in depth coordinates, usually for indoor dataset.
             - 'Camera': Box in camera coordinates.
-<<<<<<< HEAD
-        load_type (str): Type of loading mode. Defaults to 'frame_based'.
-
-            - 'frame_based': Load all of the instances in the frame.
-            - 'mv_image_based': Load all of the instances in the frame and need
-                to convert to the FOV-based data type to support image-based
-                detector.
-            - 'fov_image_based': Only load the instances inside the default
-                cam, and need to convert to the FOV-based data type to support
-                image-based detector.
-=======
->>>>>>> 84b4348f
-        filter_empty_gt (bool): Whether to filter the data with empty GT.
-            If it's set to be True, the example with empty annotations after
-            data pipeline will be dropped and a random example will be chosen
-            in `__getitem__`. Defaults to True.
-        test_mode (bool): Whether the dataset is in test mode.
+        filter_empty_gt (bool, optional): Whether to filter empty GT.
+            Defaults to True.
+        test_mode (bool, optional): Whether the dataset is in test mode.
             Defaults to False.
         pcd_limit_range (List[float]): The range of point cloud used to filter
             invalid predicted boxes.
