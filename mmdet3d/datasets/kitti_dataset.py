# Copyright (c) OpenMMLab. All rights reserved.
import copy
import os
import tempfile
from os import path as osp

import mmcv
import numpy as np
import torch
from mmcv.utils import print_log

from mmdet.datasets import DATASETS
from ..core import show_multi_modality_result, show_result
from ..core.bbox import (Box3DMode, CameraInstance3DBoxes, Coord3DMode,
                         LiDARInstance3DBoxes, points_cam2img)
from .custom_3d import Custom3DDataset
from .pipelines import Compose


@DATASETS.register_module()
class KittiDataset(Custom3DDataset):
    r"""KITTI Dataset.

    This class serves as the API for experiments on the `KITTI Dataset
    <http://www.cvlibs.net/datasets/kitti/eval_object.php?obj_benchmark=3d>`_.

    Args:
        data_root (str): Path of dataset root.
        ann_file (str): Path of annotation file.
        split (str): Split of input data.
        pts_prefix (str, optional): Prefix of points files.
            Defaults to 'velodyne'.
        pipeline (list[dict], optional): Pipeline used for data processing.
            Defaults to None.
        classes (tuple[str], optional): Classes used in the dataset.
            Defaults to None.
        modality (dict, optional): Modality to specify the sensor data used
            as input. Defaults to None.
        box_type_3d (str, optional): Type of 3D box of this dataset.
            Based on the `box_type_3d`, the dataset will encapsulate the box
            to its original format then converted them to `box_type_3d`.
            Defaults to 'LiDAR' in this dataset. Available options includes

            - 'LiDAR': Box in LiDAR coordinates.
            - 'Depth': Box in depth coordinates, usually for indoor dataset.
            - 'Camera': Box in camera coordinates.
        filter_empty_gt (bool, optional): Whether to filter empty GT.
            Defaults to True.
        test_mode (bool, optional): Whether the dataset is in test mode.
            Defaults to False.
        pcd_limit_range (list, optional): The range of point cloud used to
            filter invalid predicted boxes.
            Default: [0, -40, -3, 70.4, 40, 0.0].
    """
    CLASSES = ('car', 'pedestrian', 'cyclist')

    def __init__(self,
                 data_root,
                 ann_file,
                 split,
                 pts_prefix='velodyne',
                 pipeline=None,
                 classes=None,
                 modality=None,
                 box_type_3d='LiDAR',
                 filter_empty_gt=True,
                 test_mode=False,
                 pcd_limit_range=[0, -40, -3, 70.4, 40, 0.0]):
        super().__init__(
            data_root=data_root,
            ann_file=ann_file,
            pipeline=pipeline,
            classes=classes,
            modality=modality,
            box_type_3d=box_type_3d,
            filter_empty_gt=filter_empty_gt,
            test_mode=test_mode)

        self.split = split
        self.root_split = os.path.join(self.data_root, split)
        assert self.modality is not None
        self.pcd_limit_range = pcd_limit_range
        self.pts_prefix = pts_prefix

    def _get_pts_filename(self, idx):
        """Get point cloud filename according to the given index.

        Args:
            index (int): Index of the point cloud file to get.

        Returns:
            str: Name of the point cloud file.
        """
        pts_filename = osp.join(self.root_split, self.pts_prefix,
                                f'{idx:06d}.bin')
        return pts_filename

    def get_data_info(self, index):
        """Get data info according to the given index.

        Args:
            index (int): Index of the sample data to get.

        Returns:
            dict: Data information that will be passed to the data
                preprocessing pipelines. It includes the following keys:

                - sample_idx (str): Sample index.
                - pts_filename (str): Filename of point clouds.
                - img_prefix (str): Prefix of image files.
                - img_info (dict): Image info.
                - lidar2img (list[np.ndarray], optional): Transformations
                    from lidar to different cameras.
                - ann_info (dict): Annotation info.
        """
        info = self.data_infos[index]
        sample_idx = info['image']['image_idx']
        img_filename = os.path.join(self.data_root,
                                    info['image']['image_path'])

        # TODO: consider use torch.Tensor only
        rect = info['calib']['R0_rect'].astype(np.float32)
        Trv2c = info['calib']['Tr_velo_to_cam'].astype(np.float32)
        P2 = info['calib']['P2'].astype(np.float32)
        lidar2img = P2 @ rect @ Trv2c

        pts_filename = self._get_pts_filename(sample_idx)
        input_dict = dict(
            sample_idx=sample_idx,
            pts_filename=pts_filename,
            img_prefix=None,
            img_info=dict(filename=img_filename),
            lidar2img=lidar2img)

        if not self.test_mode:
            annos = self.get_ann_info(index)
            input_dict['ann_info'] = annos

        return input_dict

    def get_ann_info(self, index):
        """Get annotation info according to the given index.

        Args:
            index (int): Index of the annotation data to get.

        Returns:
            dict: annotation information consists of the following keys:

                - gt_bboxes_3d (:obj:`LiDARInstance3DBoxes`):
                    3D ground truth bboxes.
                - gt_labels_3d (np.ndarray): Labels of ground truths.
                - gt_bboxes (np.ndarray): 2D ground truth bboxes.
                - gt_labels (np.ndarray): Labels of ground truths.
                - gt_names (list[str]): Class names of ground truths.
<<<<<<< HEAD
                - difficulty (int): Difficulty defined by KITTI.
                    0, 1, 2 represent xxxxx respectively.
=======
                - difficulty (int): kitti difficulty.
>>>>>>> b6c10f5c
        """
        # Use index to get the annos, thus the evalhook could also use this api
        info = self.data_infos[index]
        rect = info['calib']['R0_rect'].astype(np.float32)
        Trv2c = info['calib']['Tr_velo_to_cam'].astype(np.float32)

<<<<<<< HEAD
        if 'plane' in info:
            # convert ground plane to velodyne coordinates
            reverse = np.linalg.inv(rect @ Trv2c)

            (plane_norm_cam,
             plane_off_cam) = (info['plane'][:3],
                               -info['plane'][:3] * info['plane'][3])
            plane_norm_lidar = \
                (reverse[:3, :3] @ plane_norm_cam[:, None])[:, 0]
            plane_off_lidar = (
                reverse[:3, :3] @ plane_off_cam[:, None][:, 0] +
                reverse[:3, 3])
            plane_lidar = np.zeros_like(plane_norm_lidar, shape=(4, ))
            plane_lidar[:3] = plane_norm_lidar
            plane_lidar[3] = -plane_norm_lidar.T @ plane_off_lidar
        else:
            plane_lidar = None

=======
>>>>>>> b6c10f5c
        difficulty = info['annos']['difficulty']
        annos = info['annos']
        # we need other objects to avoid collision when sample
        annos = self.remove_dontcare(annos)
        loc = annos['location']
        dims = annos['dimensions']
        rots = annos['rotation_y']
        gt_names = annos['name']
        gt_bboxes_3d = np.concatenate([loc, dims, rots[..., np.newaxis]],
                                      axis=1).astype(np.float32)

        # convert gt_bboxes_3d to velodyne coordinates
        gt_bboxes_3d = CameraInstance3DBoxes(gt_bboxes_3d).convert_to(
            self.box_mode_3d, np.linalg.inv(rect @ Trv2c))
        gt_bboxes = annos['bbox']

        selected = self.drop_arrays_by_name(gt_names, ['DontCare'])
        gt_bboxes = gt_bboxes[selected].astype('float32')
        gt_names = gt_names[selected]

        gt_labels = []
        for cat in gt_names:
            if cat in self.CLASSES:
                gt_labels.append(self.CLASSES.index(cat))
            else:
                gt_labels.append(-1)
        gt_labels = np.array(gt_labels).astype(np.int64)
        gt_labels_3d = copy.deepcopy(gt_labels)

        anns_results = dict(
            gt_bboxes_3d=gt_bboxes_3d,
            gt_labels_3d=gt_labels_3d,
            bboxes=gt_bboxes,
            labels=gt_labels,
            gt_names=gt_names,
<<<<<<< HEAD
            plane=plane_lidar,
=======
>>>>>>> b6c10f5c
            difficulty=difficulty)
        return anns_results

    def drop_arrays_by_name(self, gt_names, used_classes):
        """Drop irrelevant ground truths by name.

        Args:
            gt_names (list[str]): Names of ground truths.
            used_classes (list[str]): Classes of interest.

        Returns:
            np.ndarray: Indices of ground truths that will be dropped.
        """
        inds = [i for i, x in enumerate(gt_names) if x not in used_classes]
        inds = np.array(inds, dtype=np.int64)
        return inds

    def keep_arrays_by_name(self, gt_names, used_classes):
        """Keep useful ground truths by name.

        Args:
            gt_names (list[str]): Names of ground truths.
            used_classes (list[str]): Classes of interest.

        Returns:
            np.ndarray: Indices of ground truths that will be keeped.
        """
        inds = [i for i, x in enumerate(gt_names) if x in used_classes]
        inds = np.array(inds, dtype=np.int64)
        return inds

    def remove_dontcare(self, ann_info):
        """Remove annotations that do not need to be cared.

        Args:
            ann_info (dict): Dict of annotation infos. The ``'DontCare'``
                annotations will be removed according to ann_file['name'].

        Returns:
            dict: Annotations after filtering.
        """
        img_filtered_annotations = {}
        relevant_annotation_indices = [
            i for i, x in enumerate(ann_info['name']) if x != 'DontCare'
        ]
        for key in ann_info.keys():
            img_filtered_annotations[key] = (
                ann_info[key][relevant_annotation_indices])
        return img_filtered_annotations

    def format_results(self,
                       outputs,
                       pklfile_prefix=None,
                       submission_prefix=None):
        """Format the results to pkl file.

        Args:
            outputs (list[dict]): Testing results of the dataset.
            pklfile_prefix (str): The prefix of pkl files. It includes
                the file path and the prefix of filename, e.g., "a/b/prefix".
                If not specified, a temp file will be created. Default: None.
            submission_prefix (str): The prefix of submitted files. It
                includes the file path and the prefix of filename, e.g.,
                "a/b/prefix". If not specified, a temp file will be created.
                Default: None.

        Returns:
            tuple: (result_files, tmp_dir), result_files is a dict containing
                the json filepaths, tmp_dir is the temporal directory created
                for saving json files when jsonfile_prefix is not specified.
        """
        if pklfile_prefix is None:
            tmp_dir = tempfile.TemporaryDirectory()
            pklfile_prefix = osp.join(tmp_dir.name, 'results')
        else:
            tmp_dir = None

        if not isinstance(outputs[0], dict):
            result_files = self.bbox2result_kitti2d(outputs, self.CLASSES,
                                                    pklfile_prefix,
                                                    submission_prefix)
        elif 'pts_bbox' in outputs[0] or 'img_bbox' in outputs[0]:
            result_files = dict()
            for name in outputs[0]:
                results_ = [out[name] for out in outputs]
                pklfile_prefix_ = pklfile_prefix + name
                if submission_prefix is not None:
                    submission_prefix_ = submission_prefix + name
                else:
                    submission_prefix_ = None
                if 'img' in name:
                    result_files = self.bbox2result_kitti2d(
                        results_, self.CLASSES, pklfile_prefix_,
                        submission_prefix_)
                else:
                    result_files_ = self.bbox2result_kitti(
                        results_, self.CLASSES, pklfile_prefix_,
                        submission_prefix_)
                result_files[name] = result_files_
        else:
            result_files = self.bbox2result_kitti(outputs, self.CLASSES,
                                                  pklfile_prefix,
                                                  submission_prefix)
        return result_files, tmp_dir

    def evaluate(self,
                 results,
                 metric=None,
                 logger=None,
                 pklfile_prefix=None,
                 submission_prefix=None,
                 show=False,
                 out_dir=None,
                 pipeline=None):
        """Evaluation in KITTI protocol.

        Args:
            results (list[dict]): Testing results of the dataset.
            metric (str | list[str], optional): Metrics to be evaluated.
                Default: None.
            logger (logging.Logger | str, optional): Logger used for printing
                related information during evaluation. Default: None.
            pklfile_prefix (str, optional): The prefix of pkl files, including
                the file path and the prefix of filename, e.g., "a/b/prefix".
                If not specified, a temp file will be created. Default: None.
            submission_prefix (str, optional): The prefix of submission data.
                If not specified, the submission data will not be generated.
                Default: None.
            show (bool, optional): Whether to visualize.
                Default: False.
            out_dir (str, optional): Path to save the visualization results.
                Default: None.
            pipeline (list[dict], optional): raw data loading for showing.
                Default: None.

        Returns:
            dict[str, float]: Results of each evaluation metric.
        """
        result_files, tmp_dir = self.format_results(results, pklfile_prefix)
        from mmdet3d.core.evaluation import kitti_eval
        gt_annos = [info['annos'] for info in self.data_infos]

        if isinstance(result_files, dict):
            ap_dict = dict()
            for name, result_files_ in result_files.items():
                eval_types = ['bbox', 'bev', '3d']
                if 'img' in name:
                    eval_types = ['bbox']
                ap_result_str, ap_dict_ = kitti_eval(
                    gt_annos,
                    result_files_,
                    self.CLASSES,
                    eval_types=eval_types)
                for ap_type, ap in ap_dict_.items():
                    ap_dict[f'{name}/{ap_type}'] = float('{:.4f}'.format(ap))

                print_log(
                    f'Results of {name}:\n' + ap_result_str, logger=logger)

        else:
            if metric == 'img_bbox':
                ap_result_str, ap_dict = kitti_eval(
                    gt_annos, result_files, self.CLASSES, eval_types=['bbox'])
            else:
                ap_result_str, ap_dict = kitti_eval(gt_annos, result_files,
                                                    self.CLASSES)
            print_log('\n' + ap_result_str, logger=logger)

        if tmp_dir is not None:
            tmp_dir.cleanup()
        if show or out_dir:
            self.show(results, out_dir, show=show, pipeline=pipeline)
        return ap_dict

    def bbox2result_kitti(self,
                          net_outputs,
                          class_names,
                          pklfile_prefix=None,
                          submission_prefix=None):
        """Convert 3D detection results to kitti format for evaluation and test
        submission.

        Args:
            net_outputs (list[np.ndarray]): List of array storing the
                inferenced bounding boxes and scores.
            class_names (list[String]): A list of class names.
            pklfile_prefix (str): The prefix of pkl file.
            submission_prefix (str): The prefix of submission file.

        Returns:
            list[dict]: A list of dictionaries with the kitti format.
        """
        assert len(net_outputs) == len(self.data_infos), \
            'invalid list length of network outputs'
        if submission_prefix is not None:
            mmcv.mkdir_or_exist(submission_prefix)

        det_annos = []
        print('\nConverting prediction to KITTI format')
        for idx, pred_dicts in enumerate(
                mmcv.track_iter_progress(net_outputs)):
            annos = []
            info = self.data_infos[idx]
            sample_idx = info['image']['image_idx']
            image_shape = info['image']['image_shape'][:2]
            box_dict = self.convert_valid_bboxes(pred_dicts, info)
            anno = {
                'name': [],
                'truncated': [],
                'occluded': [],
                'alpha': [],
                'bbox': [],
                'dimensions': [],
                'location': [],
                'rotation_y': [],
                'score': []
            }
            if len(box_dict['bbox']) > 0:
                box_2d_preds = box_dict['bbox']
                box_preds = box_dict['box3d_camera']
                scores = box_dict['scores']
                box_preds_lidar = box_dict['box3d_lidar']
                label_preds = box_dict['label_preds']

                for box, box_lidar, bbox, score, label in zip(
                        box_preds, box_preds_lidar, box_2d_preds, scores,
                        label_preds):
                    bbox[2:] = np.minimum(bbox[2:], image_shape[::-1])
                    bbox[:2] = np.maximum(bbox[:2], [0, 0])
                    anno['name'].append(class_names[int(label)])
                    anno['truncated'].append(0.0)
                    anno['occluded'].append(0)
                    anno['alpha'].append(
                        -np.arctan2(-box_lidar[1], box_lidar[0]) + box[6])
                    anno['bbox'].append(bbox)
                    anno['dimensions'].append(box[3:6])
                    anno['location'].append(box[:3])
                    anno['rotation_y'].append(box[6])
                    anno['score'].append(score)

                anno = {k: np.stack(v) for k, v in anno.items()}
                annos.append(anno)
            else:
                anno = {
                    'name': np.array([]),
                    'truncated': np.array([]),
                    'occluded': np.array([]),
                    'alpha': np.array([]),
                    'bbox': np.zeros([0, 4]),
                    'dimensions': np.zeros([0, 3]),
                    'location': np.zeros([0, 3]),
                    'rotation_y': np.array([]),
                    'score': np.array([]),
                }
                annos.append(anno)

            if submission_prefix is not None:
                curr_file = f'{submission_prefix}/{sample_idx:06d}.txt'
                with open(curr_file, 'w') as f:
                    bbox = anno['bbox']
                    loc = anno['location']
                    dims = anno['dimensions']  # lhw -> hwl

                    for idx in range(len(bbox)):
                        print(
                            '{} -1 -1 {:.4f} {:.4f} {:.4f} {:.4f} '
                            '{:.4f} {:.4f} {:.4f} '
                            '{:.4f} {:.4f} {:.4f} {:.4f} {:.4f} {:.4f}'.format(
                                anno['name'][idx], anno['alpha'][idx],
                                bbox[idx][0], bbox[idx][1], bbox[idx][2],
                                bbox[idx][3], dims[idx][1], dims[idx][2],
                                dims[idx][0], loc[idx][0], loc[idx][1],
                                loc[idx][2], anno['rotation_y'][idx],
                                anno['score'][idx]),
                            file=f)

            annos[-1]['sample_idx'] = np.array(
                [sample_idx] * len(annos[-1]['score']), dtype=np.int64)

            det_annos += annos

        if pklfile_prefix is not None:
            if not pklfile_prefix.endswith(('.pkl', '.pickle')):
                out = f'{pklfile_prefix}.pkl'
            mmcv.dump(det_annos, out)
            print(f'Result is saved to {out}.')

        return det_annos

    def bbox2result_kitti2d(self,
                            net_outputs,
                            class_names,
                            pklfile_prefix=None,
                            submission_prefix=None):
        """Convert 2D detection results to kitti format for evaluation and test
        submission.

        Args:
            net_outputs (list[np.ndarray]): List of array storing the
                inferenced bounding boxes and scores.
            class_names (list[String]): A list of class names.
            pklfile_prefix (str): The prefix of pkl file.
            submission_prefix (str): The prefix of submission file.

        Returns:
            list[dict]: A list of dictionaries have the kitti format
        """
        assert len(net_outputs) == len(self.data_infos), \
            'invalid list length of network outputs'
        det_annos = []
        print('\nConverting prediction to KITTI format')
        for i, bboxes_per_sample in enumerate(
                mmcv.track_iter_progress(net_outputs)):
            annos = []
            anno = dict(
                name=[],
                truncated=[],
                occluded=[],
                alpha=[],
                bbox=[],
                dimensions=[],
                location=[],
                rotation_y=[],
                score=[])
            sample_idx = self.data_infos[i]['image']['image_idx']

            num_example = 0
            for label in range(len(bboxes_per_sample)):
                bbox = bboxes_per_sample[label]
                for i in range(bbox.shape[0]):
                    anno['name'].append(class_names[int(label)])
                    anno['truncated'].append(0.0)
                    anno['occluded'].append(0)
                    anno['alpha'].append(0.0)
                    anno['bbox'].append(bbox[i, :4])
                    # set dimensions (height, width, length) to zero
                    anno['dimensions'].append(
                        np.zeros(shape=[3], dtype=np.float32))
                    # set the 3D translation to (-1000, -1000, -1000)
                    anno['location'].append(
                        np.ones(shape=[3], dtype=np.float32) * (-1000.0))
                    anno['rotation_y'].append(0.0)
                    anno['score'].append(bbox[i, 4])
                    num_example += 1

            if num_example == 0:
                annos.append(
                    dict(
                        name=np.array([]),
                        truncated=np.array([]),
                        occluded=np.array([]),
                        alpha=np.array([]),
                        bbox=np.zeros([0, 4]),
                        dimensions=np.zeros([0, 3]),
                        location=np.zeros([0, 3]),
                        rotation_y=np.array([]),
                        score=np.array([]),
                    ))
            else:
                anno = {k: np.stack(v) for k, v in anno.items()}
                annos.append(anno)

            annos[-1]['sample_idx'] = np.array(
                [sample_idx] * num_example, dtype=np.int64)
            det_annos += annos

        if pklfile_prefix is not None:
            # save file in pkl format
            pklfile_path = (
                pklfile_prefix[:-4] if pklfile_prefix.endswith(
                    ('.pkl', '.pickle')) else pklfile_prefix)
            mmcv.dump(det_annos, pklfile_path)

        if submission_prefix is not None:
            # save file in submission format
            mmcv.mkdir_or_exist(submission_prefix)
            print(f'Saving KITTI submission to {submission_prefix}')
            for i, anno in enumerate(det_annos):
                sample_idx = self.data_infos[i]['image']['image_idx']
                cur_det_file = f'{submission_prefix}/{sample_idx:06d}.txt'
                with open(cur_det_file, 'w') as f:
                    bbox = anno['bbox']
                    loc = anno['location']
                    dims = anno['dimensions'][::-1]  # lhw -> hwl
                    for idx in range(len(bbox)):
                        print(
                            '{} -1 -1 {:4f} {:4f} {:4f} {:4f} {:4f} {:4f} '
                            '{:4f} {:4f} {:4f} {:4f} {:4f} {:4f} {:4f}'.format(
                                anno['name'][idx],
                                anno['alpha'][idx],
                                *bbox[idx],  # 4 float
                                *dims[idx],  # 3 float
                                *loc[idx],  # 3 float
                                anno['rotation_y'][idx],
                                anno['score'][idx]),
                            file=f,
                        )
            print(f'Result is saved to {submission_prefix}')

        return det_annos

    def convert_valid_bboxes(self, box_dict, info):
        """Convert the predicted boxes into valid ones.

        Args:
            box_dict (dict): Box dictionaries to be converted.

                - boxes_3d (:obj:`LiDARInstance3DBoxes`): 3D bounding boxes.
                - scores_3d (torch.Tensor): Scores of boxes.
                - labels_3d (torch.Tensor): Class labels of boxes.
            info (dict): Data info.

        Returns:
            dict: Valid predicted boxes.

                - bbox (np.ndarray): 2D bounding boxes.
                - box3d_camera (np.ndarray): 3D bounding boxes in
                    camera coordinate.
                - box3d_lidar (np.ndarray): 3D bounding boxes in
                    LiDAR coordinate.
                - scores (np.ndarray): Scores of boxes.
                - label_preds (np.ndarray): Class label predictions.
                - sample_idx (int): Sample index.
        """
        # TODO: refactor this function
        box_preds = box_dict['boxes_3d']
        scores = box_dict['scores_3d']
        labels = box_dict['labels_3d']
        sample_idx = info['image']['image_idx']
        box_preds.limit_yaw(offset=0.5, period=np.pi * 2)

        if len(box_preds) == 0:
            return dict(
                bbox=np.zeros([0, 4]),
                box3d_camera=np.zeros([0, 7]),
                box3d_lidar=np.zeros([0, 7]),
                scores=np.zeros([0]),
                label_preds=np.zeros([0, 4]),
                sample_idx=sample_idx)

        rect = info['calib']['R0_rect'].astype(np.float32)
        Trv2c = info['calib']['Tr_velo_to_cam'].astype(np.float32)
        P2 = info['calib']['P2'].astype(np.float32)
        img_shape = info['image']['image_shape']
        P2 = box_preds.tensor.new_tensor(P2)

        box_preds_camera = box_preds.convert_to(Box3DMode.CAM, rect @ Trv2c)

        box_corners = box_preds_camera.corners
        box_corners_in_image = points_cam2img(box_corners, P2)
        # box_corners_in_image: [N, 8, 2]
        minxy = torch.min(box_corners_in_image, dim=1)[0]
        maxxy = torch.max(box_corners_in_image, dim=1)[0]
        box_2d_preds = torch.cat([minxy, maxxy], dim=1)
        # Post-processing
        # check box_preds_camera
        image_shape = box_preds.tensor.new_tensor(img_shape)
        valid_cam_inds = ((box_2d_preds[:, 0] < image_shape[1]) &
                          (box_2d_preds[:, 1] < image_shape[0]) &
                          (box_2d_preds[:, 2] > 0) & (box_2d_preds[:, 3] > 0))
        # check box_preds
        limit_range = box_preds.tensor.new_tensor(self.pcd_limit_range)
        valid_pcd_inds = ((box_preds.center > limit_range[:3]) &
                          (box_preds.center < limit_range[3:]))
        valid_inds = valid_cam_inds & valid_pcd_inds.all(-1)

        if valid_inds.sum() > 0:
            return dict(
                bbox=box_2d_preds[valid_inds, :].numpy(),
                box3d_camera=box_preds_camera[valid_inds].tensor.numpy(),
                box3d_lidar=box_preds[valid_inds].tensor.numpy(),
                scores=scores[valid_inds].numpy(),
                label_preds=labels[valid_inds].numpy(),
                sample_idx=sample_idx)
        else:
            return dict(
                bbox=np.zeros([0, 4]),
                box3d_camera=np.zeros([0, 7]),
                box3d_lidar=np.zeros([0, 7]),
                scores=np.zeros([0]),
                label_preds=np.zeros([0, 4]),
                sample_idx=sample_idx)

    def _build_default_pipeline(self):
        """Build the default pipeline for this dataset."""
        pipeline = [
            dict(
                type='LoadPointsFromFile',
                coord_type='LIDAR',
                load_dim=4,
                use_dim=4,
                file_client_args=dict(backend='disk')),
            dict(
                type='DefaultFormatBundle3D',
                class_names=self.CLASSES,
                with_label=False),
            dict(type='Collect3D', keys=['points'])
        ]
        if self.modality['use_camera']:
            pipeline.insert(0, dict(type='LoadImageFromFile'))
        return Compose(pipeline)

    def show(self, results, out_dir, show=True, pipeline=None):
        """Results visualization.

        Args:
            results (list[dict]): List of bounding boxes results.
            out_dir (str): Output directory of visualization result.
            show (bool): Whether to visualize the results online.
                Default: False.
            pipeline (list[dict], optional): raw data loading for showing.
                Default: None.
        """
        assert out_dir is not None, 'Expect out_dir, got none.'
        pipeline = self._get_pipeline(pipeline)
        for i, result in enumerate(results):
            if 'pts_bbox' in result.keys():
                result = result['pts_bbox']
            data_info = self.data_infos[i]
            pts_path = data_info['point_cloud']['velodyne_path']
            file_name = osp.split(pts_path)[-1].split('.')[0]
            points, img_metas, img = self._extract_data(
                i, pipeline, ['points', 'img_metas', 'img'])
            points = points.numpy()
            # for now we convert points into depth mode
            points = Coord3DMode.convert_point(points, Coord3DMode.LIDAR,
                                               Coord3DMode.DEPTH)
            gt_bboxes = self.get_ann_info(i)['gt_bboxes_3d'].tensor.numpy()
            show_gt_bboxes = Box3DMode.convert(gt_bboxes, Box3DMode.LIDAR,
                                               Box3DMode.DEPTH)
            pred_bboxes = result['boxes_3d'].tensor.numpy()
            show_pred_bboxes = Box3DMode.convert(pred_bboxes, Box3DMode.LIDAR,
                                                 Box3DMode.DEPTH)
            show_result(points, show_gt_bboxes, show_pred_bboxes, out_dir,
                        file_name, show)

            # multi-modality visualization
            if self.modality['use_camera'] and 'lidar2img' in img_metas.keys():
                img = img.numpy()
                # need to transpose channel to first dim
                img = img.transpose(1, 2, 0)
                show_pred_bboxes = LiDARInstance3DBoxes(
                    pred_bboxes, origin=(0.5, 0.5, 0))
                show_gt_bboxes = LiDARInstance3DBoxes(
                    gt_bboxes, origin=(0.5, 0.5, 0))
                show_multi_modality_result(
                    img,
                    show_gt_bboxes,
                    show_pred_bboxes,
                    img_metas['lidar2img'],
                    out_dir,
                    file_name,
                    box_mode='lidar',
                    show=show)<|MERGE_RESOLUTION|>--- conflicted
+++ resolved
@@ -153,19 +153,14 @@
                 - gt_bboxes (np.ndarray): 2D ground truth bboxes.
                 - gt_labels (np.ndarray): Labels of ground truths.
                 - gt_names (list[str]): Class names of ground truths.
-<<<<<<< HEAD
                 - difficulty (int): Difficulty defined by KITTI.
                     0, 1, 2 represent xxxxx respectively.
-=======
-                - difficulty (int): kitti difficulty.
->>>>>>> b6c10f5c
         """
         # Use index to get the annos, thus the evalhook could also use this api
         info = self.data_infos[index]
         rect = info['calib']['R0_rect'].astype(np.float32)
         Trv2c = info['calib']['Tr_velo_to_cam'].astype(np.float32)
 
-<<<<<<< HEAD
         if 'plane' in info:
             # convert ground plane to velodyne coordinates
             reverse = np.linalg.inv(rect @ Trv2c)
@@ -184,8 +179,6 @@
         else:
             plane_lidar = None
 
-=======
->>>>>>> b6c10f5c
         difficulty = info['annos']['difficulty']
         annos = info['annos']
         # we need other objects to avoid collision when sample
@@ -221,10 +214,7 @@
             bboxes=gt_bboxes,
             labels=gt_labels,
             gt_names=gt_names,
-<<<<<<< HEAD
             plane=plane_lidar,
-=======
->>>>>>> b6c10f5c
             difficulty=difficulty)
         return anns_results
 
