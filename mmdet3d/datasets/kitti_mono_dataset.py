# Copyright (c) OpenMMLab. All rights reserved.
import copy
import mmcv
import numpy as np
import tempfile
import torch
from mmcv.utils import print_log
from os import path as osp

from mmdet.datasets import DATASETS
from ..core.bbox import Box3DMode, CameraInstance3DBoxes, points_cam2img
from .nuscenes_mono_dataset import NuScenesMonoDataset


@DATASETS.register_module()
class KittiMonoDataset(NuScenesMonoDataset):
    """Monocular 3D detection on KITTI Dataset.

    Args:
        data_root (str): Path of dataset root.
        info_file (str): Path of info file.
        load_interval (int, optional): Interval of loading the dataset. It is
            used to uniformly sample the dataset. Defaults to 1.
        with_velocity (bool, optional): Whether include velocity prediction
            into the experiments. Defaults to False.
        eval_version (str, optional): Configuration version of evaluation.
            Defaults to None.
        version (str, optional): Dataset version. Defaults to None.
        kwargs (dict): Other arguments are the same of NuScenesMonoDataset.
    """

    CLASSES = ('Pedestrian', 'Cyclist', 'Car')

    def __init__(self,
                 data_root,
                 info_file,
                 load_interval=1,
                 with_velocity=False,
                 eval_version=None,
                 version=None,
                 **kwargs):
        super().__init__(
            data_root=data_root,
            load_interval=load_interval,
            with_velocity=with_velocity,
            eval_version=eval_version,
            version=version,
            **kwargs)
        self.anno_infos = mmcv.load(info_file)
        self.bbox_code_size = 7

    def _parse_ann_info(self, img_info, ann_info):
        """Parse bbox and mask annotation.

        Args:
            ann_info (list[dict]): Annotation info of an image.
            with_mask (bool): Whether to parse mask annotations.

        Returns:
            dict: A dict containing the following keys: bboxes, bboxes_ignore,
                labels, masks, seg_map. "masks" are raw annotations and not
                decoded into binary masks.
        """
        gt_bboxes = []
        gt_labels = []
        gt_bboxes_ignore = []
        gt_masks_ann = []
        gt_bboxes_cam3d = []
        centers2d = []
        depths = []
        for i, ann in enumerate(ann_info):
            if ann.get('ignore', False):
                continue
            x1, y1, w, h = ann['bbox']
            inter_w = max(0, min(x1 + w, img_info['width']) - max(x1, 0))
            inter_h = max(0, min(y1 + h, img_info['height']) - max(y1, 0))
            if inter_w * inter_h == 0:
                continue
            if ann['area'] <= 0 or w < 1 or h < 1:
                continue
            if ann['category_id'] not in self.cat_ids:
                continue
            bbox = [x1, y1, x1 + w, y1 + h]
            if ann.get('iscrowd', False):
                gt_bboxes_ignore.append(bbox)
            else:
                gt_bboxes.append(bbox)
                gt_labels.append(self.cat2label[ann['category_id']])
                gt_masks_ann.append(ann.get('segmentation', None))
                # 3D annotations in camera coordinates
                bbox_cam3d = np.array(ann['bbox_cam3d']).reshape(-1, )
                gt_bboxes_cam3d.append(bbox_cam3d)
                # 2.5D annotations in camera coordinates
                center2d = ann['center2d'][:2]
                depth = ann['center2d'][2]
                centers2d.append(center2d)
                depths.append(depth)

        if gt_bboxes:
            gt_bboxes = np.array(gt_bboxes, dtype=np.float32)
            gt_labels = np.array(gt_labels, dtype=np.int64)
        else:
            gt_bboxes = np.zeros((0, 4), dtype=np.float32)
            gt_labels = np.array([], dtype=np.int64)

        if gt_bboxes_cam3d:
            gt_bboxes_cam3d = np.array(gt_bboxes_cam3d, dtype=np.float32)
            centers2d = np.array(centers2d, dtype=np.float32)
            depths = np.array(depths, dtype=np.float32)
        else:
            gt_bboxes_cam3d = np.zeros((0, self.bbox_code_size),
                                       dtype=np.float32)
            centers2d = np.zeros((0, 2), dtype=np.float32)
            depths = np.zeros((0), dtype=np.float32)

        gt_bboxes_cam3d = CameraInstance3DBoxes(
            gt_bboxes_cam3d,
            box_dim=gt_bboxes_cam3d.shape[-1],
            origin=(0.5, 0.5, 0.5))
        gt_labels_3d = copy.deepcopy(gt_labels)

        if gt_bboxes_ignore:
            gt_bboxes_ignore = np.array(gt_bboxes_ignore, dtype=np.float32)
        else:
            gt_bboxes_ignore = np.zeros((0, 4), dtype=np.float32)

        seg_map = img_info['filename'].replace('jpg', 'png')

        ann = dict(
            bboxes=gt_bboxes,
            labels=gt_labels,
            gt_bboxes_3d=gt_bboxes_cam3d,
            gt_labels_3d=gt_labels_3d,
            centers2d=centers2d,
            depths=depths,
            bboxes_ignore=gt_bboxes_ignore,
            masks=gt_masks_ann,
            seg_map=seg_map)

        return ann

    def format_results(self,
                       outputs,
                       pklfile_prefix=None,
                       submission_prefix=None):
        """Format the results to pkl file.

        Args:
            outputs (list[dict]): Testing results of the dataset.
            pklfile_prefix (str): The prefix of pkl files. It includes
                the file path and the prefix of filename, e.g., "a/b/prefix".
                If not specified, a temp file will be created. Default: None.
            submission_prefix (str): The prefix of submitted files. It
                includes the file path and the prefix of filename, e.g.,
                "a/b/prefix". If not specified, a temp file will be created.
                Default: None.

        Returns:
            tuple: (result_files, tmp_dir), result_files is a dict containing
                the json filepaths, tmp_dir is the temporal directory created
                for saving json files when jsonfile_prefix is not specified.
        """
        if pklfile_prefix is None:
            tmp_dir = tempfile.TemporaryDirectory()
            pklfile_prefix = osp.join(tmp_dir.name, 'results')
        else:
            tmp_dir = None

        if not isinstance(outputs[0], dict):
            result_files = self.bbox2result_kitti2d(outputs, self.CLASSES,
                                                    pklfile_prefix,
                                                    submission_prefix)
        elif 'pts_bbox' in outputs[0] or 'img_bbox' in outputs[0] or \
                'img_bbox2d' in outputs[0]:
            result_files = dict()
            for name in outputs[0]:
                results_ = [out[name] for out in outputs]
                pklfile_prefix_ = pklfile_prefix + name
                if submission_prefix is not None:
                    submission_prefix_ = submission_prefix + name
                else:
                    submission_prefix_ = None
                if '2d' in name:
                    result_files_ = self.bbox2result_kitti2d(
                        results_, self.CLASSES, pklfile_prefix_,
                        submission_prefix_)
                else:
                    result_files_ = self.bbox2result_kitti(
                        results_, self.CLASSES, pklfile_prefix_,
                        submission_prefix_)
                result_files[name] = result_files_
        else:
            result_files = self.bbox2result_kitti(outputs, self.CLASSES,
                                                  pklfile_prefix,
                                                  submission_prefix)
        return result_files, tmp_dir

    def evaluate(self,
                 results,
                 metric=None,
                 logger=None,
                 pklfile_prefix=None,
                 submission_prefix=None,
                 show=False,
                 out_dir=None,
                 pipeline=None):
        """Evaluation in KITTI protocol.

        Args:
            results (list[dict]): Testing results of the dataset.
            metric (str | list[str], optional): Metrics to be evaluated.
                Defaults to None.
            logger (logging.Logger | str, optional): Logger used for printing
                related information during evaluation. Default: None.
            pklfile_prefix (str, optional): The prefix of pkl files, including
                the file path and the prefix of filename, e.g., "a/b/prefix".
                If not specified, a temp file will be created. Default: None.
<<<<<<< HEAD
            submission_prefix (str, optional): The prefix of submission datas.
=======
            submission_prefix (str, optional): The prefix of submission data.
>>>>>>> c6c3c46d
                If not specified, the submission data will not be generated.
            show (bool, optional): Whether to visualize.
                Default: False.
            out_dir (str, optional): Path to save the visualization results.
<<<<<<< HEAD
=======
                Default: None.
            pipeline (list[dict], optional): raw data loading for showing.
>>>>>>> c6c3c46d
                Default: None.

        Returns:
            dict[str, float]: Results of each evaluation metric.
        """
        result_files, tmp_dir = self.format_results(results, pklfile_prefix)
        from mmdet3d.core.evaluation import kitti_eval
        gt_annos = [info['annos'] for info in self.anno_infos]

        if isinstance(result_files, dict):
            ap_dict = dict()
            for name, result_files_ in result_files.items():
                eval_types = ['bbox', 'bev', '3d']
                if '2d' in name:
                    eval_types = ['bbox']
                ap_result_str, ap_dict_ = kitti_eval(
                    gt_annos,
                    result_files_,
                    self.CLASSES,
                    eval_types=eval_types)
                for ap_type, ap in ap_dict_.items():
                    ap_dict[f'{name}/{ap_type}'] = float('{:.4f}'.format(ap))

                print_log(
                    f'Results of {name}:\n' + ap_result_str, logger=logger)

        else:
            if metric == 'img_bbox2d':
                ap_result_str, ap_dict = kitti_eval(
                    gt_annos, result_files, self.CLASSES, eval_types=['bbox'])
            else:
                ap_result_str, ap_dict = kitti_eval(gt_annos, result_files,
                                                    self.CLASSES)
            print_log('\n' + ap_result_str, logger=logger)

        if tmp_dir is not None:
            tmp_dir.cleanup()
        if show or out_dir:
            self.show(results, out_dir, show=show, pipeline=pipeline)
        return ap_dict

    def bbox2result_kitti(self,
                          net_outputs,
                          class_names,
                          pklfile_prefix=None,
                          submission_prefix=None):
        """Convert 3D detection results to kitti format for evaluation and test
        submission.

        Args:
            net_outputs (list[np.ndarray]): List of array storing the
                inferenced bounding boxes and scores.
            class_names (list[String]): A list of class names.
            pklfile_prefix (str): The prefix of pkl file.
            submission_prefix (str): The prefix of submission file.

        Returns:
            list[dict]: A list of dictionaries with the kitti format.
        """
        assert len(net_outputs) == len(self.anno_infos)
        if submission_prefix is not None:
            mmcv.mkdir_or_exist(submission_prefix)

        det_annos = []
        print('\nConverting prediction to KITTI format')
        for idx, pred_dicts in enumerate(
                mmcv.track_iter_progress(net_outputs)):
            annos = []
            info = self.anno_infos[idx]
            sample_idx = info['image']['image_idx']
            image_shape = info['image']['image_shape'][:2]

            box_dict = self.convert_valid_bboxes(pred_dicts, info)
            anno = {
                'name': [],
                'truncated': [],
                'occluded': [],
                'alpha': [],
                'bbox': [],
                'dimensions': [],
                'location': [],
                'rotation_y': [],
                'score': []
            }
            if len(box_dict['bbox']) > 0:
                box_2d_preds = box_dict['bbox']
                box_preds = box_dict['box3d_camera']
                scores = box_dict['scores']
                box_preds_lidar = box_dict['box3d_lidar']
                label_preds = box_dict['label_preds']

                for box, box_lidar, bbox, score, label in zip(
                        box_preds, box_preds_lidar, box_2d_preds, scores,
                        label_preds):
                    bbox[2:] = np.minimum(bbox[2:], image_shape[::-1])
                    bbox[:2] = np.maximum(bbox[:2], [0, 0])
                    anno['name'].append(class_names[int(label)])
                    anno['truncated'].append(0.0)
                    anno['occluded'].append(0)
                    anno['alpha'].append(-np.arctan2(box[0], box[2]) + box[6])
                    anno['bbox'].append(bbox)
                    anno['dimensions'].append(box[3:6])
                    anno['location'].append(box[:3])
                    anno['rotation_y'].append(box[6])
                    anno['score'].append(score)

                anno = {k: np.stack(v) for k, v in anno.items()}
                annos.append(anno)

            else:
                anno = {
                    'name': np.array([]),
                    'truncated': np.array([]),
                    'occluded': np.array([]),
                    'alpha': np.array([]),
                    'bbox': np.zeros([0, 4]),
                    'dimensions': np.zeros([0, 3]),
                    'location': np.zeros([0, 3]),
                    'rotation_y': np.array([]),
                    'score': np.array([]),
                }
                annos.append(anno)

            if submission_prefix is not None:
                curr_file = f'{submission_prefix}/{sample_idx:06d}.txt'
                with open(curr_file, 'w') as f:
                    bbox = anno['bbox']
                    loc = anno['location']
                    dims = anno['dimensions']  # lhw -> hwl

                    for idx in range(len(bbox)):
                        print(
                            '{} -1 -1 {:.4f} {:.4f} {:.4f} {:.4f} '
                            '{:.4f} {:.4f} {:.4f} '
                            '{:.4f} {:.4f} {:.4f} {:.4f} {:.4f} {:.4f}'.format(
                                anno['name'][idx], anno['alpha'][idx],
                                bbox[idx][0], bbox[idx][1], bbox[idx][2],
                                bbox[idx][3], dims[idx][1], dims[idx][2],
                                dims[idx][0], loc[idx][0], loc[idx][1],
                                loc[idx][2], anno['rotation_y'][idx],
                                anno['score'][idx]),
                            file=f)

            annos[-1]['sample_idx'] = np.array(
                [sample_idx] * len(annos[-1]['score']), dtype=np.int64)

            det_annos += annos

        if pklfile_prefix is not None:
            if not pklfile_prefix.endswith(('.pkl', '.pickle')):
                out = f'{pklfile_prefix}.pkl'
            mmcv.dump(det_annos, out)
            print('Result is saved to %s' % out)

        return det_annos

    def bbox2result_kitti2d(self,
                            net_outputs,
                            class_names,
                            pklfile_prefix=None,
                            submission_prefix=None):
        """Convert 2D detection results to kitti format for evaluation and test
        submission.

        Args:
            net_outputs (list[np.ndarray]): List of array storing the
                inferenced bounding boxes and scores.
            class_names (list[String]): A list of class names.
            pklfile_prefix (str): The prefix of pkl file.
            submission_prefix (str): The prefix of submission file.

        Returns:
            list[dict]: A list of dictionaries have the kitti format
        """
        assert len(net_outputs) == len(self.anno_infos)

        det_annos = []
        print('\nConverting prediction to KITTI format')
        for i, bboxes_per_sample in enumerate(
                mmcv.track_iter_progress(net_outputs)):
            annos = []
            anno = dict(
                name=[],
                truncated=[],
                occluded=[],
                alpha=[],
                bbox=[],
                dimensions=[],
                location=[],
                rotation_y=[],
                score=[])
            sample_idx = self.anno_infos[i]['image']['image_idx']

            num_example = 0
            for label in range(len(bboxes_per_sample)):
                bbox = bboxes_per_sample[label]
                for i in range(bbox.shape[0]):
                    anno['name'].append(class_names[int(label)])
                    anno['truncated'].append(0.0)
                    anno['occluded'].append(0)
                    anno['alpha'].append(-10)
                    anno['bbox'].append(bbox[i, :4])
                    # set dimensions (height, width, length) to zero
                    anno['dimensions'].append(
                        np.zeros(shape=[3], dtype=np.float32))
                    # set the 3D translation to (-1000, -1000, -1000)
                    anno['location'].append(
                        np.ones(shape=[3], dtype=np.float32) * (-1000.0))
                    anno['rotation_y'].append(0.0)
                    anno['score'].append(bbox[i, 4])
                    num_example += 1

            if num_example == 0:
                annos.append(
                    dict(
                        name=np.array([]),
                        truncated=np.array([]),
                        occluded=np.array([]),
                        alpha=np.array([]),
                        bbox=np.zeros([0, 4]),
                        dimensions=np.zeros([0, 3]),
                        location=np.zeros([0, 3]),
                        rotation_y=np.array([]),
                        score=np.array([]),
                    ))
            else:
                anno = {k: np.stack(v) for k, v in anno.items()}
                annos.append(anno)

            annos[-1]['sample_idx'] = np.array(
                [sample_idx] * num_example, dtype=np.int64)
            det_annos += annos

        if pklfile_prefix is not None:
            if not pklfile_prefix.endswith(('.pkl', '.pickle')):
                out = f'{pklfile_prefix}.pkl'
            mmcv.dump(det_annos, out)
            print('Result is saved to %s' % out)

        if submission_prefix is not None:
            # save file in submission format
            mmcv.mkdir_or_exist(submission_prefix)
            print(f'Saving KITTI submission to {submission_prefix}')
            for i, anno in enumerate(det_annos):
                sample_idx = self.anno_infos[i]['image']['image_idx']
                cur_det_file = f'{submission_prefix}/{sample_idx:06d}.txt'
                with open(cur_det_file, 'w') as f:
                    bbox = anno['bbox']
                    loc = anno['location']
                    dims = anno['dimensions'][::-1]  # lhw -> hwl
                    for idx in range(len(bbox)):
                        print(
                            '{} -1 -1 {:4f} {:4f} {:4f} {:4f} {:4f} {:4f} '
                            '{:4f} {:4f} {:4f} {:4f} {:4f} {:4f} {:4f}'.format(
                                anno['name'][idx],
                                anno['alpha'][idx],
                                *bbox[idx],  # 4 float
                                *dims[idx],  # 3 float
                                *loc[idx],  # 3 float
                                anno['rotation_y'][idx],
                                anno['score'][idx]),
                            file=f,
                        )
            print(f'Result is saved to {submission_prefix}')

        return det_annos

    def convert_valid_bboxes(self, box_dict, info):
        """Convert the predicted boxes into valid ones.

        Args:
            box_dict (dict): Box dictionaries to be converted.
                - boxes_3d (:obj:`CameraInstance3DBoxes`): 3D bounding boxes.
                - scores_3d (torch.Tensor): Scores of boxes.
                - labels_3d (torch.Tensor): Class labels of boxes.
            info (dict): Data info.

        Returns:
            dict: Valid predicted boxes.
                - bbox (np.ndarray): 2D bounding boxes.
                - box3d_camera (np.ndarray): 3D bounding boxes in
                    camera coordinate.
                - scores (np.ndarray): Scores of boxes.
                - label_preds (np.ndarray): Class label predictions.
                - sample_idx (int): Sample index.
        """
        box_preds = box_dict['boxes_3d']
        scores = box_dict['scores_3d']
        labels = box_dict['labels_3d']
        sample_idx = info['image']['image_idx']

        if len(box_preds) == 0:
            return dict(
                bbox=np.zeros([0, 4]),
                box3d_camera=np.zeros([0, 7]),
                scores=np.zeros([0]),
                label_preds=np.zeros([0, 4]),
                sample_idx=sample_idx)

        rect = info['calib']['R0_rect'].astype(np.float32)
        Trv2c = info['calib']['Tr_velo_to_cam'].astype(np.float32)
        P2 = info['calib']['P2'].astype(np.float32)
        img_shape = info['image']['image_shape']
        P2 = box_preds.tensor.new_tensor(P2)

        box_preds_camera = box_preds
        box_preds_lidar = box_preds.convert_to(Box3DMode.LIDAR,
                                               np.linalg.inv(rect @ Trv2c))

        box_corners = box_preds_camera.corners
        box_corners_in_image = points_cam2img(box_corners, P2)
        # box_corners_in_image: [N, 8, 2]
        minxy = torch.min(box_corners_in_image, dim=1)[0]
        maxxy = torch.max(box_corners_in_image, dim=1)[0]
        box_2d_preds = torch.cat([minxy, maxxy], dim=1)
        # Post-processing
        # check box_preds_camera
        image_shape = box_preds.tensor.new_tensor(img_shape)
        valid_cam_inds = ((box_2d_preds[:, 0] < image_shape[1]) &
                          (box_2d_preds[:, 1] < image_shape[0]) &
                          (box_2d_preds[:, 2] > 0) & (box_2d_preds[:, 3] > 0))
        # check box_preds
        valid_inds = valid_cam_inds

        if valid_inds.sum() > 0:
            return dict(
                bbox=box_2d_preds[valid_inds, :].numpy(),
                box3d_camera=box_preds_camera[valid_inds].tensor.numpy(),
                box3d_lidar=box_preds_lidar[valid_inds].tensor.numpy(),
                scores=scores[valid_inds].numpy(),
                label_preds=labels[valid_inds].numpy(),
                sample_idx=sample_idx)
        else:
            return dict(
                bbox=np.zeros([0, 4]),
                box3d_camera=np.zeros([0, 7]),
                box3d_lidar=np.zeros([0, 7]),
                scores=np.zeros([0]),
                label_preds=np.zeros([0, 4]),
                sample_idx=sample_idx)<|MERGE_RESOLUTION|>--- conflicted
+++ resolved
@@ -215,20 +215,13 @@
             pklfile_prefix (str, optional): The prefix of pkl files, including
                 the file path and the prefix of filename, e.g., "a/b/prefix".
                 If not specified, a temp file will be created. Default: None.
-<<<<<<< HEAD
-            submission_prefix (str, optional): The prefix of submission datas.
-=======
             submission_prefix (str, optional): The prefix of submission data.
->>>>>>> c6c3c46d
                 If not specified, the submission data will not be generated.
             show (bool, optional): Whether to visualize.
                 Default: False.
             out_dir (str, optional): Path to save the visualization results.
-<<<<<<< HEAD
-=======
                 Default: None.
             pipeline (list[dict], optional): raw data loading for showing.
->>>>>>> c6c3c46d
                 Default: None.
 
         Returns:
