--- conflicted
+++ resolved
@@ -761,15 +761,10 @@
         temp_data_info['ego2global'] = convert_quaternion_to_matrix(
             ori_info_dict['ego2global_rotation'],
             ori_info_dict['ego2global_translation'])
-<<<<<<< HEAD
         temp_data_info['lidar_points']['num_pts_feats'] = ori_info_dict.get(
             'num_features', 5)
-        temp_data_info['lidar_points']['lidar_path'] = ori_info_dict[
-            'lidar_path'].split('/')[-1]
-=======
         temp_data_info['lidar_points']['lidar_path'] = Path(
             ori_info_dict['lidar_path']).name
->>>>>>> fdb17a5f
         temp_data_info['lidar_points'][
             'lidar2ego'] = convert_quaternion_to_matrix(
                 ori_info_dict['lidar2ego_rotation'],
