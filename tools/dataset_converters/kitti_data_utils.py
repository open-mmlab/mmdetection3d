# Copyright (c) OpenMMLab. All rights reserved.
from collections import OrderedDict
from concurrent import futures as futures
from os import path as osp
from pathlib import Path

<<<<<<< HEAD
import mmcv
=======
>>>>>>> 7d072d60
import mmengine
import numpy as np
from PIL import Image
from skimage import io


def get_image_index_str(img_idx, use_prefix_id=False):
    if use_prefix_id:
        return '{:07d}'.format(img_idx)
    else:
        return '{:06d}'.format(img_idx)


def get_kitti_info_path(idx,
                        prefix,
                        info_type='image_2',
                        file_tail='.png',
                        training=True,
                        relative_path=True,
                        exist_check=True,
                        use_prefix_id=False):
    img_idx_str = get_image_index_str(idx, use_prefix_id)
    img_idx_str += file_tail
    prefix = Path(prefix)
    if training:
        file_path = Path('training') / info_type / img_idx_str
    else:
        file_path = Path('testing') / info_type / img_idx_str
    if exist_check and not (prefix / file_path).exists():
        raise ValueError('file not exist: {}'.format(file_path))
    if relative_path:
        return str(file_path)
    else:
        return str(prefix / file_path)


def get_image_path(idx,
                   prefix,
                   training=True,
                   relative_path=True,
                   exist_check=True,
                   info_type='image_2',
                   use_prefix_id=False):
    return get_kitti_info_path(idx, prefix, info_type, '.png', training,
                               relative_path, exist_check, use_prefix_id)


def get_label_path(idx,
                   prefix,
                   training=True,
                   relative_path=True,
                   exist_check=True,
                   info_type='label_2',
                   use_prefix_id=False):
    return get_kitti_info_path(idx, prefix, info_type, '.txt', training,
                               relative_path, exist_check, use_prefix_id)


def get_plane_path(idx,
                   prefix,
                   training=True,
                   relative_path=True,
                   exist_check=True,
                   info_type='planes',
                   use_prefix_id=False):
    return get_kitti_info_path(idx, prefix, info_type, '.txt', training,
                               relative_path, exist_check, use_prefix_id)


def get_velodyne_path(idx,
                      prefix,
                      training=True,
                      relative_path=True,
                      exist_check=True,
                      use_prefix_id=False):
    return get_kitti_info_path(idx, prefix, 'velodyne', '.bin', training,
                               relative_path, exist_check, use_prefix_id)


def get_calib_path(idx,
                   prefix,
                   training=True,
                   relative_path=True,
                   exist_check=True,
                   use_prefix_id=False):
    return get_kitti_info_path(idx, prefix, 'calib', '.txt', training,
                               relative_path, exist_check, use_prefix_id)


def get_pose_path(idx,
                  prefix,
                  training=True,
                  relative_path=True,
                  exist_check=True,
                  use_prefix_id=False):
    return get_kitti_info_path(idx, prefix, 'pose', '.txt', training,
                               relative_path, exist_check, use_prefix_id)


def get_timestamp_path(idx,
                       prefix,
                       training=True,
                       relative_path=True,
                       exist_check=True,
                       use_prefix_id=False):
    return get_kitti_info_path(idx, prefix, 'timestamp', '.txt', training,
                               relative_path, exist_check, use_prefix_id)


def get_label_anno(label_path):
    annotations = {}
    annotations.update({
        'name': [],
        'truncated': [],
        'occluded': [],
        'alpha': [],
        'bbox': [],
        'dimensions': [],
        'location': [],
        'rotation_y': []
    })
    with open(label_path, 'r') as f:
        lines = f.readlines()
    # if len(lines) == 0 or len(lines[0]) < 15:
    #     content = []
    # else:
    content = [line.strip().split(' ') for line in lines]
    num_objects = len([x[0] for x in content if x[0] != 'DontCare'])
    annotations['name'] = np.array([x[0] for x in content])
    num_gt = len(annotations['name'])
    annotations['truncated'] = np.array([float(x[1]) for x in content])
    annotations['occluded'] = np.array([int(x[2]) for x in content])
    annotations['alpha'] = np.array([float(x[3]) for x in content])
    annotations['bbox'] = np.array([[float(info) for info in x[4:8]]
                                    for x in content]).reshape(-1, 4)
    # dimensions will convert hwl format to standard lhw(camera) format.
    annotations['dimensions'] = np.array([[float(info) for info in x[8:11]]
                                          for x in content
                                          ]).reshape(-1, 3)[:, [2, 0, 1]]
    annotations['location'] = np.array([[float(info) for info in x[11:14]]
                                        for x in content]).reshape(-1, 3)
    annotations['rotation_y'] = np.array([float(x[14])
                                          for x in content]).reshape(-1)
    if len(content) != 0 and len(content[0]) == 16:  # have score
        annotations['score'] = np.array([float(x[15]) for x in content])
    else:
        annotations['score'] = np.zeros((annotations['bbox'].shape[0], ))
    index = list(range(num_objects)) + [-1] * (num_gt - num_objects)
    annotations['index'] = np.array(index, dtype=np.int32)
    annotations['group_ids'] = np.arange(num_gt, dtype=np.int32)
    return annotations


def _extend_matrix(mat):
    mat = np.concatenate([mat, np.array([[0., 0., 0., 1.]])], axis=0)
    return mat


def get_kitti_image_info(path,
                         training=True,
                         label_info=True,
                         velodyne=False,
                         calib=False,
                         with_plane=False,
                         image_ids=7481,
                         extend_matrix=True,
                         num_worker=8,
                         relative_path=True,
                         with_imageshape=True):
    """
    KITTI annotation format version 2:
    {
        [optional]points: [N, 3+] point cloud
        [optional, for kitti]image: {
            image_idx: ...
            image_path: ...
            image_shape: ...
        }
        point_cloud: {
            num_features: 4
            velodyne_path: ...
        }
        [optional, for kitti]calib: {
            R0_rect: ...
            Tr_velo_to_cam: ...
            P2: ...
        }
        annos: {
            location: [num_gt, 3] array
            dimensions: [num_gt, 3] array
            rotation_y: [num_gt] angle array
            name: [num_gt] ground truth name array
            [optional]difficulty: kitti difficulty
            [optional]group_ids: used for multi-part object
        }
    }
    """
    root_path = Path(path)
    if not isinstance(image_ids, list):
        image_ids = list(range(image_ids))

    def map_func(idx):
        info = {}
        pc_info = {'num_features': 4}
        calib_info = {}

        image_info = {'image_idx': idx}
        annotations = None
        if velodyne:
            pc_info['velodyne_path'] = get_velodyne_path(
                idx, path, training, relative_path)
        image_info['image_path'] = get_image_path(idx, path, training,
                                                  relative_path)
        if with_imageshape:
            img_path = image_info['image_path']
            if relative_path:
                img_path = str(root_path / img_path)
            image_info['image_shape'] = np.array(
                io.imread(img_path).shape[:2], dtype=np.int32)
        if label_info:
            label_path = get_label_path(idx, path, training, relative_path)
            if relative_path:
                label_path = str(root_path / label_path)
            annotations = get_label_anno(label_path)
        info['image'] = image_info
        info['point_cloud'] = pc_info
        if calib:
            calib_path = get_calib_path(
                idx, path, training, relative_path=False)
            with open(calib_path, 'r') as f:
                lines = f.readlines()
            P0 = np.array([float(info) for info in lines[0].split(' ')[1:13]
                           ]).reshape([3, 4])
            P1 = np.array([float(info) for info in lines[1].split(' ')[1:13]
                           ]).reshape([3, 4])
            P2 = np.array([float(info) for info in lines[2].split(' ')[1:13]
                           ]).reshape([3, 4])
            P3 = np.array([float(info) for info in lines[3].split(' ')[1:13]
                           ]).reshape([3, 4])
            if extend_matrix:
                P0 = _extend_matrix(P0)
                P1 = _extend_matrix(P1)
                P2 = _extend_matrix(P2)
                P3 = _extend_matrix(P3)
            R0_rect = np.array([
                float(info) for info in lines[4].split(' ')[1:10]
            ]).reshape([3, 3])
            if extend_matrix:
                rect_4x4 = np.zeros([4, 4], dtype=R0_rect.dtype)
                rect_4x4[3, 3] = 1.
                rect_4x4[:3, :3] = R0_rect
            else:
                rect_4x4 = R0_rect

            Tr_velo_to_cam = np.array([
                float(info) for info in lines[5].split(' ')[1:13]
            ]).reshape([3, 4])
            Tr_imu_to_velo = np.array([
                float(info) for info in lines[6].split(' ')[1:13]
            ]).reshape([3, 4])
            if extend_matrix:
                Tr_velo_to_cam = _extend_matrix(Tr_velo_to_cam)
                Tr_imu_to_velo = _extend_matrix(Tr_imu_to_velo)
            calib_info['P0'] = P0
            calib_info['P1'] = P1
            calib_info['P2'] = P2
            calib_info['P3'] = P3
            calib_info['R0_rect'] = rect_4x4
            calib_info['Tr_velo_to_cam'] = Tr_velo_to_cam
            calib_info['Tr_imu_to_velo'] = Tr_imu_to_velo
            info['calib'] = calib_info

        if with_plane:
            plane_path = get_plane_path(idx, path, training, relative_path)
            if relative_path:
                plane_path = str(root_path / plane_path)
            lines = mmengine.list_from_file(plane_path)
            info['plane'] = np.array([float(i) for i in lines[3].split()])

        if annotations is not None:
            info['annos'] = annotations
            add_difficulty_to_annos(info)
        return info

    with futures.ThreadPoolExecutor(num_worker) as executor:
        image_infos = executor.map(map_func, image_ids)

    return list(image_infos)


class WaymoInfoGatherer:
    """
    Parallel version of waymo dataset information gathering.
    Waymo annotation format version like KITTI:
    {
        [optional]points: [N, 3+] point cloud
        [optional, for kitti]image: {
            image_idx: ...
            image_path: ...
            image_shape: ...
        }
        point_cloud: {
            num_features: 6
            velodyne_path: ...
        }
        [optional, for kitti]calib: {
            R0_rect: ...
            Tr_velo_to_cam0: ...
            P0: ...
        }
        annos: {
            location: [num_gt, 3] array
            dimensions: [num_gt, 3] array
            rotation_y: [num_gt] angle array
            name: [num_gt] ground truth name array
            [optional]difficulty: kitti difficulty
            [optional]group_ids: used for multi-part object
        }
    }
    """

    def __init__(self,
                 path,
                 training=True,
                 label_info=True,
                 velodyne=False,
                 calib=False,
                 pose=False,
                 extend_matrix=True,
                 num_worker=8,
                 relative_path=True,
                 with_imageshape=True,
                 max_sweeps=5) -> None:
        self.path = path
        self.training = training
        self.label_info = label_info
        self.velodyne = velodyne
        self.calib = calib
        self.pose = pose
        self.extend_matrix = extend_matrix
        self.num_worker = num_worker
        self.relative_path = relative_path
        self.with_imageshape = with_imageshape
        self.max_sweeps = max_sweeps

    def gather_single(self, idx):
        root_path = Path(self.path)
        info = {}
        pc_info = {'num_features': 6}
        calib_info = {}

        image_info = {'image_idx': idx}
        annotations = None
        if self.velodyne:
            pc_info['velodyne_path'] = get_velodyne_path(
                idx,
                self.path,
                self.training,
                self.relative_path,
                use_prefix_id=True)
            with open(
                    get_timestamp_path(
                        idx,
                        self.path,
                        self.training,
                        relative_path=False,
                        use_prefix_id=True)) as f:
                info['timestamp'] = np.int64(f.read())
        image_info['image_path'] = get_image_path(
            idx,
            self.path,
            self.training,
            self.relative_path,
            info_type='image_0',
            use_prefix_id=True)
        if self.with_imageshape:
            img_path = image_info['image_path']
            if self.relative_path:
                img_path = str(root_path / img_path)
            # io using PIL is significantly faster than skimage
            w, h = Image.open(img_path).size
            image_info['image_shape'] = np.array((h, w), dtype=np.int32)
        if self.label_info:
            label_path = get_label_path(
                idx,
                self.path,
                self.training,
                self.relative_path,
                info_type='label_all',
                use_prefix_id=True)
            if self.relative_path:
                label_path = str(root_path / label_path)
            annotations = get_label_anno(label_path)
        info['image'] = image_info
        info['point_cloud'] = pc_info
        if self.calib:
            calib_path = get_calib_path(
                idx,
                self.path,
                self.training,
                relative_path=False,
                use_prefix_id=True)
            with open(calib_path, 'r') as f:
                lines = f.readlines()
            P0 = np.array([float(info) for info in lines[0].split(' ')[1:13]
                           ]).reshape([3, 4])
            P1 = np.array([float(info) for info in lines[1].split(' ')[1:13]
                           ]).reshape([3, 4])
            P2 = np.array([float(info) for info in lines[2].split(' ')[1:13]
                           ]).reshape([3, 4])
            P3 = np.array([float(info) for info in lines[3].split(' ')[1:13]
                           ]).reshape([3, 4])
            P4 = np.array([float(info) for info in lines[4].split(' ')[1:13]
                           ]).reshape([3, 4])
            if self.extend_matrix:
                P0 = _extend_matrix(P0)
                P1 = _extend_matrix(P1)
                P2 = _extend_matrix(P2)
                P3 = _extend_matrix(P3)
                P4 = _extend_matrix(P4)
            R0_rect = np.array([
                float(info) for info in lines[5].split(' ')[1:10]
            ]).reshape([3, 3])
            if self.extend_matrix:
                rect_4x4 = np.zeros([4, 4], dtype=R0_rect.dtype)
                rect_4x4[3, 3] = 1.
                rect_4x4[:3, :3] = R0_rect
            else:
                rect_4x4 = R0_rect

            Tr_velo_to_cam = np.array([
                float(info) for info in lines[6].split(' ')[1:13]
            ]).reshape([3, 4])
            if self.extend_matrix:
                Tr_velo_to_cam = _extend_matrix(Tr_velo_to_cam)
            calib_info['P0'] = P0
            calib_info['P1'] = P1
            calib_info['P2'] = P2
            calib_info['P3'] = P3
            calib_info['P4'] = P4
            calib_info['R0_rect'] = rect_4x4
            calib_info['Tr_velo_to_cam'] = Tr_velo_to_cam
            info['calib'] = calib_info
        if self.pose:
            pose_path = get_pose_path(
                idx,
                self.path,
                self.training,
                relative_path=False,
                use_prefix_id=True)
            info['pose'] = np.loadtxt(pose_path)

        if annotations is not None:
            info['annos'] = annotations
            info['annos']['camera_id'] = info['annos'].pop('score')
            add_difficulty_to_annos(info)

        sweeps = []
        prev_idx = idx
        while len(sweeps) < self.max_sweeps:
            prev_info = {}
            prev_idx -= 1
            prev_info['velodyne_path'] = get_velodyne_path(
                prev_idx,
                self.path,
                self.training,
                self.relative_path,
                exist_check=False,
                use_prefix_id=True)
            if_prev_exists = osp.exists(
                Path(self.path) / prev_info['velodyne_path'])
            if if_prev_exists:
                with open(
                        get_timestamp_path(
                            prev_idx,
                            self.path,
                            self.training,
                            relative_path=False,
                            use_prefix_id=True)) as f:
                    prev_info['timestamp'] = np.int64(f.read())
                prev_pose_path = get_pose_path(
                    prev_idx,
                    self.path,
                    self.training,
                    relative_path=False,
                    use_prefix_id=True)
                prev_info['pose'] = np.loadtxt(prev_pose_path)
                sweeps.append(prev_info)
            else:
                break
        info['sweeps'] = sweeps

        return info

    def gather(self, image_ids):
        if not isinstance(image_ids, list):
            image_ids = list(range(image_ids))
        image_infos = mmengine.track_parallel_progress(self.gather_single,
                                                       image_ids,
                                                       self.num_worker)
        return list(image_infos)


def kitti_anno_to_label_file(annos, folder):
    folder = Path(folder)
    for anno in annos:
        image_idx = anno['metadata']['image_idx']
        label_lines = []
        for j in range(anno['bbox'].shape[0]):
            label_dict = {
                'name': anno['name'][j],
                'alpha': anno['alpha'][j],
                'bbox': anno['bbox'][j],
                'location': anno['location'][j],
                'dimensions': anno['dimensions'][j],
                'rotation_y': anno['rotation_y'][j],
                'score': anno['score'][j],
            }
            label_line = kitti_result_line(label_dict)
            label_lines.append(label_line)
        label_file = folder / f'{get_image_index_str(image_idx)}.txt'
        label_str = '\n'.join(label_lines)
        with open(label_file, 'w') as f:
            f.write(label_str)


def add_difficulty_to_annos(info):
    min_height = [40, 25,
                  25]  # minimum height for evaluated groundtruth/detections
    max_occlusion = [
        0, 1, 2
    ]  # maximum occlusion level of the groundtruth used for evaluation
    max_trunc = [
        0.15, 0.3, 0.5
    ]  # maximum truncation level of the groundtruth used for evaluation
    annos = info['annos']
    dims = annos['dimensions']  # lhw format
    bbox = annos['bbox']
    height = bbox[:, 3] - bbox[:, 1]
    occlusion = annos['occluded']
    truncation = annos['truncated']
    diff = []
    easy_mask = np.ones((len(dims), ), dtype=np.bool)
    moderate_mask = np.ones((len(dims), ), dtype=np.bool)
    hard_mask = np.ones((len(dims), ), dtype=np.bool)
    i = 0
    for h, o, t in zip(height, occlusion, truncation):
        if o > max_occlusion[0] or h <= min_height[0] or t > max_trunc[0]:
            easy_mask[i] = False
        if o > max_occlusion[1] or h <= min_height[1] or t > max_trunc[1]:
            moderate_mask[i] = False
        if o > max_occlusion[2] or h <= min_height[2] or t > max_trunc[2]:
            hard_mask[i] = False
        i += 1
    is_easy = easy_mask
    is_moderate = np.logical_xor(easy_mask, moderate_mask)
    is_hard = np.logical_xor(hard_mask, moderate_mask)

    for i in range(len(dims)):
        if is_easy[i]:
            diff.append(0)
        elif is_moderate[i]:
            diff.append(1)
        elif is_hard[i]:
            diff.append(2)
        else:
            diff.append(-1)
    annos['difficulty'] = np.array(diff, np.int32)
    return diff


def kitti_result_line(result_dict, precision=4):
    prec_float = '{' + ':.{}f'.format(precision) + '}'
    res_line = []
    all_field_default = OrderedDict([
        ('name', None),
        ('truncated', -1),
        ('occluded', -1),
        ('alpha', -10),
        ('bbox', None),
        ('dimensions', [-1, -1, -1]),
        ('location', [-1000, -1000, -1000]),
        ('rotation_y', -10),
        ('score', 0.0),
    ])
    res_dict = [(key, None) for key, val in all_field_default.items()]
    res_dict = OrderedDict(res_dict)
    for key, val in result_dict.items():
        if all_field_default[key] is None and val is None:
            raise ValueError('you must specify a value for {}'.format(key))
        res_dict[key] = val

    for key, val in res_dict.items():
        if key == 'name':
            res_line.append(val)
        elif key in ['truncated', 'alpha', 'rotation_y', 'score']:
            if val is None:
                res_line.append(str(all_field_default[key]))
            else:
                res_line.append(prec_float.format(val))
        elif key == 'occluded':
            if val is None:
                res_line.append(str(all_field_default[key]))
            else:
                res_line.append('{}'.format(val))
        elif key in ['bbox', 'dimensions', 'location']:
            if val is None:
                res_line += [str(v) for v in all_field_default[key]]
            else:
                res_line += [prec_float.format(v) for v in val]
        else:
            raise ValueError('unknown key. supported key:{}'.format(
                res_dict.keys()))
    return ' '.join(res_line)<|MERGE_RESOLUTION|>--- conflicted
+++ resolved
@@ -4,10 +4,6 @@
 from os import path as osp
 from pathlib import Path
 
-<<<<<<< HEAD
-import mmcv
-=======
->>>>>>> 7d072d60
 import mmengine
 import numpy as np
 from PIL import Image
