# Copyright (c) OpenMMLab. All rights reserved.
import argparse
from os import path as osp

from tools.data_converter import indoor_converter as indoor
from tools.data_converter import kitti_converter as kitti
from tools.data_converter import lyft_converter as lyft_converter
from tools.data_converter import nuscenes_converter as nuscenes_converter
from tools.data_converter.create_gt_database import create_groundtruth_database


def kitti_data_prep(root_path, info_prefix, version, out_dir):
    """Prepare data related to Kitti dataset.

    Related data consists of '.pkl' files recording basic infos,
    2D annotations and groundtruth database.

    Args:
        root_path (str): Path of dataset root.
        info_prefix (str): The prefix of info filenames.
        version (str): Dataset version.
        out_dir (str): Output directory of the groundtruth database info.
    """
    kitti.create_kitti_info_file(root_path, info_prefix)
    kitti.create_reduced_point_cloud(root_path, info_prefix)

    info_train_path = osp.join(root_path, f'{info_prefix}_infos_train.pkl')
    info_val_path = osp.join(root_path, f'{info_prefix}_infos_val.pkl')
    info_trainval_path = osp.join(root_path,
                                  f'{info_prefix}_infos_trainval.pkl')
    info_test_path = osp.join(root_path, f'{info_prefix}_infos_test.pkl')
    kitti.export_2d_annotation(root_path, info_train_path)
    kitti.export_2d_annotation(root_path, info_val_path)
    kitti.export_2d_annotation(root_path, info_trainval_path)
    kitti.export_2d_annotation(root_path, info_test_path)

    create_groundtruth_database(
        'KittiDataset',
        root_path,
        info_prefix,
        f'{out_dir}/{info_prefix}_infos_train.pkl',
        relative_path=False,
        mask_anno_path='instances_train.json',
        with_mask=(version == 'mask'))


def nuscenes_data_prep(root_path,
                       info_prefix,
                       version,
                       dataset_name,
                       out_dir,
                       max_sweeps=10):
    """Prepare data related to nuScenes dataset.

    Related data consists of '.pkl' files recording basic infos,
    2D annotations and groundtruth database.

    Args:
        root_path (str): Path of dataset root.
        info_prefix (str): The prefix of info filenames.
        version (str): Dataset version.
        dataset_name (str): The dataset class name.
        out_dir (str): Output directory of the groundtruth database info.
        max_sweeps (int, optional): Number of input consecutive frames.
            Default: 10
    """
    nuscenes_converter.create_nuscenes_infos(
        root_path, info_prefix, version=version, max_sweeps=max_sweeps)

    if version == 'v1.0-test':
        info_test_path = osp.join(root_path, f'{info_prefix}_infos_test.pkl')
        nuscenes_converter.export_2d_annotation(
            root_path, info_test_path, version=version)
        return

    info_train_path = osp.join(root_path, f'{info_prefix}_infos_train.pkl')
    info_val_path = osp.join(root_path, f'{info_prefix}_infos_val.pkl')
    nuscenes_converter.export_2d_annotation(
        root_path, info_train_path, version=version)
    nuscenes_converter.export_2d_annotation(
        root_path, info_val_path, version=version)
    create_groundtruth_database(dataset_name, root_path, info_prefix,
                                f'{out_dir}/{info_prefix}_infos_train.pkl')


def lyft_data_prep(root_path, info_prefix, version, max_sweeps=10):
    """Prepare data related to Lyft dataset.

    Related data consists of '.pkl' files recording basic infos.
    Although the ground truth database and 2D annotations are not used in
    Lyft, it can also be generated like nuScenes.

    Args:
        root_path (str): Path of dataset root.
        info_prefix (str): The prefix of info filenames.
        version (str): Dataset version.
<<<<<<< HEAD
        dataset_name (str): The dataset class name.
        out_dir (str): Output directory of the groundtruth database info.
            Not used here if the groundtruth database is not generated.
        max_sweeps (int, optional): Number of input consecutive frames.
            Default: 10
=======
        max_sweeps (int, optional): Number of input consecutive frames.
            Defaults to 10.
>>>>>>> 36f658a5
    """
    lyft_converter.create_lyft_infos(
        root_path, info_prefix, version=version, max_sweeps=max_sweeps)


def scannet_data_prep(root_path, info_prefix, out_dir, workers):
    """Prepare the info file for scannet dataset.

    Args:
        root_path (str): Path of dataset root.
        info_prefix (str): The prefix of info filenames.
        out_dir (str): Output directory of the generated info file.
        workers (int): Number of threads to be used.
    """
    indoor.create_indoor_info_file(
        root_path, info_prefix, out_dir, workers=workers)


def s3dis_data_prep(root_path, info_prefix, out_dir, workers):
    """Prepare the info file for s3dis dataset.

    Args:
        root_path (str): Path of dataset root.
        info_prefix (str): The prefix of info filenames.
        out_dir (str): Output directory of the generated info file.
        workers (int): Number of threads to be used.
    """
    indoor.create_indoor_info_file(
        root_path, info_prefix, out_dir, workers=workers)


def sunrgbd_data_prep(root_path, info_prefix, out_dir, workers):
    """Prepare the info file for sunrgbd dataset.

    Args:
        root_path (str): Path of dataset root.
        info_prefix (str): The prefix of info filenames.
        out_dir (str): Output directory of the generated info file.
        workers (int): Number of threads to be used.
    """
    indoor.create_indoor_info_file(
        root_path, info_prefix, out_dir, workers=workers)


def waymo_data_prep(root_path,
                    info_prefix,
                    version,
                    out_dir,
                    workers,
                    max_sweeps=5):
    """Prepare the info file for waymo dataset.

    Args:
        root_path (str): Path of dataset root.
        info_prefix (str): The prefix of info filenames.
        out_dir (str): Output directory of the generated info file.
        workers (int): Number of threads to be used.
        max_sweeps (int, optional): Number of input consecutive frames.
            Default: 5. Here we store pose information of these frames
            for later use.
    """
    from tools.data_converter import waymo_converter as waymo

    splits = ['training', 'validation', 'testing']
    for i, split in enumerate(splits):
        load_dir = osp.join(root_path, 'waymo_format', split)
        if split == 'validation':
            save_dir = osp.join(out_dir, 'kitti_format', 'training')
        else:
            save_dir = osp.join(out_dir, 'kitti_format', split)
        converter = waymo.Waymo2KITTI(
            load_dir,
            save_dir,
            prefix=str(i),
            workers=workers,
            test_mode=(split == 'test'))
        converter.convert()
    # Generate waymo infos
    out_dir = osp.join(out_dir, 'kitti_format')
    kitti.create_waymo_info_file(out_dir, info_prefix, max_sweeps=max_sweeps)
    create_groundtruth_database(
        'WaymoDataset',
        out_dir,
        info_prefix,
        f'{out_dir}/{info_prefix}_infos_train.pkl',
        relative_path=False,
        with_mask=False)


parser = argparse.ArgumentParser(description='Data converter arg parser')
parser.add_argument('dataset', metavar='kitti', help='name of the dataset')
parser.add_argument(
    '--root-path',
    type=str,
    default='./data/kitti',
    help='specify the root path of dataset')
parser.add_argument(
    '--version',
    type=str,
    default='v1.0',
    required=False,
    help='specify the dataset version, no need for kitti')
parser.add_argument(
    '--max-sweeps',
    type=int,
    default=10,
    required=False,
    help='specify sweeps of lidar per example')
parser.add_argument(
    '--out-dir',
    type=str,
    default='./data/kitti',
    required=False,
    help='name of info pkl')
parser.add_argument('--extra-tag', type=str, default='kitti')
parser.add_argument(
    '--workers', type=int, default=4, help='number of threads to be used')
args = parser.parse_args()

if __name__ == '__main__':
    if args.dataset == 'kitti':
        kitti_data_prep(
            root_path=args.root_path,
            info_prefix=args.extra_tag,
            version=args.version,
            out_dir=args.out_dir)
    elif args.dataset == 'nuscenes' and args.version != 'v1.0-mini':
        train_version = f'{args.version}-trainval'
        nuscenes_data_prep(
            root_path=args.root_path,
            info_prefix=args.extra_tag,
            version=train_version,
            dataset_name='NuScenesDataset',
            out_dir=args.out_dir,
            max_sweeps=args.max_sweeps)
        test_version = f'{args.version}-test'
        nuscenes_data_prep(
            root_path=args.root_path,
            info_prefix=args.extra_tag,
            version=test_version,
            dataset_name='NuScenesDataset',
            out_dir=args.out_dir,
            max_sweeps=args.max_sweeps)
    elif args.dataset == 'nuscenes' and args.version == 'v1.0-mini':
        train_version = f'{args.version}'
        nuscenes_data_prep(
            root_path=args.root_path,
            info_prefix=args.extra_tag,
            version=train_version,
            dataset_name='NuScenesDataset',
            out_dir=args.out_dir,
            max_sweeps=args.max_sweeps)
    elif args.dataset == 'lyft':
        train_version = f'{args.version}-train'
        lyft_data_prep(
            root_path=args.root_path,
            info_prefix=args.extra_tag,
            version=train_version,
            max_sweeps=args.max_sweeps)
        test_version = f'{args.version}-test'
        lyft_data_prep(
            root_path=args.root_path,
            info_prefix=args.extra_tag,
            version=test_version,
            max_sweeps=args.max_sweeps)
    elif args.dataset == 'waymo':
        waymo_data_prep(
            root_path=args.root_path,
            info_prefix=args.extra_tag,
            version=args.version,
            out_dir=args.out_dir,
            workers=args.workers,
            max_sweeps=args.max_sweeps)
    elif args.dataset == 'scannet':
        scannet_data_prep(
            root_path=args.root_path,
            info_prefix=args.extra_tag,
            out_dir=args.out_dir,
            workers=args.workers)
    elif args.dataset == 's3dis':
        s3dis_data_prep(
            root_path=args.root_path,
            info_prefix=args.extra_tag,
            out_dir=args.out_dir,
            workers=args.workers)
    elif args.dataset == 'sunrgbd':
        sunrgbd_data_prep(
            root_path=args.root_path,
            info_prefix=args.extra_tag,
            out_dir=args.out_dir,
            workers=args.workers)<|MERGE_RESOLUTION|>--- conflicted
+++ resolved
@@ -94,16 +94,8 @@
         root_path (str): Path of dataset root.
         info_prefix (str): The prefix of info filenames.
         version (str): Dataset version.
-<<<<<<< HEAD
-        dataset_name (str): The dataset class name.
-        out_dir (str): Output directory of the groundtruth database info.
-            Not used here if the groundtruth database is not generated.
-        max_sweeps (int, optional): Number of input consecutive frames.
-            Default: 10
-=======
         max_sweeps (int, optional): Number of input consecutive frames.
             Defaults to 10.
->>>>>>> 36f658a5
     """
     lyft_converter.create_lyft_infos(
         root_path, info_prefix, version=version, max_sweeps=max_sweeps)
