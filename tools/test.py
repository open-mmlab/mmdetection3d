--- conflicted
+++ resolved
@@ -8,22 +8,14 @@
 from mmcv import Config, DictAction
 from mmcv.cnn import fuse_conv_bn
 from mmcv.parallel import MMDataParallel, MMDistributedDataParallel
-<<<<<<< HEAD
 from mmcv.runner import (get_dist_info, init_dist, load_checkpoint,
                          wrap_fp16_model)
-=======
-from mmcv.runner import get_dist_info, init_dist, load_checkpoint, wrap_fp16_model
-from mmdet.apis import multi_gpu_test, set_random_seed
->>>>>>> 77a46ba9
 
 from mmdet3d.apis import single_gpu_test
 from mmdet3d.datasets import build_dataloader, build_dataset, replace_ImageToTensor
 from mmdet3d.models import build_detector
-<<<<<<< HEAD
 from mmdet.apis import multi_gpu_test, set_random_seed
 from mmdet.datasets import replace_ImageToTensor
-=======
->>>>>>> 77a46ba9
 
 
 def parse_args():
@@ -69,33 +61,19 @@
         '--cfg-options',
         nargs='+',
         action=DictAction,
-<<<<<<< HEAD
         help='override some settings in the used config, the key-value pair '
         'in xxx=yyy format will be merged into config file. If the value to '
         'be overwritten is a list, it should be like key="[a,b]" or key=a,b '
         'It also allows nested list/tuple values, e.g. key="[(a,b),(c,d)]" '
         'Note that the quotation marks are necessary and that no white space '
         'is allowed.')
-=======
-        help='override some settings in the used config, the key-value pair in '
-        'xxx=yyy format will be merged into config file. If the value to be overwritten '
-        'is a list, it should be like key="[a,b]" or key=a,b. It also allows nested '
-        'list/tuple values, e.g. key="[(a,b),(c,d)]". Note that the quotation marks '
-        'are necessary and that no white space is allowed.')
->>>>>>> 77a46ba9
     parser.add_argument(
         '--options',
         nargs='+',
         action=DictAction,
-<<<<<<< HEAD
         help='custom options for evaluation, the key-value pair in xxx=yyy '
         'format will be kwargs for dataset.evaluate() function (deprecate), '
         'change to --eval-options instead.')
-=======
-        help='custom options for evaluation, the key-value pair in xxx=yyy format '
-        'will be kwargs for dataset.evaluate() function (deprecate), change to '
-        '--eval-options instead.')
->>>>>>> 77a46ba9
     parser.add_argument(
         '--eval-options',
         nargs='+',
@@ -128,13 +106,8 @@
     assert args.out or args.eval or args.format_only or args.show \
         or args.show_dir, \
         ('Please specify at least one operation (save/eval/format/show the '
-<<<<<<< HEAD
          'results / save the results) with the argument "--out", "--eval"'
          ', "--format-only", "--show" or "--show-dir"')
-=======
-         'results / save the results) with the argument "--out", "--eval", "--format_only" '
-         'or "--show"')
->>>>>>> 77a46ba9
 
     if args.eval and args.format_only:
         raise ValueError('--eval and --format_only cannot be both specified')
@@ -231,13 +204,9 @@
             eval_kwargs = cfg.get('evaluation', {}).copy()
             # hard-code way to remove EvalHook args
             for key in [
-<<<<<<< HEAD
                     'interval', 'tmpdir', 'start', 'gpu_collect', 'save_best',
                     'rule'
             ]:
-=======
-                    'interval', 'tmpdir', 'start', 'gpu_collect', 'save_best', 'rule']
->>>>>>> 77a46ba9
                 eval_kwargs.pop(key, None)
             eval_kwargs.update(dict(metric=args.eval, **kwargs))
             print(dataset.evaluate(outputs, **eval_kwargs))
