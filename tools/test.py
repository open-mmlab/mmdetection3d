--- conflicted
+++ resolved
@@ -20,9 +20,8 @@
         '--work-dir',
         help='the directory to save the file containing evaluation metrics')
     parser.add_argument(
-<<<<<<< HEAD
         '--ceph', action='store_true', help='Use ceph as data storage backend')
-=======
+    parser.add_argument(
         '--show', action='store_true', help='show prediction results')
     parser.add_argument(
         '--show-dir',
@@ -31,7 +30,6 @@
         'to the work_dir/timestamp/show_dir')
     parser.add_argument(
         '--wait-time', type=float, default=2, help='the interval of show (s)')
->>>>>>> 5ee050d5
     parser.add_argument(
         '--cfg-options',
         nargs='+',
