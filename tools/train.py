--- conflicted
+++ resolved
@@ -12,14 +12,9 @@
 import torch
 import warnings
 from mmcv import Config, DictAction
-<<<<<<< HEAD
 from mmcv.runner import get_dist_info, init_dist
 from mmcv.utils import get_git_hash
 from os import path as osp
-=======
-from mmcv.runner import init_dist, get_dist_info
-from mmcv.utils import get_git_hash
->>>>>>> 77a46ba9
 
 from mmdet3d import __version__
 from mmdet3d.datasets import build_dataset
@@ -59,34 +54,19 @@
         '--options',
         nargs='+',
         action=DictAction,
-<<<<<<< HEAD
         help='override some settings in the used config, the key-value pair '
         'in xxx=yyy format will be merged into config file (deprecate), '
         'change to --cfg-options instead.')
-=======
-        help='override some settings in the used config, the key-value pair in xxx=yyy '
-        'format will be merged into config file (deprecate), change to --cfg-options instead.'
-        )
->>>>>>> 77a46ba9
     parser.add_argument(
         '--cfg-options',
         nargs='+',
         action=DictAction,
-<<<<<<< HEAD
         help='override some settings in the used config, the key-value pair '
         'in xxx=yyy format will be merged into config file. If the value to '
         'be overwritten is a list, it should be like key="[a,b]" or key=a,b '
         'It also allows nested list/tuple values, e.g. key="[(a,b),(c,d)]" '
         'Note that the quotation marks are necessary and that no white space '
         'is allowed.')
-=======
-        help='override some settings in the used config, the key-value pair in xxx=yyy '
-        'format will be merged into config file. If the value to be overwritten is a list, '
-        'it should be like key="[a,b]" or key=a,b. It also allows nested list/tuple '
-        'values, e.g. key="[(a,b),(c,d)]". Note that the quotation marks are necessary and '
-        'that no white space is allowed.'
-        )
->>>>>>> 77a46ba9
     parser.add_argument(
         '--launcher',
         choices=['none', 'pytorch', 'slurm', 'mpi'],
