--- conflicted
+++ resolved
@@ -4,11 +4,7 @@
     hooks:
       - id: flake8
   - repo: https://github.com/PyCQA/isort
-<<<<<<< HEAD
-    rev: 5.12.0
-=======
     rev: 5.11.5
->>>>>>> 35a09173
     hooks:
       - id: isort
   - repo: https://github.com/pre-commit/mirrors-yapf
