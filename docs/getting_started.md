# Prerequisites

- Linux or macOS (Windows is not currently officially supported)
- Python 3.6+
- PyTorch 1.3+
- CUDA 9.2+ (If you build PyTorch from source, CUDA 9.0 is also compatible)
- GCC 5+
- [MMCV](https://mmcv.readthedocs.io/en/latest/#installation)


The required versions of MMCV, MMDetection and MMSegmentation for different versions of MMDetection3D are as below. Please install the correct version of MMCV, MMDetection and MMSegmentation to avoid installation issues.

| MMDetection3D version | MMDetection version | MMSegmentation version |    MMCV version     |
|:-------------------:|:-------------------:|:-------------------:|:-------------------:|
<<<<<<< HEAD
| master              | mmdet>=2.12.0          | mmseg>=0.13.0 | mmcv-full>=1.3.2, <=1.4|
| 0.14.0              | mmdet>=2.10.0, <=2.11.0| mmseg>=0.13.0 | mmcv-full>=1.3.1, <=1.4|
=======
| master              | mmdet>=2.14.0, <=3.0.0| mmseg>=0.14.1, <=1.0.0 | mmcv-full>=1.3.8, <=1.4|
| 0.15.0              | mmdet>=2.14.0, <=3.0.0| mmseg>=0.14.1, <=1.0.0 | mmcv-full>=1.3.8, <=1.4|
| 0.14.0              | mmdet>=2.10.0, <=2.11.0| mmseg==0.14.0 | mmcv-full>=1.3.1, <=1.4|
>>>>>>> 1f79fc7b
| 0.13.0              | mmdet>=2.10.0, <=2.11.0| Not required  | mmcv-full>=1.2.4, <=1.4|
| 0.12.0              | mmdet>=2.5.0, <=2.11.0 | Not required  | mmcv-full>=1.2.4, <=1.4|
| 0.11.0              | mmdet>=2.5.0, <=2.11.0 | Not required  | mmcv-full>=1.2.4, <=1.4|
| 0.10.0              | mmdet>=2.5.0, <=2.11.0 | Not required  | mmcv-full>=1.2.4, <=1.4|
| 0.9.0               | mmdet>=2.5.0, <=2.11.0 | Not required  | mmcv-full>=1.2.4, <=1.4|
| 0.8.0               | mmdet>=2.5.0, <=2.11.0 | Not required  | mmcv-full>=1.1.5, <=1.4|
| 0.7.0               | mmdet>=2.5.0, <=2.11.0 | Not required  | mmcv-full>=1.1.5, <=1.4|
| 0.6.0               | mmdet>=2.4.0, <=2.11.0 | Not required  | mmcv-full>=1.1.3, <=1.2|
| 0.5.0               | 2.3.0                  | Not required  | mmcv-full==1.0.5|

# Installation

## Install MMDetection3D

**a. Create a conda virtual environment and activate it.**

```shell
conda create -n open-mmlab python=3.7 -y
conda activate open-mmlab
```

**b. Install PyTorch and torchvision following the [official instructions](https://pytorch.org/).**

```shell
conda install pytorch torchvision -c pytorch
```

Note: Make sure that your compilation CUDA version and runtime CUDA version match.
You can check the supported CUDA version for precompiled packages on the [PyTorch website](https://pytorch.org/).

`E.g. 1` If you have CUDA 10.1 installed under `/usr/local/cuda` and would like to install
PyTorch 1.5, you need to install the prebuilt PyTorch with CUDA 10.1.

```python
conda install pytorch==1.5.0 cudatoolkit=10.1 torchvision==0.6.0 -c pytorch
```

`E.g. 2` If you have CUDA 9.2 installed under `/usr/local/cuda` and would like to install
PyTorch 1.3.1., you need to install the prebuilt PyTorch with CUDA 9.2.

```python
conda install pytorch=1.3.1 cudatoolkit=9.2 torchvision=0.4.2 -c pytorch
```

If you build PyTorch from source instead of installing the prebuilt pacakge,
you can use more CUDA versions such as 9.0.

**c. Install [MMCV](https://mmcv.readthedocs.io/en/latest/).**
*mmcv-full* is necessary since MMDetection3D relies on MMDetection, CUDA ops in *mmcv-full* are required.

`e.g.` The pre-build *mmcv-full* could be installed by running: (available versions could be found [here](https://mmcv.readthedocs.io/en/latest/#install-with-pip))

```shell
pip install mmcv-full -f https://download.openmmlab.com/mmcv/dist/{cu_version}/{torch_version}/index.html
```

Please replace `{cu_version}` and `{torch_version}` in the url to your desired one. For example, to install the latest `mmcv-full` with `CUDA 11` and `PyTorch 1.7.0`, use the following command:

```shell
pip install mmcv-full -f https://download.openmmlab.com/mmcv/dist/cu110/torch1.7.0/index.html
```

See [here](https://github.com/open-mmlab/mmcv#install-with-pip) for different versions of MMCV compatible to different PyTorch and CUDA versions.
Optionally, you could also build the full version from source:

```shell
git clone https://github.com/open-mmlab/mmcv.git
cd mmcv
MMCV_WITH_OPS=1 pip install -e .  # package mmcv-full will be installed after this step
cd ..
```

Or directly run

```shell
pip install mmcv-full
```

**d. Install [MMDetection](https://github.com/open-mmlab/mmdetection).**

```shell
pip install mmdet==2.14.0
```

Optionally, you could also build MMDetection from source in case you want to modify the code:

```shell
git clone https://github.com/open-mmlab/mmdetection.git
cd mmdetection
git checkout v2.14.0  # switch to v2.14.0 branch
pip install -r requirements/build.txt
pip install -v -e .  # or "python setup.py develop"
```

**e. Install [MMSegmentation](https://github.com/open-mmlab/mmsegmentation).**

```shell
pip install mmsegmentation==0.14.1
```

Optionally, you could also build MMSegmentation from source in case you want to modify the code:

```shell
git clone https://github.com/open-mmlab/mmsegmentation.git
cd mmsegmentation
git checkout v0.14.1  # switch to v0.14.1 branch
pip install -e .  # or "python setup.py develop"
```

**f. Clone the MMDetection3D repository.**

```shell
git clone https://github.com/open-mmlab/mmdetection3d.git
cd mmdetection3d
```

**g.Install build requirements and then install MMDetection3D.**

```shell
pip install -v -e .  # or "python setup.py develop"
```

Note:

1. The git commit id will be written to the version number with step d, e.g. 0.6.0+2e7045c. The version will also be saved in trained models.
It is recommended that you run step d each time you pull some updates from github. If C++/CUDA codes are modified, then this step is compulsory.

    > Important: Be sure to remove the `./build` folder if you reinstall mmdet with a different CUDA/PyTorch version.

    ```shell
    pip uninstall mmdet3d
    rm -rf ./build
    find . -name "*.so" | xargs rm
    ```

2. Following the above instructions, mmdetection is installed on `dev` mode, any local modifications made to the code will take effect without the need to reinstall it (unless you submit some commits and want to update the version number).

3. If you would like to use `opencv-python-headless` instead of `opencv-python`,
you can install it before installing MMCV.

4. Some dependencies are optional. Simply running `pip install -v -e .` will only install the minimum runtime requirements. To use optional dependencies like `albumentations` and `imagecorruptions` either install them manually with `pip install -r requirements/optional.txt` or specify desired extras when calling `pip` (e.g. `pip install -v -e .[optional]`). Valid keys for the extras field are: `all`, `tests`, `build`, and `optional`.

5. The code can not be built for CPU only environment (where CUDA isn't available) for now.

## Another option: Docker Image

We provide a [Dockerfile](https://github.com/open-mmlab/mmdetection3d/blob/master/docker/Dockerfile) to build an image.

```shell
# build an image with PyTorch 1.6, CUDA 10.1
docker build -t mmdetection3d docker/
```

Run it with

```shell
docker run --gpus all --shm-size=8g -it -v {DATA_DIR}:/mmdetection3d/data mmdetection3d
```

## A from-scratch setup script

Here is a full script for setting up mmdetection with conda.

```shell
conda create -n open-mmlab python=3.7 -y
conda activate open-mmlab

# install latest pytorch prebuilt with the default prebuilt CUDA version (usually the latest)
conda install -c pytorch pytorch torchvision -y

# install mmcv
pip install mmcv-full

# install mmdetection
pip install git+https://github.com/open-mmlab/mmdetection.git

# install mmsegmentation
pip install git+https://github.com/open-mmlab/mmsegmentation.git

# install mmdetection3d
git clone https://github.com/open-mmlab/mmdetection3d.git
cd mmdetection3d
pip install -v -e .
```

## Using multiple MMDetection3D versions

The train and test scripts already modify the `PYTHONPATH` to ensure the script use the MMDetection3D in the current directory.

To use the default MMDetection3D installed in the environment rather than that you are working with, you can remove the following line in those scripts

```shell
PYTHONPATH="$(dirname $0)/..":$PYTHONPATH
```

# Verification

## Verify with point cloud demo

We provide several demo scripts to test a single sample. Pre-trained models can be downloaded from [model zoo](model_zoo.md). To test a single-modality 3D detection on point cloud scenes:

```shell
python demo/pcd_demo.py ${PCD_FILE} ${CONFIG_FILE} ${CHECKPOINT_FILE} [--device ${GPU_ID}] [--score-thr ${SCORE_THR}] [--out-dir ${OUT_DIR}]
```

Examples:

```shell
python demo/pcd_demo.py demo/data/kitti/kitti_000008.bin configs/second/hv_second_secfpn_6x8_80e_kitti-3d-car.py checkpoints/hv_second_secfpn_6x8_80e_kitti-3d-car_20200620_230238-393f000c.pth
```

If you want to input a `ply` file, you can use the following function and convert it to `bin` format. Then you can use the converted `bin` file to generate demo.
Note that you need to install pandas and plyfile before using this script. This function can also be used for data preprocessing for training ```ply data```.

```python
import numpy as np
import pandas as pd
from plyfile import PlyData

def convert_ply(input_path, output_path):
    plydata = PlyData.read(input_path)  # read file
    data = plydata.elements[0].data  # read data
    data_pd = pd.DataFrame(data)  # convert to DataFrame
    data_np = np.zeros(data_pd.shape, dtype=np.float)  # initialize array to store data
    property_names = data[0].dtype.names  # read names of properties
    for i, name in enumerate(
            property_names):  # read data by property
        data_np[:, i] = data_pd[name]
    data_np.astype(np.float32).tofile(output_path)
```

Examples:

```python
convert_ply('./test.ply', './test.bin')
```

If you have point clouds in other format (`off`, `obj`, etc.), you can use trimesh to convert them into `ply`.

```python
import trimesh

def to_ply(input_path, output_path, original_type):
    mesh = trimesh.load(input_path, file_type=original_type)  # read file
    mesh.export(output_path, file_type='ply')  # convert to ply
```

Examples:

```python
to_ply('./test.obj', './test.ply', 'obj')
```

More demos about single/multi-modality and indoor/outdoor 3D detection can be found in [demo](demo.md).

## High-level APIs for testing point clouds

### Synchronous interface

Here is an example of building the model and test given point clouds.

```python
from mmdet3d.apis import init_model, inference_detector

config_file = 'configs/votenet/votenet_8x8_scannet-3d-18class.py'
checkpoint_file = 'checkpoints/votenet_8x8_scannet-3d-18class_20200620_230238-2cea9c3a.pth'

# build the model from a config file and a checkpoint file
model = init_model(config_file, checkpoint_file, device='cuda:0')

# test a single image and show the results
point_cloud = 'test.bin'
result, data = inference_detector(model, point_cloud)
# visualize the results and save the results in 'results' folder
model.show_results(data, result, out_dir='results')
```<|MERGE_RESOLUTION|>--- conflicted
+++ resolved
@@ -12,14 +12,9 @@
 
 | MMDetection3D version | MMDetection version | MMSegmentation version |    MMCV version     |
 |:-------------------:|:-------------------:|:-------------------:|:-------------------:|
-<<<<<<< HEAD
-| master              | mmdet>=2.12.0          | mmseg>=0.13.0 | mmcv-full>=1.3.2, <=1.4|
-| 0.14.0              | mmdet>=2.10.0, <=2.11.0| mmseg>=0.13.0 | mmcv-full>=1.3.1, <=1.4|
-=======
 | master              | mmdet>=2.14.0, <=3.0.0| mmseg>=0.14.1, <=1.0.0 | mmcv-full>=1.3.8, <=1.4|
 | 0.15.0              | mmdet>=2.14.0, <=3.0.0| mmseg>=0.14.1, <=1.0.0 | mmcv-full>=1.3.8, <=1.4|
 | 0.14.0              | mmdet>=2.10.0, <=2.11.0| mmseg==0.14.0 | mmcv-full>=1.3.1, <=1.4|
->>>>>>> 1f79fc7b
 | 0.13.0              | mmdet>=2.10.0, <=2.11.0| Not required  | mmcv-full>=1.2.4, <=1.4|
 | 0.12.0              | mmdet>=2.5.0, <=2.11.0 | Not required  | mmcv-full>=1.2.4, <=1.4|
 | 0.11.0              | mmdet>=2.5.0, <=2.11.0 | Not required  | mmcv-full>=1.2.4, <=1.4|
