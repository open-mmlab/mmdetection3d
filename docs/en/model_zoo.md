# Model Zoo

## Common settings

- We use distributed training.
- For fair comparison with other codebases, we report the GPU memory as the maximum value of `torch.cuda.max_memory_allocated()` for all 8 GPUs. Note that this value is usually less than what `nvidia-smi` shows.
- We report the inference time as the total time of network forwarding and post-processing, excluding the data loading time. Results are obtained with the script [benchmark.py](https://github.com/open-mmlab/mmdetection/blob/master/tools/analysis_tools/benchmark.py) which computes the average time on 2000 images.

## Baselines

### SECOND

Please refer to [SECOND](https://github.com/open-mmlab/mmdetection3d/blob/master/configs/second) for details. We provide SECOND baselines on KITTI and Waymo datasets.

### PointPillars

Please refer to [PointPillars](https://github.com/open-mmlab/mmdetection3d/blob/master/configs/pointpillars) for details. We provide pointpillars baselines on KITTI, nuScenes, Lyft, and Waymo datasets.

### Part-A2

Please refer to [Part-A2](https://github.com/open-mmlab/mmdetection3d/blob/master/configs/parta2) for details.

### VoteNet

Please refer to [VoteNet](https://github.com/open-mmlab/mmdetection3d/blob/master/configs/votenet) for details. We provide VoteNet baselines on ScanNet and SUNRGBD datasets.

### Dynamic Voxelization

Please refer to [Dynamic Voxelization](https://github.com/open-mmlab/mmdetection3d/blob/master/configs/dynamic_voxelization) for details.

### MVXNet

Please refer to [MVXNet](https://github.com/open-mmlab/mmdetection3d/blob/master/configs/mvxnet) for details.

### RegNetX

Please refer to [RegNet](https://github.com/open-mmlab/mmdetection3d/blob/master/configs/regnet) for details. We provide pointpillars baselines with RegNetX backbones on nuScenes and Lyft datasets currently.

### nuImages

We also support baseline models on [nuImages dataset](https://www.nuscenes.org/nuimages). Please refer to [nuImages](https://github.com/open-mmlab/mmdetection3d/blob/master/configs/nuimages) for details. We report Mask R-CNN, Cascade Mask R-CNN and HTC results currently.

### H3DNet

Please refer to [H3DNet](https://github.com/open-mmlab/mmdetection3d/blob/master/configs/h3dnet) for details.

### 3DSSD

Please refer to [3DSSD](https://github.com/open-mmlab/mmdetection3d/blob/master/configs/3dssd) for details.

### CenterPoint

Please refer to [CenterPoint](https://github.com/open-mmlab/mmdetection3d/blob/master/configs/centerpoint) for details.

### SSN

Please refer to [SSN](https://github.com/open-mmlab/mmdetection3d/blob/master/configs/ssn) for details. We provide pointpillars with shape-aware grouping heads used in SSN on the nuScenes and Lyft datasets currently.

### ImVoteNet

Please refer to [ImVoteNet](https://github.com/open-mmlab/mmdetection3d/blob/master/configs/imvotenet) for details. We provide ImVoteNet baselines on SUNRGBD dataset.

### FCOS3D

Please refer to [FCOS3D](https://github.com/open-mmlab/mmdetection3d/blob/master/configs/fcos3d) for details. We provide FCOS3D baselines on the nuScenes dataset.

### PointNet++

Please refer to [PointNet++](https://github.com/open-mmlab/mmdetection3d/blob/master/configs/pointnet2) for details. We provide PointNet++ baselines on ScanNet and S3DIS datasets.

### Group-Free-3D

Please refer to [Group-Free-3D](https://github.com/open-mmlab/mmdetection3d/blob/master/configs/groupfree3d) for details. We provide Group-Free-3D baselines on ScanNet dataset.

### ImVoxelNet

Please refer to [ImVoxelNet](https://github.com/open-mmlab/mmdetection3d/blob/master/configs/imvoxelnet) for details. We provide ImVoxelNet baselines on KITTI dataset.

### PAConv

Please refer to [PAConv](https://github.com/open-mmlab/mmdetection3d/blob/master/configs/paconv) for details. We provide PAConv baselines on S3DIS dataset.

### DGCNN

Please refer to [DGCNN](https://github.com/open-mmlab/mmdetection3d/tree/v1.0.0.dev0/configs/dgcnn) for details. We provide DGCNN baselines on S3DIS dataset.

### SMOKE

Please refer to [SMOKE](https://github.com/open-mmlab/mmdetection3d/tree/v1.0.0.dev0/configs/smoke) for details. We provide SMOKE baselines on KITTI dataset.

### PGD

Please refer to [PGD](https://github.com/open-mmlab/mmdetection3d/tree/v1.0.0.dev0/configs/pgd) for details. We provide PGD baselines on KITTI and nuScenes dataset.

### PointRCNN

Please refer to [PointRCNN](https://github.com/open-mmlab/mmdetection3d/tree/v1.0.0.dev0/configs/point_rcnn) for details. We provide PointRCNN baselines on KITTI dataset.

### MonoFlex

Please refer to [MonoFlex](https://github.com/open-mmlab/mmdetection3d/tree/v1.0.0.dev0/configs/monoflex) for details. We provide MonoFlex baselines on KITTI dataset.

### SA-SSD

Please refer to [SA-SSD](https://github.com/open-mmlab/mmdetection3d/blob/master/configs/sassd) for details. We provide SA-SSD baselines on the KITTI dataset.

<<<<<<< HEAD
### PV-RCNN

Please refer to [PV-RCNN](https://github.com/open-mmlab/mmdetection3d/blob/dev-1.x/configs/pv_rcnn) for details. We provide PV-RCNN baselines on the KITTI dataset.
=======
### FCAF3D

Please refer to [FCAF3D](https://github.com/open-mmlab/mmdetection3d/blob/master/configs/fcaf3d) for details. We provide FCAF3D baselines on the ScanNet, S3DIS, and SUN RGB-D datasets.
>>>>>>> d80dc078

### Mixed Precision (FP16) Training

Please refer to [Mixed Precision (FP16) Training on PointPillars](https://github.com/open-mmlab/mmdetection3d/tree/v1.0.0.dev0/configs/pointpillars/hv_pointpillars_fpn_sbn-all_fp16_2x8_2x_nus-3d.py) for details.<|MERGE_RESOLUTION|>--- conflicted
+++ resolved
@@ -104,15 +104,13 @@
 
 Please refer to [SA-SSD](https://github.com/open-mmlab/mmdetection3d/blob/master/configs/sassd) for details. We provide SA-SSD baselines on the KITTI dataset.
 
-<<<<<<< HEAD
+### FCAF3D
+
+Please refer to [FCAF3D](https://github.com/open-mmlab/mmdetection3d/blob/master/configs/fcaf3d) for details. We provide FCAF3D baselines on the ScanNet, S3DIS, and SUN RGB-D datasets.
+
 ### PV-RCNN
 
 Please refer to [PV-RCNN](https://github.com/open-mmlab/mmdetection3d/blob/dev-1.x/configs/pv_rcnn) for details. We provide PV-RCNN baselines on the KITTI dataset.
-=======
-### FCAF3D
-
-Please refer to [FCAF3D](https://github.com/open-mmlab/mmdetection3d/blob/master/configs/fcaf3d) for details. We provide FCAF3D baselines on the ScanNet, S3DIS, and SUN RGB-D datasets.
->>>>>>> d80dc078
 
 ### Mixed Precision (FP16) Training
 
