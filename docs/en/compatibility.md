## v1.0.0rc1

<<<<<<< HEAD
### Waymo dataset converter refactoring

In this version we did a major code refactoring that boosted the performance of waymo dataset conversion by multiprocessing.
Meanwhile, we also fixed the imprecise timestamps saving issue in waymo dataset conversion. This change introduces following backward compatibility breaks:

- The point cloud .bin files of waymo dataset need to be regenerated.
In the .bin files each point occupies 6 `float32` and the meaning of the last `float32` now changed from **imprecise timestamps** to **range frame offset**.
The **range frame offset** for each point is calculated as`ri * h * w + row * w + col` if the point is from the **TOP** lidar or `-1` otherwise.
The `h`, `w` denote the height and width of the TOP lidar's range frame.
The `ri`, `row`, `col` denote the return index, the row and the column of the range frame where each point locates.
Following tables show the difference across the change:

Before

| Element offset (float32) |  0  |  1  |  2  |     3     |     4      |            5            |
|--------------------------|:---:|:---:|:---:|:---------:|:----------:|:-----------------------:|
| Bytes offset             |  0  |  4  |  8  |    12     |     16     |           20            |
| Meaning                  |  x  |  y  |  z  | intensity | elongation | **imprecise timestamp** |

After

| Element offset (float32) |  0  |  1  |  2  |     3     |     4      |           5            |
|--------------------------|:---:|:---:|:---:|:---------:|:----------:|:----------------------:|
| Bytes offset             |  0  |  4  |  8  |    12     |     16     |           20           |
| Meaning                  |  x  |  y  |  z  | intensity | elongation | **range frame offset** |

- The objects' point cloud .bin files in the GT-database of waymo dataset need to be regenerated because we also dumped the range frame offset for each point into it.
Following tables show the difference across the change:

Before

| Element offset (float32) |  0  |  1  |  2  |     3     |     4      |
|--------------------------|:---:|:---:|:---:|:---------:|:----------:|
| Bytes offset             |  0  |  4  |  8  |    12     |     16     |
| Meaning                  |  x  |  y  |  z  | intensity | elongation |

After

| Element offset (float32) |  0  |  1  |  2  |     3     |     4      |           5            |
|--------------------------|:---:|:---:|:---:|:---------:|:----------:|:----------------------:|
| Bytes offset             |  0  |  4  |  8  |    12     |     16     |           20           |
| Meaning                  |  x  |  y  |  z  | intensity | elongation | **range frame offset** |

- Any configuration that uses waymo dataset with GT Augmentation should change the `db_sampler.points_loader.load_dim` from `5` to `6`.

## v1.0.0.dev0
=======
### Operators Migration

We have adopted CUDA operators compiled from [mmcv](https://github.com/open-mmlab/mmcv/blob/master/mmcv/ops/__init__.py) and removed all the CUDA operators in mmdet3d. We now do not need to compile the CUDA operators in mmdet3d anymore.

## v1.0.0rc0
>>>>>>> 0f55643c

### Coordinate system refactoring

In this version, we did a major code refactoring which improved the consistency among the three coordinate systems (and corresponding box representation), LiDAR, Camera, and Depth. A brief summary for this refactoring is as follows:

- The three coordinate systems are all right-handed now (which means the yaw angle increases in the counterclockwise direction).
- The LiDAR system `(x_size, y_size, z_size)` corresponds to `(l, w, h)` instead of `(w, l, h)`. This is more natural since `l` is parallel with the direction where the yaw angle is zero, and we prefer using the positive direction of the `x` axis as that direction, which is exactly how we define yaw angle in Depth and Camera coordinate systems.
- The APIs for box-related operations are improved and now are more user-friendly.

#### ***NOTICE!!***

Since definitions of box representation have changed, the annotation data of most datasets require updating:
- SUN RGB-D: Yaw angles in the annotation should be reversed.
- KITTI: For LiDAR boxes in GT databases, (x_size, y_size, z_size, yaw) out of (x, y, z, x_size, y_size, z_size) should be converted from the old LiDAR coordinate system to the new one. The training/validation data annotations should be left unchanged since they are under the Camera coordinate system, which is unmodified after the refactoring.
- Waymo: Same as KITTI.
- nuScenes: For LiDAR boxes in training/validation data and GT databases, (x_size, y_size, z_size, yaw) out of (x, y, z, x_size, y_size, z_size) should be converted.
- Lyft: Same as nuScenes.

Please regenerate the data annotation/GT database files or use [`update_data_coords.py`](https://github.com/open-mmlab/mmdetection3d/blob/v1.0.0rc0/tools/update_data_coords.py) to update the data.

To use boxes under Depth and LiDAR coordinate systems, or to convert boxes between different coordinate systems, users should be aware of the difference between the old and new definitions. For example, the rotation, flipping, and bev functions of [`DepthInstance3DBoxes`](https://github.com/open-mmlab/mmdetection3d/blob/v1.0.0rc0/mmdet3d/core/bbox/structures/depth_box3d.py) and [`LiDARInstance3DBoxes`](https://github.com/open-mmlab/mmdetection3d/blob/v1.0.0rc0/mdet3d/core/bbox/structures/lidar_box3d.py) and box conversion [functions](https://github.com/open-mmlab/mmdetection3d/blob/v1.0.0rc0/mmdet3d/core/bbox/structures/box_3d_mode.py) have all been reimplemented in the refactoring.

Consequently, functions like [`output_to_lyft_box`](https://github.com/open-mmlab/mmdetection3d/blob/v1.0.0rc0/mmdet3d/datasets/lyft_dataset.py) undergo small modification to adapt to the new LiDAR/Depth box.

Since the LiDAR system `(x_size, y_size, z_size)` now corresponds to `(l, w, h)` instead of `(w, l, h)`, the anchor sizes for LiDAR boxes are also changed, e.g., from `[1.6, 3.9, 1.56]` to `[3.9, 1.6, 1.56]`.

Functions only involving points are generally unaffected except if they rely on some refactored utility functions such as `rotation_3d_in_axis`.

#### Other BC-breaking or new features:

- `array_converter`: Please refer to [array_converter.py](https://github.com/open-mmlab/mmdetection3d/blob/v1.0.0rc0/mmdet3d/core/utils/array_converter.py). Functions wrapped with `array_converter` can convert array-like input types of `torch.Tensor`, `np.ndarray`, and `list/tuple/float` to `torch.Tensor` to process in an unified PyTorch pipeline. The result may finally be converted back to the input type. Most functions in [utils.py](https://github.com/open-mmlab/mmdetection3d/blob/v1.0.0rc0/mmdet3d/core/bbox/structures/utils.py) are wrapped with `array_converter`.
- [`points_in_boxes`](https://github.com/open-mmlab/mmdetection3d/blob/v1.0.0rc0/mmdet3d/core/bbox/structures/base_box3d.py) and [`points_in_boxes_batch`](https://github.com/open-mmlab/mmdetection3d/blob/v1.0.0rc0/mmdet3d/core/bbox/structures/base_box3d.py) will be deprecated soon. They are renamed to `points_in_boxes_part` and `points_in_boxes_all` respectively, with more detailed docstrings. The major difference of the two functions is that if a point is enclosed by multiple boxes, `points_in_boxes_part` will only return the index of the first enclosing box while `points_in_boxes_all` will return all the indices of enclosing boxes.
- `rotation_3d_in_axis`: Please refer to [utils.py](https://github.com/open-mmlab/mmdetection3d/blob/v1.0.0rc0/mmdet3d/core/bbox/structures/utils.py). Now this function supports multiple input types and more options. The function with the same name in [box_np_ops.py](https://github.com/open-mmlab/mmdetection3d/blob/v1.0.0rc0/mmdet3d/core/bbox/box_np_ops.py) is deleted since we do not need another function to tackle with NumPy data. `rotation_2d`, `points_cam2img`, and `limit_period` in box_np_ops.py are also deleted for the same reason.
- `bev` method of [`CameraInstance3DBoxes`](https://github.com/open-mmlab/mmdetection3d/blob/v1.0.0rc0/mmdet3d/core/bbox/structures/cam_box3d.py): Changed it to be consistent with the definition of bev in Depth and LiDAR coordinate systems.
- Data augmentation utils in [data_augment_utils.py](https://github.com/open-mmlab/mmdetection3d/blob/v1.0.0rc0/mmdet3d/datasets/pipelines/data_augment_utils.py) now follow the rules of a right-handed system.
- We do not need the yaw hacking in KITTI anymore after refining [`get_direction_target`](https://github.com/open-mmlab/mmdetection3d/blob/v1.0.0rc0/mmdet3d/models/dense_heads/train_mixins.py). Interested users may refer to PR [#677](https://github.com/open-mmlab/mmdetection3d/pull/677) .


## 0.16.0

### Returned values of `QueryAndGroup` operation

We modified the returned `grouped_xyz` value of operation `QueryAndGroup` to support PAConv segmentor. Originally, the `grouped_xyz` is centered by subtracting the grouping centers, which represents the relative positions of grouped points. Now, we didn't perform such subtraction and the returned `grouped_xyz` stands for the absolute coordinates of these points.

Note that, the other returned variables of `QueryAndGroup` such as `new_features`, `unique_cnt` and `grouped_idx` are not affected.

### NuScenes coco-style data pre-processing

We remove the rotation and dimension hack in the monocular 3D detection on nuScenes. Specifically, we transform the rotation and dimension of boxes defined by nuScenes devkit to the coordinate system of our `CameraInstance3DBoxes` in the pre-processing and transform them back in the post-processing. In this way, we can remove the corresponding [hack](https://github.com/open-mmlab/mmdetection3d/pull/744/files#diff-5bee5062bd84e6fa25a2fdd71353f6f283dfdc4a66a0316c3b1ca26078c978b6L165) used in the visualization tools. The modification also guarantees the correctness of all the operations based on our `CameraInstance3DBoxes` (such as NMS and flip augmentation) when training monocular 3D detectors.

The modification only influences nuScenes coco-style json files. Please re-run the nuScenes data preparation script if necessary. See more details in the PR [#744](https://github.com/open-mmlab/mmdetection3d/pull/744).

### ScanNet dataset for ImVoxelNet

We adopt a new pre-processing procedure for the ScanNet dataset in order to support ImVoxelNet, which is a multi-view method requiring image data. In previous versions of MMDetection3D, ScanNet dataset was only used for point cloud based 3D detection and segmentation methods. We plan adding ImVoxelNet to our model zoo, thus updating ScanNet correspondingly by adding image-related pre-processing steps. Specifically, we made these changes:

- Add [script](https://github.com/open-mmlab/mmdetection3d/blob/master/data/scannet/extract_posed_images.py) for extracting RGB data.
- Update [script](https://github.com/open-mmlab/mmdetection3d/blob/master/tools/data_converter/scannet_data_utils.py) for annotation creating.
- Add instructions in the documents on preparing image data.

Please refer to the ScanNet [README.md](https://github.com/open-mmlab/mmdetection3d/blob/master/data/scannet/README.md/) for more details.

## 0.15.0

### MMCV Version

In order to fix the problem that the priority of EvalHook is too low, all hook priorities have been re-adjusted in 1.3.8, so MMDetection 2.14.0 needs to rely on the latest MMCV 1.3.8 version. For related information, please refer to [#1120](https://github.com/open-mmlab/mmcv/pull/1120), for related issues, please refer to [#5343](https://github.com/open-mmlab/mmdetection/issues/5343).

### Unified parameter initialization

To unify the parameter initialization in OpenMMLab projects, MMCV supports `BaseModule` that accepts `init_cfg` to allow the modules' parameters initialized in a flexible and unified manner. Now the users need to explicitly call `model.init_weights()` in the training script to initialize the model (as in [here](https://github.com/open-mmlab/mmdetection3d/blob/master/tools/train.py#L183), previously this was handled by the detector. Please refer to PR [#622](https://github.com/open-mmlab/mmdetection3d/pull/622) for details.

### BackgroundPointsFilter

We modified the dataset augmentation function `BackgroundPointsFilter`([here](https://github.com/open-mmlab/mmdetection3d/blob/v0.15.0/mmdet3d/datasets/pipelines/transforms_3d.py#L1132)). In previous version of MMdetection3D, `BackgroundPointsFilter` changes the gt_bboxes_3d's bottom center to the gravity center. In MMDetection3D 0.15.0,
`BackgroundPointsFilter` will not change it. Please refer to PR [#609](https://github.com/open-mmlab/mmdetection3d/pull/609) for details.

### Enhance `IndoorPatchPointSample` transform

We enhance the pipeline function `IndoorPatchPointSample` used in point cloud segmentation task by adding more choices for patch selection. Also, we plan to remove the unused parameter `sample_rate` in the future. Please modify the code as well as the config files accordingly if you use this transform.

## 0.14.0

### Dataset class for 3D segmentation task

We remove a useless parameter `label_weight` from segmentation datasets including `Custom3DSegDataset`, `ScanNetSegDataset` and `S3DISSegDataset` since this weight is utilized in the loss function of model class. Please modify the code as well as the config files accordingly if you use or inherit from these codes.

### ScanNet data pre-processing

We adopt new pre-processing and conversion steps of ScanNet dataset. In previous versions of MMDetection3D, ScanNet dataset was only used for 3D detection task, where we trained on the training set and tested on the validation set. In MMDetection3D 0.14.0, we further support 3D segmentation task on ScanNet, which includes online benchmarking on test set. Since the alignment matrix is not provided for test set data, we abandon the alignment of points in data generation steps to support both tasks. Besides, as 3D segmentation requires per-point prediction, we also remove the down-sampling step in data generation.

- In the new ScanNet processing scripts, we save the unaligned points for all the training, validation and test set. For train and val set with annotations, we also store the `axis_align_matrix` in data infos. For ground-truth bounding boxes, we store boxes in both aligned and unaligned coordinates with key `gt_boxes_upright_depth` and key `unaligned_gt_boxes_upright_depth` respectively in data infos.

- In `ScanNetDataset`, we now load the `axis_align_matrix` as a part of data annotations. If it is not contained in old data infos, we will use identity matrix for compatibility. We also add a transform function `GlobalAlignment` in ScanNet detection data pipeline to align the points.

- Since the aligned boxes share the same key as in old data infos, we do not need to modify the code related to it. But do remember that they are not in the same coordinate system as the saved points.

- There is an `PointSample` pipeline in the data pipelines for ScanNet detection task which down-samples points. So removing down-sampling in data generation will not affect the code.

We have trained a [VoteNet](https://github.com/open-mmlab/mmdetection3d/blob/master/configs/votenet/votenet_8x8_scannet-3d-18class.py) model on the newly processed ScanNet dataset and get similar benchmark results. In order to prepare ScanNet data for both detection and segmentation tasks, please re-run the new pre-processing scripts following the ScanNet [README.md](https://github.com/open-mmlab/mmdetection3d/blob/master/data/scannet/README.md/).

## 0.12.0

### SUNRGBD dataset for ImVoteNet

We adopt a new pre-processing procedure for the SUNRGBD dataset in order to support ImVoteNet, which is a multi-modality method requiring both image and point cloud data. In previous versions of MMDetection3D, SUNRGBD dataset was only used for point cloud based 3D detection methods. In MMDetection3D 0.12.0, we add ImVoteNet to our model zoo, thus updating SUNRGBD correspondingly by adding image-related pre-processing steps. Specifically, we made these changes:

- Fix a bug in the image file path in meta data.
- Convert calibration matrices from double to float to avoid type mismatch in further operations.
- Add instructions in the documents on preparing image data.

Please refer to the SUNRGBD [README.md](https://github.com/open-mmlab/mmdetection3d/blob/master/data/sunrgbd/README.md/) for more details.

## 0.6.0

### VoteNet and H3DNet model structure update

In MMDetection 0.6.0, we updated the model structures of VoteNet and H3DNet, therefore model checkpoints generated by MMDetection < 0.6.0 should be first converted to a format compatible with the latest structures via [convert_votenet_checkpoints.py](https://github.com/open-mmlab/mmdetection3d/blob/master/tools/model_converters/convert_votenet_checkpoints.py) and [convert_h3dnet_checkpoints.py](https://github.com/open-mmlab/mmdetection3d/blob/master/tools/model_converters/convert_h3dnet_checkpoints.py) . For more details, please refer to the VoteNet [README.md](https://github.com/open-mmlab/mmdetection3d/tree/master/configs/votenet/README.md/) and H3DNet [README.md](https://github.com/open-mmlab/mmdetection3d/tree/master/configs/h3dnet/README.md/).<|MERGE_RESOLUTION|>--- conflicted
+++ resolved
@@ -1,6 +1,9 @@
 ## v1.0.0rc1
 
-<<<<<<< HEAD
+### Operators Migration
+
+We have adopted CUDA operators compiled from [mmcv](https://github.com/open-mmlab/mmcv/blob/master/mmcv/ops/__init__.py) and removed all the CUDA operators in mmdet3d. We now do not need to compile the CUDA operators in mmdet3d anymore.
+
 ### Waymo dataset converter refactoring
 
 In this version we did a major code refactoring that boosted the performance of waymo dataset conversion by multiprocessing.
@@ -46,14 +49,8 @@
 
 - Any configuration that uses waymo dataset with GT Augmentation should change the `db_sampler.points_loader.load_dim` from `5` to `6`.
 
-## v1.0.0.dev0
-=======
-### Operators Migration
-
-We have adopted CUDA operators compiled from [mmcv](https://github.com/open-mmlab/mmcv/blob/master/mmcv/ops/__init__.py) and removed all the CUDA operators in mmdet3d. We now do not need to compile the CUDA operators in mmdet3d anymore.
 
 ## v1.0.0rc0
->>>>>>> 0f55643c
 
 ### Coordinate system refactoring
 
