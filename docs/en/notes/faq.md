# FAQ

We list some potential troubles encountered by users and developers, along with their corresponding solutions. Feel free to enrich the list if you find any frequent issues and contribute your solutions to solve them. If you have any trouble with environment configuration, model training, etc, please create an issue using the [provided templates](https://github.com/open-mmlab/mmdetection3d/blob/master/.github/ISSUE_TEMPLATE/error-report.md/) and fill in all required information in the template.

## MMCV/MMDet/MMDet3D Installation

- Compatibility issue between MMEngine, MMCV, MMDetection and MMDetection3D; "ConvWS is already registered in conv layer"; "AssertionError: MMCV==xxx is used but incompatible. Please install mmcv>=xxx, \<=xxx."

  The required versions of MMEngine, MMCV and MMDetection for different versions of MMDetection3D are as below. Please install the correct version of MMEngine, MMCV and MMDetection to avoid installation issues.

<<<<<<< HEAD
  | MMDetection3D version |     MMEngine version     |        MMCV version     |   MMDetection version    |
  | :-------------------: | :----------------------: | :---------------------: | :----------------------: |
  |        dev-1.x        | mmengine>=0.1.0, \<0.2.0 | mmcv>=2.0.0rc0, \<2.1.0 | mmdet>=3.0.0rc0, \<3.1.0 |
  |       v1.1.0rc0       | mmengine>=0.1.0, \<0.2.0 | mmcv>=2.0.0rc0, \<2.1.0 | mmdet>=3.0.0rc0, \<3.1.0 |
  
=======
  | MMDetection3D version |     MMEngine version     |      MMCV version       |   MMDetection version    |
  | :-------------------: | :----------------------: | :---------------------: | :----------------------: |
  |        dev-1.x        | mmengine>=0.1.0, \<0.2.0 | mmcv>=2.0.0rc0, \<2.1.0 | mmdet>=3.0.0rc0, \<3.1.0 |
  |       v1.1.0rc0       | mmengine>=0.1.0, \<0.2.0 | mmcv>=2.0.0rc0, \<2.1.0 | mmdet>=3.0.0rc0, \<3.1.0 |

>>>>>>> 80854128
  **Note:** If you want to install mmdet3d-v1.0.0x, the compatible MMDetection, MMSegmentation and MMCV versions table can be found at [here](https://mmdetection3d.readthedocs.io/en/latest/faq.html#mmcv-mmdet-mmdet3d-installation). Please choose the correct version of MMCV to avoid installation issues.

- If you faced the error shown below when importing open3d:

  `OSError: /lib/x86_64-linux-gnu/libm.so.6: version 'GLIBC_2.27' not found`

  please downgrade open3d to 0.9.0.0, because the latest open3d needs the support of file 'GLIBC_2.27', which only exists in Ubuntu 18.04, not in Ubuntu 16.04.

- If you faced the error when importing pycocotools, this is because nuscenes-devkit installs pycocotools but mmdet relies on mmpycocotools. The current workaround is as below. We will migrate to use pycocotools in the future.

  ```shell
  pip uninstall pycocotools mmpycocotools
  pip install mmpycocotools
  ```

  **NOTE**: We have migrated to use pycocotools in mmdet3d >= 0.13.0.

- If you face the error shown below when importing pycocotools:

  `ValueError: numpy.ndarray size changed, may indicate binary incompatibility. Expected 88 from C header, got 80 from PyObject`

  please downgrade pycocotools to 2.0.1 because of the incompatibility between the newest pycocotools and numpy \< 1.20.0. Or you can compile and install the latest pycocotools from source as below:

  `pip install -e "git+https://github.com/cocodataset/cocoapi#egg=pycocotools&subdirectory=PythonAPI"`

  or

  `pip install -e "git+https://github.com/ppwwyyxx/cocoapi#egg=pycocotools&subdirectory=PythonAPI"`

## How to annotate point cloud?

MMDetection3D does not support point cloud annotation. Some open-source annotation tool are offered for reference:

- [SUSTechPOINTS](https://github.com/naurril/SUSTechPOINTS)
- [LATTE](https://github.com/bernwang/latte)

Besides, we improved [LATTE](https://github.com/bernwang/latte) for better use. More details can be found [here](https://arxiv.org/abs/2011.10174).<|MERGE_RESOLUTION|>--- conflicted
+++ resolved
@@ -8,19 +8,11 @@
 
   The required versions of MMEngine, MMCV and MMDetection for different versions of MMDetection3D are as below. Please install the correct version of MMEngine, MMCV and MMDetection to avoid installation issues.
 
-<<<<<<< HEAD
   | MMDetection3D version |     MMEngine version     |        MMCV version     |   MMDetection version    |
   | :-------------------: | :----------------------: | :---------------------: | :----------------------: |
   |        dev-1.x        | mmengine>=0.1.0, \<0.2.0 | mmcv>=2.0.0rc0, \<2.1.0 | mmdet>=3.0.0rc0, \<3.1.0 |
   |       v1.1.0rc0       | mmengine>=0.1.0, \<0.2.0 | mmcv>=2.0.0rc0, \<2.1.0 | mmdet>=3.0.0rc0, \<3.1.0 |
-  
-=======
-  | MMDetection3D version |     MMEngine version     |      MMCV version       |   MMDetection version    |
-  | :-------------------: | :----------------------: | :---------------------: | :----------------------: |
-  |        dev-1.x        | mmengine>=0.1.0, \<0.2.0 | mmcv>=2.0.0rc0, \<2.1.0 | mmdet>=3.0.0rc0, \<3.1.0 |
-  |       v1.1.0rc0       | mmengine>=0.1.0, \<0.2.0 | mmcv>=2.0.0rc0, \<2.1.0 | mmdet>=3.0.0rc0, \<3.1.0 |
 
->>>>>>> 80854128
   **Note:** If you want to install mmdet3d-v1.0.0x, the compatible MMDetection, MMSegmentation and MMCV versions table can be found at [here](https://mmdetection3d.readthedocs.io/en/latest/faq.html#mmcv-mmdet-mmdet3d-installation). Please choose the correct version of MMCV to avoid installation issues.
 
 - If you faced the error shown below when importing open3d:
