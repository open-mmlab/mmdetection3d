# FAQ

We list some potential troubles encountered by users and developers, along with their corresponding solutions. Feel free to enrich the list if you find any frequent issues and contribute your solutions to solve them. If you have any trouble with environment configuration, model training, etc, please create an issue using the [provided templates](https://github.com/open-mmlab/mmdetection3d/blob/master/.github/ISSUE_TEMPLATE/error-report.md/) and fill in all required information in the template.

## MMCV/MMDet/MMDet3D Installation

- Compatibility issue between MMEngine, MMCV, MMDetection and MMDetection3D; "ConvWS is already registered in conv layer"; "AssertionError: MMCV==xxx is used but incompatible. Please install mmcv>=xxx, \<=xxx."

- The required versions of MMEngine, MMCV and MMDetection for different versions of MMDetection3D are as below. Please install the correct version of MMEngine, MMCV and MMDetection to avoid installation issues.

| MMDetection3D version |     MMEngine version     |      MMCV version       |   MMDetection version    |
| --------------------- | :----------------------: | :---------------------: | :----------------------: |
| dev-1.x               | mmengine>=0.1.0, \<0.2.0 | mmcv>=2.0.0rc0, \<2.1.0 | mmdet>=3.0.0rc0, \<3.1.0 |
| v1.1.0rc1             | mmengine>=0.1.0, \<0.2.0 | mmcv>=2.0.0rc0, \<2.1.0 | mmdet>=3.0.0rc0, \<3.1.0 |
| v1.1.0rc0             | mmengine>=0.1.0, \<0.2.0 | mmcv>=2.0.0rc0, \<2.1.0 | mmdet>=3.0.0rc0, \<3.1.0 |

<<<<<<< HEAD
  **Note:** If you want to install mmdet3d-v1.0.0rcx, the compatible MMDetection, MMSegmentation and MMCV versions table can be found at [here](https://mmdetection3d.readthedocs.io/en/latest/faq.html#mmcv-mmdet-mmdet3d-installation). Please choose the correct version of MMCV, MMDetection and MMSegmentation to avoid installation issues.
=======
**Note:** If you want to install mmdet3d-v1.0.0x, the compatible MMDetection, MMSegmentation and MMCV versions table can be found at [here](https://mmdetection3d.readthedocs.io/en/latest/faq.html#mmcv-mmdet-mmdet3d-installation). Please choose the correct version of MMCV to avoid installation issues.
>>>>>>> ca42c312

- If you faced the error shown below when importing open3d:

  `OSError: /lib/x86_64-linux-gnu/libm.so.6: version 'GLIBC_2.27' not found`

  please downgrade open3d to 0.9.0.0, because the latest open3d needs the support of file 'GLIBC_2.27', which only exists in Ubuntu 18.04, not in Ubuntu 16.04.

- If you faced the error when importing pycocotools, this is because nuscenes-devkit installs pycocotools but mmdet relies on mmpycocotools. The current workaround is as below. We will migrate to use pycocotools in the future.

  ```shell
  pip uninstall pycocotools mmpycocotools
  pip install mmpycocotools
  ```

  **NOTE**: We have migrated to use pycocotools in mmdet3d >= 0.13.0.

- If you face the error shown below when importing pycocotools:

  `ValueError: numpy.ndarray size changed, may indicate binary incompatibility. Expected 88 from C header, got 80 from PyObject`

  please downgrade pycocotools to 2.0.1 because of the incompatibility between the newest pycocotools and numpy \< 1.20.0. Or you can compile and install the latest pycocotools from source as below:

  `pip install -e "git+https://github.com/cocodataset/cocoapi#egg=pycocotools&subdirectory=PythonAPI"`

  or

  `pip install -e "git+https://github.com/ppwwyyxx/cocoapi#egg=pycocotools&subdirectory=PythonAPI"`

## How to annotate point cloud?

MMDetection3D does not support point cloud annotation. Some open-source annotation tool are offered for reference:

- [SUSTechPOINTS](https://github.com/naurril/SUSTechPOINTS)
- [LATTE](https://github.com/bernwang/latte)

Besides, we improved [LATTE](https://github.com/bernwang/latte) for better use. More details can be found [here](https://arxiv.org/abs/2011.10174).<|MERGE_RESOLUTION|>--- conflicted
+++ resolved
@@ -14,11 +14,7 @@
 | v1.1.0rc1             | mmengine>=0.1.0, \<0.2.0 | mmcv>=2.0.0rc0, \<2.1.0 | mmdet>=3.0.0rc0, \<3.1.0 |
 | v1.1.0rc0             | mmengine>=0.1.0, \<0.2.0 | mmcv>=2.0.0rc0, \<2.1.0 | mmdet>=3.0.0rc0, \<3.1.0 |
 
-<<<<<<< HEAD
-  **Note:** If you want to install mmdet3d-v1.0.0rcx, the compatible MMDetection, MMSegmentation and MMCV versions table can be found at [here](https://mmdetection3d.readthedocs.io/en/latest/faq.html#mmcv-mmdet-mmdet3d-installation). Please choose the correct version of MMCV, MMDetection and MMSegmentation to avoid installation issues.
-=======
-**Note:** If you want to install mmdet3d-v1.0.0x, the compatible MMDetection, MMSegmentation and MMCV versions table can be found at [here](https://mmdetection3d.readthedocs.io/en/latest/faq.html#mmcv-mmdet-mmdet3d-installation). Please choose the correct version of MMCV to avoid installation issues.
->>>>>>> ca42c312
+**Note:** If you want to install mmdet3d-v1.0.0rcx, the compatible MMDetection, MMSegmentation and MMCV versions table can be found at [here](https://mmdetection3d.readthedocs.io/en/latest/faq.html#mmcv-mmdet-mmdet3d-installation). Please choose the correct version of MMCV, MMDetection and MMSegmentation to avoid installation issues.
 
 - If you faced the error shown below when importing open3d:
 
