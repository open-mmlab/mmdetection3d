--- conflicted
+++ resolved
@@ -11,10 +11,7 @@
   | MMDetection3D version |     MMEngine version     |      MMCV version       |   MMDetection version    |
   | --------------------- | :----------------------: | :---------------------: | :----------------------: |
   | dev-1.x               | mmengine>=0.1.0, \<1.0.0 | mmcv>=2.0.0rc0, \<2.1.0 | mmdet>=3.0.0rc0, \<3.1.0 |
-<<<<<<< HEAD
-=======
   | v1.1.0rc2             | mmengine>=0.1.0, \<1.0.0 | mmcv>=2.0.0rc0, \<2.1.0 | mmdet>=3.0.0rc0, \<3.1.0 |
->>>>>>> d7067e44
   | v1.1.0rc1             | mmengine>=0.1.0, \<1.0.0 | mmcv>=2.0.0rc0, \<2.1.0 | mmdet>=3.0.0rc0, \<3.1.0 |
   | v1.1.0rc0             | mmengine>=0.1.0, \<1.0.0 | mmcv>=2.0.0rc0, \<2.1.0 | mmdet>=3.0.0rc0, \<3.1.0 |
 
