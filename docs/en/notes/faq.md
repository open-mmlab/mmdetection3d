--- conflicted
+++ resolved
@@ -10,15 +10,9 @@
 
   | MMDetection3D version |     MMEngine version     |      MMCV version       |   MMDetection version    |
   | --------------------- | :----------------------: | :---------------------: | :----------------------: |
-<<<<<<< HEAD
-  | dev-1.x               | mmengine>=0.4.0, \<1.0.0 | mmcv>=2.0.0rc4, \<2.1.0 | mmdet>=3.0.0rc0, \<3.1.0 |
+  | dev-1.x               | mmengine>=0.6.0, \<1.0.0 | mmcv>=2.0.0rc4, \<2.1.0 | mmdet>=3.0.0rc0, \<3.1.0 |
   | v1.1.0rc3             | mmengine>=0.1.0, \<1.0.0 | mmcv>=2.0.0rc3, \<2.1.0 | mmdet>=3.0.0rc0, \<3.1.0 |
   | v1.1.0rc2             | mmengine>=0.1.0, \<1.0.0 | mmcv>=2.0.0rc3, \<2.1.0 | mmdet>=3.0.0rc0, \<3.1.0 |
-=======
-  | dev-1.x               | mmengine>=0.6.0, \<1.0.0 | mmcv>=2.0.0rc4, \<2.1.0 | mmdet>=3.0.0rc0, \<3.1.0 |
-  | v1.1.0rc3             | mmengine>=0.1.0, \<1.0.0 | mmcv>=2.0.0rc0, \<2.1.0 | mmdet>=3.0.0rc0, \<3.1.0 |
-  | v1.1.0rc2             | mmengine>=0.1.0, \<1.0.0 | mmcv>=2.0.0rc0, \<2.1.0 | mmdet>=3.0.0rc0, \<3.1.0 |
->>>>>>> e943e84d
   | v1.1.0rc1             | mmengine>=0.1.0, \<1.0.0 | mmcv>=2.0.0rc0, \<2.1.0 | mmdet>=3.0.0rc0, \<3.1.0 |
   | v1.1.0rc0             | mmengine>=0.1.0, \<1.0.0 | mmcv>=2.0.0rc0, \<2.1.0 | mmdet>=3.0.0rc0, \<3.1.0 |
 
