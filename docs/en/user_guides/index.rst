.. toctree::
   :maxdepth: 3

   2_new_data_model.md
   backends_support.md
   config.md
   coord_sys_tutorial.md
   data_pipeline.md
   dataset_prepare.md
   inference.md
   index.rst
   model_deployment.md
<<<<<<< HEAD
   train_test.md
   useful_tools.md
=======
   useful_tools.md
   visualization.md
>>>>>>> ca42c312
<|MERGE_RESOLUTION|>--- conflicted
+++ resolved
@@ -10,10 +10,6 @@
    inference.md
    index.rst
    model_deployment.md
-<<<<<<< HEAD
    train_test.md
    useful_tools.md
-=======
-   useful_tools.md
-   visualization.md
->>>>>>> ca42c312
+   visualization.md