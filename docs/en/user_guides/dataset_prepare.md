--- conflicted
+++ resolved
@@ -110,12 +110,9 @@
 python tools/create_data.py waymo --root-path ./data/waymo/ --out-dir ./data/waymo/ --workers 128 --extra-tag waymo
 ```
 
-<<<<<<< HEAD
-Note that if your local disk does not have enough space for saving converted data, you can change the `--out-dir` to anywhere else. Just remember to create folders and prepare data there in advance and link them back to `data/waymo/kitti_format` after the data conversion.
-=======
 Note that:
 
-- If your local disk does not have enough space for saving converted data, you can change the `out-dir` to anywhere else. Just remember to create folders and prepare data there in advance and link them back to `data/waymo/kitti_format` after the data conversion.
+- If your local disk does not have enough space for saving converted data, you can change the `--out-dir` to anywhere else. Just remember to create folders and prepare data there in advance and link them back to `data/waymo/kitti_format` after the data conversion.
 
 - If you want faster evaluation on Waymo, you can download the preprocessed [metainfo](https://download.openmmlab.com/mmdetection3d/data/waymo/idx2metainfo.pkl) containing `contextname` and `timestamp` to the directory `data/waymo/waymo_format/`. Then, the dataset config is modified like the following:
 
@@ -132,7 +129,6 @@
   ```
 
   Now, this trick is only used for LiDAR-based detection methods.
->>>>>>> b29be44e
 
 ### NuScenes
 
