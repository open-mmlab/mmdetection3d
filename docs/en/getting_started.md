--- conflicted
+++ resolved
@@ -8,73 +8,8 @@
 - GCC 5+
 - [MMCV](https://mmcv.readthedocs.io/en/latest/#installation)
 
-<<<<<<< HEAD
-The required versions of MMCV, MMDetection and MMSegmentation for different versions of MMDetection3D are as below. Please install the correct version of MMCV, MMDetection and MMSegmentation to avoid installation issues.
-
-| MMDetection3D version |   MMDetection version    | MMSegmentation version  |        MMCV version         |
-| :-------------------: | :----------------------: | :---------------------: | :-------------------------: |
-|        master         | mmdet>=2.24.0, \<=3.0.0  | mmseg>=0.20.0, \<=1.0.0 | mmcv-full>=1.4.8, \<=1.6.0  |
-|       v1.0.0rc3       | mmdet>=2.24.0, \<=3.0.0  | mmseg>=0.20.0, \<=1.0.0 | mmcv-full>=1.4.8, \<=1.6.0  |
-|       v1.0.0rc2       | mmdet>=2.24.0, \<=3.0.0  | mmseg>=0.20.0, \<=1.0.0 | mmcv-full>=1.4.8, \<=1.6.0  |
-|       v1.0.0rc1       | mmdet>=2.19.0, \<=3.0.0  | mmseg>=0.20.0, \<=1.0.0 | mmcv-full>=1.4.8, \<=1.5.0  |
-|       v1.0.0rc0       | mmdet>=2.19.0, \<=3.0.0  | mmseg>=0.20.0, \<=1.0.0 | mmcv-full>=1.3.17, \<=1.5.0 |
-|        0.18.1         | mmdet>=2.19.0, \<=3.0.0  | mmseg>=0.20.0, \<=1.0.0 | mmcv-full>=1.3.17, \<=1.5.0 |
-|        0.18.0         | mmdet>=2.19.0, \<=3.0.0  | mmseg>=0.20.0, \<=1.0.0 | mmcv-full>=1.3.17, \<=1.5.0 |
-|        0.17.3         | mmdet>=2.14.0, \<=3.0.0  | mmseg>=0.14.1, \<=1.0.0 | mmcv-full>=1.3.8, \<=1.4.0  |
-|        0.17.2         | mmdet>=2.14.0, \<=3.0.0  | mmseg>=0.14.1, \<=1.0.0 | mmcv-full>=1.3.8, \<=1.4.0  |
-|        0.17.1         | mmdet>=2.14.0, \<=3.0.0  | mmseg>=0.14.1, \<=1.0.0 | mmcv-full>=1.3.8, \<=1.4.0  |
-|        0.17.0         | mmdet>=2.14.0, \<=3.0.0  | mmseg>=0.14.1, \<=1.0.0 | mmcv-full>=1.3.8, \<=1.4.0  |
-|        0.16.0         | mmdet>=2.14.0, \<=3.0.0  | mmseg>=0.14.1, \<=1.0.0 | mmcv-full>=1.3.8, \<=1.4.0  |
-|        0.15.0         | mmdet>=2.14.0, \<=3.0.0  | mmseg>=0.14.1, \<=1.0.0 | mmcv-full>=1.3.8, \<=1.4.0  |
-|        0.14.0         | mmdet>=2.10.0, \<=2.11.0 |      mmseg==0.14.0      | mmcv-full>=1.3.1, \<=1.4.0  |
-|        0.13.0         | mmdet>=2.10.0, \<=2.11.0 |      Not required       | mmcv-full>=1.2.4, \<=1.4.0  |
-|        0.12.0         | mmdet>=2.5.0, \<=2.11.0  |      Not required       | mmcv-full>=1.2.4, \<=1.4.0  |
-|        0.11.0         | mmdet>=2.5.0, \<=2.11.0  |      Not required       | mmcv-full>=1.2.4, \<=1.3.0  |
-|        0.10.0         | mmdet>=2.5.0, \<=2.11.0  |      Not required       | mmcv-full>=1.2.4, \<=1.3.0  |
-|         0.9.0         | mmdet>=2.5.0, \<=2.11.0  |      Not required       | mmcv-full>=1.2.4, \<=1.3.0  |
-|         0.8.0         | mmdet>=2.5.0, \<=2.11.0  |      Not required       | mmcv-full>=1.1.5, \<=1.3.0  |
-|         0.7.0         | mmdet>=2.5.0, \<=2.11.0  |      Not required       | mmcv-full>=1.1.5, \<=1.3.0  |
-|         0.6.0         | mmdet>=2.4.0, \<=2.11.0  |      Not required       | mmcv-full>=1.1.3, \<=1.2.0  |
-|         0.5.0         |          2.3.0           |      Not required       |      mmcv-full==1.0.5       |
-
-# Installation
-
-## Install MMDetection3D
-
-### Quick installation instructions script
-
-Assuming that you already have CUDA 11.0 installed, here is a full script for quick installation of MMDetection3D with conda.
-Otherwise, you should refer to the step-by-step installation instructions in the next section.
-
-```shell
-conda create -n open-mmlab python=3.7 pytorch=1.9 cudatoolkit=11.0 torchvision -c pytorch -y
-conda activate open-mmlab
-pip3 install openmim
-mim install mmcv-full
-mim install mmdet
-mim install mmsegmentation
-git clone https://github.com/open-mmlab/mmdetection3d.git
-cd mmdetection3d
-pip3 install -e .
-```
-
-### Step-by-step installation instructions
-
-**a. Create a conda virtual environment and activate it.**
-
-```shell
-conda create -n open-mmlab python=3.7 -y
-conda activate open-mmlab
-```
-
-**b. Install PyTorch and torchvision following the [official instructions](https://pytorch.org/).**
-
-```shell
-conda install pytorch torchvision -c pytorch
-=======
 ```{note}
 If you are experienced with PyTorch and have already installed it, just skip this part and jump to the [next section](#installation). Otherwise, you can follow these steps for the preparation.
->>>>>>> 97390468
 ```
 
 **Step 0.** Download and install Miniconda from the [official website](https://docs.conda.io/en/latest/miniconda.html).
