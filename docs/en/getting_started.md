--- conflicted
+++ resolved
@@ -8,11 +8,7 @@
 - CUDA 9.2+ (If you build PyTorch from source, CUDA 9.0 is also compatible)
 - GCC 5+
 - [MMEngine](https://mmengine.readthedocs.io/en/latest/#installation)
-<<<<<<< HEAD
-- [MMCV](https://mmcv.readthedocs.io/en/latest/#installation)
-=======
 - [MMCV](https://mmcv.readthedocs.io/en/2.x/#installation)
->>>>>>> d7067e44
 
 ```{note}
 If you are experienced with PyTorch and have already installed it, just skip this part and jump to the [next section](#installation). Otherwise, you can follow these steps for the preparation.
@@ -104,13 +100,8 @@
 
 Note:
 
-<<<<<<< HEAD
-1. The git commit id will be written to the version number with step 4, e.g. 0.6.0+2e7045c. The version will also be saved in trained models.
-   It is recommended that you run step d each time you pull some updates from github. If C++/CUDA codes are modified, then this step is compulsory.
-=======
 1. The git commit id will be written to the version number with step 3, e.g. `0.6.0+2e7045c`. The version will also be saved in trained models.
    It is recommended that you run step 3 each time you pull some updates from github. If C++/CUDA codes are modified, then this step is compulsory.
->>>>>>> d7067e44
 
    > Important: Be sure to remove the `./build` folder if you reinstall mmdet3d with a different CUDA/PyTorch version.
 
@@ -127,11 +118,7 @@
 
 4. Some dependencies are optional. Simply running `pip install -v -e .` will only install the minimum runtime requirements. To use optional dependencies like `albumentations` and `imagecorruptions` either install them manually with `pip install -r requirements/optional.txt` or specify desired extras when calling `pip` (e.g. `pip install -v -e .[optional]`). Valid keys for the extras field are: `all`, `tests`, `build`, and `optional`.
 
-<<<<<<< HEAD
-   We have supported `spconv 2.0`. If the user has installed `spconv 2.0`, the code will use `spconv 2.0` first, which will take up less GPU memory than using the default `mmcv spconv`. Users can use the following commands to install `spcon v2.0`:
-=======
    We have supported `spconv 2.0`. If the user has installed `spconv 2.0`, the code will use `spconv 2.0` first, which will take up less GPU memory than using the default `mmcv spconv`. Users can use the following commands to install `spconv 2.0`:
->>>>>>> d7067e44
 
    ```bash
    pip install cumm-cuxxx
@@ -169,11 +156,7 @@
 python demo/pcd_demo.py demo/data/kitti/000008.bin configs/second/second_hv_secfpn_8xb6-80e_kitti-3d-car.py checkpoints/second_hv_secfpn_8xb6-80e_kitti-3d-car_20200620_230238-393f000c.pth
 ```
 
-<<<<<<< HEAD
-If you want to input a `.ply` file, you can use the following function and convert it to `.bin` format. Then you can use the converted `.bin` file to generate demo.
-=======
 If you want to input a `.ply` file, you can use the following function and convert it to `.bin` format. Then you can use the converted `.bin` file to run demo.
->>>>>>> d7067e44
 Note that you need to install `pandas` and `plyfile` before using this script. This function can also be used for data preprocessing for training `ply data`.
 
 ```python
@@ -199,11 +182,7 @@
 convert_ply('./test.ply', './test.bin')
 ```
 
-<<<<<<< HEAD
-If you have point clouds in other format (`.off`, `.obj`, etc.), you can use `trimesh` to convert them into `ply`.
-=======
 If you have point clouds in other format (`.off`, `.obj`, etc.), you can use `trimesh` to convert them into `.ply`.
->>>>>>> d7067e44
 
 ```python
 import trimesh
