# Compatibility with Previous Versions of MMDetection3D

This document provides detailed descriptions of the BC-breaking changes in MMDetection3D.

## MMDetection3D 0.15.0

<<<<<<< HEAD
### Unified parameter initialization

To unify the parameter initialization in OpenMMLab projects, MMCV supports `BaseModule` that accepts `init_cfg` to allow the modules' parameters initialized in a flexible and unified manner. Now the users need to explicitly call `model.init_weights()` in the training script to initialize the model (as in [here](https://github.com/open-mmlab/mmdetection3d/blob/master/tools/train.py#L183), previously this was handled by the detector. Please refer to PR #378 for details.

### BackgroundPointsFilter

We modified the dataset aumentation function `BackgroundPointsFilter`(in [here](https://github.com/open-mmlab/mmdetection3d/blob/mmdet3d/datasets/pipelines/transforms_3d.py#L1101)). In previous version of MMdetection3D, `BackgroundPointsFilter` changes the gt_bboxes_3d's bottom center to the gravity center. In MMDetection3D 0.14.0,
`BackgroundPointsFilter` will not change it. Please refer to PR #609 for details.

=======
### MMCV Version

In order to fix the problem that the priority of EvalHook is too low, all hook priorities have been re-adjusted in 1.3.8, so MMDetection 2.14.0 needs to rely on the latest MMCV 1.3.8 version. For related information, please refer to [#1120](https://github.com/open-mmlab/mmcv/pull/1120), for related issues, please refer to [#5343](https://github.com/open-mmlab/mmdetection/issues/5343).

### Unified parameter initialization

To unify the parameter initialization in OpenMMLab projects, MMCV supports `BaseModule` that accepts `init_cfg` to allow the modules' parameters initialized in a flexible and unified manner. Now the users need to explicitly call `model.init_weights()` in the training script to initialize the model (as in [here](https://github.com/open-mmlab/mmdetection3d/blob/master/tools/train.py#L183), previously this was handled by the detector. Please refer to PR #622 for details.

### BackgroundPointsFilter

We modified the dataset aumentation function `BackgroundPointsFilter`(in [here](https://github.com/open-mmlab/mmdetection3d/blob/mmdet3d/datasets/pipelines/transforms_3d.py#L1101)). In previous version of MMdetection3D, `BackgroundPointsFilter` changes the gt_bboxes_3d's bottom center to the gravity center. In MMDetection3D 0.15.0,
`BackgroundPointsFilter` will not change it. Please refer to PR #609 for details.

### Enhance `IndoorPatchPointSample` transform

We enhance the pipeline function `IndoorPatchPointSample` used in point cloud segmentation task by adding more choices for patch selection. Also, we plan to remove the unused parameter `sample_rate` in the future. Please modify the code as well as the config files accordingly if you use this transform.

>>>>>>> 1f79fc7b
## MMDetection3D 0.14.0

### Dataset class for 3D segmentation task

We remove a useless parameter `label_weight` from segmentation datasets including `Custom3DSegDataset`, `ScanNetSegDataset` and `S3DISSegDataset` since this weight is utilized in the loss function of model class. Please modify the code as well as the config files accordingly if you use or inherit from these codes.

### ScanNet data pre-processing

We adopt new pre-processing and conversion steps of ScanNet dataset. In previous versions of MMDetection3D, ScanNet dataset was only used for 3D detection task, where we trained on the training set and tested on the validation set. In MMDetection3D 0.14.0, we further support 3D segmentation task on ScanNet, which includes online benchmarking on test set. Since the alignment matrix is not provided for test set data, we abandon the alignment of points in data generation steps to support both tasks. Besides, as 3D segmentation requires per-point prediction, we also remove the down-sampling step in data generation.

- In the new ScanNet processing scripts, we save the unaligned points for all the training, validation and test set. For train and val set with annotations, we also store the `axis_align_matrix` in data infos. For ground-truth bounding boxes, we store boxes in both aligned and unaligned coordinates with key `gt_boxes_upright_depth` and key `unaligned_gt_boxes_upright_depth` respectively in data infos.

- In `ScanNetDataset`, we now load the `axis_align_matrix` as a part of data annotations. If it is not contained in old data infos, we will use identity matrix for compatibility. We also add a transform function `GlobalAlignment` in ScanNet detection data pipeline to align the points.

- Since the aligned boxes share the same key as in old data infos, we do not need to modify the code related to it. But do remember that they are not in the same coordinate system as the saved points.

- There is an `IndoorPointSample` pipeline in the data pipelines for ScanNet detection task which down-samples points. So removing down-sampling in data generation will not affect the code.

We have trained a [VoteNet](https://github.com/open-mmlab/mmdetection3d/blob/master/configs/votenet/votenet_8x8_scannet-3d-18class.py) model on the newly processed ScanNet dataset and get similar benchmark results. In order to prepare ScanNet data for both detection and segmentation tasks, please re-run the new pre-processing scripts following the ScanNet [README.md](https://github.com/open-mmlab/mmdetection3d/blob/master/data/scannet/README.md/).

## MMDetection3D 0.12.0

### SUNRGBD dataset for ImVoteNet

We adopt a new pre-processing procedure for the SUNRGBD dataset in order to support ImVoteNet, which is a multi-modality method requiring both image and point cloud data. In previous versions of MMDetection3D, SUNRGBD dataset was only used for point cloud based 3D detection methods. In MMDetection3D 0.12.0, we add ImVoteNet to our model zoo, thus updating SUNRGBD correspondingly by adding image-related pre-processing steps. Specificly, we made these changes:

- Fix a bug in the image file path in meta data.
- Convert calibration matrices from double to float to avoid type mismatch in further operations.
- Add instructions in the documents on preparing image data.

Please refer to the SUNRGBD [README.md](https://github.com/open-mmlab/mmdetection3d/blob/master/data/sunrgbd/README.md/) for more details.

## MMDetection3D 0.6.0

### VoteNet model structure update

In MMDetection 0.6.0, we updated the model structure of VoteNet, therefore model checkpoints generated by MMDetection < 0.6.0 should be first converted to a format compatible with the latest VoteNet structure via this [script](https://github.com/open-mmlab/mmdetection3d/blob/master/tools/model_converters/convert_votenet_checkpoints.py). For more details, please refer to the VoteNet [README.md](https://github.com/open-mmlab/mmdetection3d/tree/master/configs/votenet/README.md/)<|MERGE_RESOLUTION|>--- conflicted
+++ resolved
@@ -4,17 +4,6 @@
 
 ## MMDetection3D 0.15.0
 
-<<<<<<< HEAD
-### Unified parameter initialization
-
-To unify the parameter initialization in OpenMMLab projects, MMCV supports `BaseModule` that accepts `init_cfg` to allow the modules' parameters initialized in a flexible and unified manner. Now the users need to explicitly call `model.init_weights()` in the training script to initialize the model (as in [here](https://github.com/open-mmlab/mmdetection3d/blob/master/tools/train.py#L183), previously this was handled by the detector. Please refer to PR #378 for details.
-
-### BackgroundPointsFilter
-
-We modified the dataset aumentation function `BackgroundPointsFilter`(in [here](https://github.com/open-mmlab/mmdetection3d/blob/mmdet3d/datasets/pipelines/transforms_3d.py#L1101)). In previous version of MMdetection3D, `BackgroundPointsFilter` changes the gt_bboxes_3d's bottom center to the gravity center. In MMDetection3D 0.14.0,
-`BackgroundPointsFilter` will not change it. Please refer to PR #609 for details.
-
-=======
 ### MMCV Version
 
 In order to fix the problem that the priority of EvalHook is too low, all hook priorities have been re-adjusted in 1.3.8, so MMDetection 2.14.0 needs to rely on the latest MMCV 1.3.8 version. For related information, please refer to [#1120](https://github.com/open-mmlab/mmcv/pull/1120), for related issues, please refer to [#5343](https://github.com/open-mmlab/mmdetection/issues/5343).
@@ -32,7 +21,6 @@
 
 We enhance the pipeline function `IndoorPatchPointSample` used in point cloud segmentation task by adding more choices for patch selection. Also, we plan to remove the unused parameter `sample_rate` in the future. Please modify the code as well as the config files accordingly if you use this transform.
 
->>>>>>> 1f79fc7b
 ## MMDetection3D 0.14.0
 
 ### Dataset class for 3D segmentation task
