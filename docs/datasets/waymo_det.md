--- conflicted
+++ resolved
@@ -129,11 +129,7 @@
        'submission_prefix=results/waymo-car/kitti_results'
    ```
 
-<<<<<<< HEAD
-`pklfile_prefix` should be given in the `--eval-options` if the bin file is needed to be generated. For metrics, `waymo` is the recommended official evaluation prototype. Currently, evaluating with choice `kitti` is adapted from KITTI and the results for each difficulty are not exactly the same as the definition of KITTI. Instead, most of objects are marked with difficulty 0 currently, which will be fixed in the future. The reasons of its instability include the large computation for evalution, the lack of occlusion and truncation in the converted data, different definitions of difficulty and different methods of computing Average Precision.
-=======
 `pklfile_prefix` should be given in the `--eval-options` if the bin file is needed to be generated. For metrics, `waymo` is the recommended official evaluation prototype. Currently, evaluating with choice `kitti` is adapted from KITTI and the results for each difficulty are not exactly the same as the definition of KITTI. Instead, most of objects are marked with difficulty 0 currently, which will be fixed in the future. The reasons of its instability include the large computation for evaluation, the lack of occlusion and truncation in the converted data, different definitions of difficulty and different methods of computing Average Precision.
->>>>>>> c6c3c46d
 
 **Notice**:
 
