--- conflicted
+++ resolved
@@ -1,14 +1,11 @@
 .. toctree::
    :maxdepth: 2
 
-<<<<<<< HEAD
    kitti_det.md
-=======
    nuscenes_det.md
    lyft_det.md
    waymo_det.md
    sunrgbd_det.md
->>>>>>> 075f4442
    scannet_det.md
    scannet_sem_seg.md
    s3dis_sem_seg.md