--- conflicted
+++ resolved
@@ -278,11 +278,8 @@
 以下是一个基于 conda 安装 MMdetection3D 的脚本
 
 ```shell
-<<<<<<< HEAD
-=======
 # 鉴于 waymo-open-dataset-tf-2-6-0 要求 python>=3.7, 我们推荐安装 python3.8
 # 如果您想要安装 python3.6, 之后须确保安装 waymo-open-dataset-tf-2-x-0 (x<=4)
->>>>>>> d8c9bc66
 conda create -n open-mmlab python=3.8 -y
 conda activate open-mmlab
 
