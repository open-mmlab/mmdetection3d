# 依赖

<<<<<<< HEAD
在本节中，我们将展示如何使用 PyTorch 准备环境。MMDetection3D 可以安装在 Linux, MacOS,（实验性支持 Windows）的平台上，它具体需要下列安装包:

- Python 3.6+
- PyTorch 1.6+
- CUDA 9.2+（如果你从源码编译 PyTorch, CUDA 9.0 也是兼容的。）
- GCC 5+
- [MMEngine](https://mmengine.readthedocs.io/zh_CN/latest/#installation)
- [MMCV](https://mmcv.readthedocs.io/zh_CN/latest/#installation)

```{note}
如果你已经装了 pytorch，可以跳过这一部分，然后转到[下一章节](#安装)。如果没有，可以参照以下步骤安装环境。
```

**步骤 0.** 从[官网](https://docs.conda.io/en/latest/miniconda.html)下载并安装 Miniconda。

**步骤 1.** 使用 conda 新建虚拟环境，并进入该虚拟环境。

```shell
# 鉴于 waymo-open-dataset-tf-2-6-0 要求 python>=3.7，我们推荐安装 python3.8
# 如果您想要安装 python<3.7，之后须确保安装 waymo-open-dataset-tf-2-x-0 (x<=4)
=======
在本节中，我们将展示如何使用 PyTorch 准备环境。MMDetection3D 支持在 Linux，Windows（实验性支持），MacOS 上运行，它具体需要下列安装包：

- Python 3.6+
- PyTorch 1.6+
- CUDA 9.2+（如果您从源码编译 PyTorch，CUDA 9.0 也是兼容的）
- GCC 5+
- [MMEngine](https://mmengine.readthedocs.io/zh_CN/latest/#installation)
- [MMCV](https://mmcv.readthedocs.io/zh_CN/2.x/#installation)

```{note}
如果您对 PyTorch 有经验并且已经安装了它，您可以直接跳转到[下一小节](#安装)。否则，您可以按照下述步骤进行准备。
```

**步骤 0.** 从[官方网站](https://docs.conda.io/en/latest/miniconda.html)下载并安装 Miniconda。

**步骤 1.** 创建并激活一个 conda 环境。

```shell
# 鉴于 waymo-open-dataset-tf-2-6-0 要求 python>=3.7，我们推荐安装 python=3.8
# 如果您想要安装 python<3.7，之后需确保安装 waymo-open-dataset-tf-2-x-0 (x<=4)
>>>>>>> d7067e44
conda create --name openmmlab python=3.8 -y
conda activate openmmlab
```

<<<<<<< HEAD
**步骤 2.** 基于 [PyTorch 官网](https://pytorch.org/)安装 PyTorch，例如：

GPU 环境下：
=======
**步骤 2.** 基于 [PyTorch 官方说明](https://pytorch.org/get-started/locally/)安装 PyTorch，例如：

在 GPU 平台上：
>>>>>>> d7067e44

```shell
conda install pytorch torchvision -c pytorch
```

<<<<<<< HEAD
CPU 环境下：
=======
在 CPU 平台上：
>>>>>>> d7067e44

```shell
conda install pytorch torchvision cpuonly -c pytorch
```

# 安装

<<<<<<< HEAD
我们建议用户参照我们的最佳实践 MMDetection3D。不过，整个过程也是可定制化的，具体可参照[自定义安装章节](#%E8%87%AA%E5%AE%9A%E4%B9%89%E5%AE%89%E8%A3%85)

## 最佳实践

如果你已经成功安装 CUDA 11.0，那么你可以使用这个快速安装命令进行 MMDetection3D 的安装。否则，则参考下一小节的详细安装流程。

```shell
pip install openmim
=======
我们推荐用户参照我们的最佳实践安装 MMDetection3D。不过，整个过程也是可定制化的，更多信息请参考[自定义安装](#%E8%87%AA%E5%AE%9A%E4%B9%89%E5%AE%89%E8%A3%85)章节。

## 最佳实践

假设您已经安装了 CUDA 11.0，此处提供了一个完整的脚本来使用 conda 快速安装 MMDetection3D。否则，您需要参考下一小节的详细安装说明。

```shell
pip install -U openmim
>>>>>>> d7067e44
mim install mmengine
mim install 'mmcv>=2.0.0rc0'
mim install 'mmdet>=3.0.0rc0'
git clone https://github.com/open-mmlab/mmdetection3d.git -b dev-1.x
cd mmdetection3d
pip install -e .
```

<<<<<<< HEAD
**步骤 0.** 通过 [MIM](https://github.com/open-mmlab/mim) 安装 [MMEngine](https://github.com/open-mmlab/mmengine) 和 [MMCV](https://github.com/open-mmlab/mmcv)。
=======
**步骤 0.** 使用 [MIM](https://github.com/open-mmlab/mim) 安装 [MMEngine](https://github.com/open-mmlab/mmengine) 和 [MMCV](https://github.com/open-mmlab/mmcv)。
>>>>>>> d7067e44

```shell
pip install -U openmim
mim install mmengine
mim install 'mmcv>=2.0.0rc0'
```

**步骤 1.** 安装 [MMDetection](https://github.com/open-mmlab/mmdetection)。

```shell
mim install 'mmdet>=3.0.0rc0'
```

<<<<<<< HEAD
同时，如果你想修改这部分的代码，也可以通过以下命令从源码编译 MMDetection：
=======
此外，如果您想修改这部分的代码，也可以从源码编译 MMDetection：
>>>>>>> d7067e44

```shell
git clone https://github.com/open-mmlab/mmdetection.git -b dev-3.x
# "-b dev-3.x" 表示切换到 `dev-3.x` 分支。
cd mmdetection
pip install -v -e .
<<<<<<< HEAD
# "-v" 表示更详细的信息输出
=======
# "-v" 指详细说明，或更多的输出
>>>>>>> d7067e44
# "-e" 表示以可编辑的模式安装项目
# 因此本地对代码做的任何修改都会生效，而无需重新安装。
```

**步骤 2.** 克隆 MMDetection3D 代码仓库。

```shell
git clone https://github.com/open-mmlab/mmdetection3d.git -b dev-1.x
# "-b dev-1.x" 表示切换到 `dev-1.x` 分支。
cd mmdetection3d
```

<<<<<<< HEAD
**步骤 4.** 安装依赖包和 MMDetection3D。
=======
**步骤 3.** 安装依赖包和 MMDetection3D。
>>>>>>> d7067e44

```shell
pip install -v -e .  # 或者 "python setup.py develop"
```

注意：

<<<<<<< HEAD
1. Git 的 commit id 在步骤 d 将会被写入到版本号当中，例 0.6.0+2e7045c。版本号将保存在训练的模型里。推荐在每一次执行步骤 4 时，从 github 上获取最新的更新。如果基于 C++/CUDA 的代码被修改了，请执行以下步骤；
=======
1. Git 的 commit id 在步骤 3 将会被写入到版本号当中，例如 `0.6.0+2e7045c`。版本号将保存在训练的模型里。我们推荐您每次从 github 上获取更新后都执行一次步骤 3。如果修改了 C++/CUDA 代码，那么执行该步骤是必要的。
>>>>>>> d7067e44

   > 重要：如果您使用了不同版本的 CUDA/PyTorch 重新安装 mmdet3d，需要移除 `./build` 文件夹。

   ```shell
   pip uninstall mmdet3d
   rm -rf ./build
   find . -name "*.so" | xargs rm
   ```

2. 按照上述说明，MMDetection3D 安装在 `dev` 模式下，因此在本地对代码做的任何修改都会生效，而无需重新安装（除非您提交了 commits 并且想要更新版本号）。

<<<<<<< HEAD
3. 如果希望使用 `opencv-python-headless` 而不是 `opencv-python`，可以在安装 MMCV 之前安装；

4. 一些安装依赖是可以选择的。例如只需要安装最低运行要求的版本，则可以使用 `pip install -v -e .` 命令。如果希望使用可选择的像 `albumentations` 和 `imagecorruptions` 这种依赖项，可以使用 `pip install -r requirements/optional.txt` 进行手动安装，或者在使用 `pip` 时指定所需的附加功能（例如 `pip install -v -e .[optional]`），支持附加功能的有效键值包括 `all`、`tests`、`build` 以及 `optional`。

   我们已经支持 `spconv 2.0`。如果用户已经安装 `spconv 2.0`，代码会默认使用 `spconv 2.0`。它可以比原生 `mmcv spconv` 使用更少的内存。用户可以使用下列的命令来安装 `spconv 2.0`.
=======
3. 如果您希望使用 `opencv-python-headless` 而不是 `opencv-python`，您可以在安装 MMCV 之前安装它。

4. 一些安装依赖是可选的。简单地运行 `pip install -v -e .` 将会安装最低运行要求的版本。如果想要使用一些可选依赖项，例如 `albumentations` 和 `imagecorruptions`，可以使用 `pip install -r requirements/optional.txt` 进行手动安装，或者在使用 `pip` 时指定所需的附加功能（例如 `pip install -v -e .[optional]`），支持附加功能的有效键值包括 `all`、`tests`、`build` 以及 `optional`。

   我们已经支持 `spconv 2.0`。如果用户已经安装 `spconv 2.0`，代码会默认使用 `spconv 2.0`，它会比原生 `mmcv spconv` 使用更少的 GPU 内存。用户可以使用下列的命令来安装 `spconv 2.0`：
>>>>>>> d7067e44

   ```bash
   pip install cumm-cuxxx
   pip install spconv-cuxxx
   ```

<<<<<<< HEAD
   `xxx` 表示 CUDA 的版本。

   例如，使用 CUDA 10.2, 对应命令是 `pip install cumm-cu102 && pip install spconv-cu102`。

   支持的 CUDA 版本包括 10.2，11.1，11.3 和 11.4。用户可以通过源码编译来在这些版本上安装。具体细节请参考 [spconv v2.x](https://github.com/traveller59/spconv)。

   我们同时也支持 `Minkowski Engine` 来作为稀疏卷积的后端。如果需要，可以参照[安装指南](https://github.com/NVIDIA/MinkowskiEngine#installation)或使用 `pip` 来安装：
=======
   `xxx` 表示环境中的 CUDA 版本。

   例如，使用 CUDA 10.2，对应命令是 `pip install cumm-cu102 && pip install spconv-cu102`。

   支持的 CUDA 版本包括 10.2，11.1，11.3 和 11.4。用户也可以通过源码编译来安装。更多细节请参考[spconv v2.x](https://github.com/traveller59/spconv)。

   我们也支持 `Minkowski Engine` 作为稀疏卷积的后端。如果需要，请参考[安装指南](https://github.com/NVIDIA/MinkowskiEngine#installation) 或者使用 `pip` 来安装：
>>>>>>> d7067e44

   ```shell
   conda install openblas-devel -c anaconda
   pip install -U git+https://github.com/NVIDIA/MinkowskiEngine -v --no-deps --install-option="--blas_include_dirs=/opt/conda/include" --install-option="--blas=openblas"
   ```

5. 我们的代码目前不能在只有 CPU 的环境（CUDA 不可用）下编译。

## 验证

<<<<<<< HEAD
### 通过点云样例程序来验证
=======
### 使用点云样例来验证
>>>>>>> d7067e44

我们提供了一些样例脚本去测试单个样本。预训练的模型可以从[模型库](model_zoo.md)中下载。运行如下命令可以去测试点云场景下一个单模态的 3D 检测算法：

```shell
python demo/pcd_demo.py ${PCD_FILE} ${CONFIG_FILE} ${CHECKPOINT_FILE} [--device ${GPU_ID}] [--score-thr ${SCORE_THR}] [--out-dir ${OUT_DIR}]
```

例如：

```shell
python demo/pcd_demo.py demo/data/kitti/000008.bin configs/second/second_hv_secfpn_8xb6-80e_kitti-3d-car.py checkpoints/second_hv_secfpn_8xb6-80e_kitti-3d-car_20200620_230238-393f000c.pth
```

<<<<<<< HEAD
如果你想输入一个 `.ply` 格式的文件，你可以使用如下函数将它转换为 `.bin` 的文件格式。然后就可以使用转化成 `.bin` 格式的文件去运行样例程序。
请注意在使用此脚本前，你需要先安装 `pandas` 和 `plyfile`。这个函数也可使用在数据预处理当中，为了能够直接训练 `ply data`。
=======
如果您想输入一个 `.ply` 文件，您可以使用如下函数将它转换成 `.bin` 格式。然后您可以使用转化的 `.bin` 文件来运行样例。请注意在使用此脚本之前，您需要安装 `pandas` 和 `plyfile`。这个函数也可以用于训练 `ply 数据`时作为数据预处理来使用。
>>>>>>> d7067e44

```python
import numpy as np
import pandas as pd
from plyfile import PlyData

def convert_ply(input_path, output_path):
    plydata = PlyData.read(input_path)  # 读取文件
    data = plydata.elements[0].data  # 读取数据
    data_pd = pd.DataFrame(data)  # 转换成 DataFrame
    data_np = np.zeros(data_pd.shape, dtype=np.float)  # 初始化数组来存储数据
    property_names = data[0].dtype.names  # 读取属性名称
    for i, name in enumerate(
            property_names):  # 通过属性读取数据
        data_np[:, i] = data_pd[name]
    data_np.astype(np.float32).tofile(output_path)
```

例如：

```python
convert_ply('./test.ply', './test.bin')
```

<<<<<<< HEAD
如果你有其他格式的点云文件 (例：`.off`，`.obj`)，你可以使用 `trimesh` 将它们转化成 `.ply`。
=======
如果您有其他格式的点云数据（`.off`，`.obj` 等），您可以使用 `trimesh` 将它们转化成 `.ply`。
>>>>>>> d7067e44

```python
import trimesh

def to_ply(input_path, output_path, original_type):
    mesh = trimesh.load(input_path, file_type=original_type)  # 读取文件
    mesh.export(output_path, file_type='ply')  # 转换成 ply
```

例如：

```python
to_ply('./test.obj', './test.ply', 'obj')
```

更多的关于单/多模态和室内/室外的 3D 检测的样例可以在[此](user_guides/inference.md)找到。
<<<<<<< HEAD
=======

## 自定义安装

### CUDA 版本

在安装 PyTorch 时，您需要指定 CUDA 的版本。如果您不清楚应该选择哪一个，请遵循我们的建议：

- 对于 Ampere 架构的 NVIDIA GPU，例如 GeForce 30 系列以及 NVIDIA A100，CUDA 11 是必需的。
- 对于较早的 NVIDIA GPU，CUDA 11 是向后兼容的，但 CUDA 10.2 提供更好的兼容性，并且更轻量。

请确保 GPU 驱动版本满足最低的版本需求。更多信息请参考此[表格](https://docs.nvidia.com/cuda/cuda-toolkit-release-notes/index.html#cuda-major-component-versions__table-cuda-toolkit-driver-versions)。

```{note}
如果您遵循我们的最佳实践，您只需要安装 CUDA 运行库，这是因为不需要在本地编译 CUDA 代码。但如果您希望从源码编译 MMCV，或者开发其他 CUDA 算子，那么您需要从 NVIDIA 的[官网](https://developer.nvidia.com/cuda-downloads)安装完整的 CUDA 工具链，并且该版本应该与 PyTorch 的 CUDA 版本相匹配，比如在 `conda install` 指令里指定 cudatoolkit 版本。
```
>>>>>>> d7067e44

### 不通过 MIM 安装 MMEngine

如果想要使用 pip 而不是 MIM 安装 MMEngine，请参考 [MMEngine 安装指南](https://mmengine.readthedocs.io/zh_CN/latest/get_started/installation.html)。

<<<<<<< HEAD
请确保 GPU 驱动版本大于最低需求。更多信息请参考此[表格](https://docs.nvidia.com/cuda/cuda-toolkit-release-notes/index.html#cuda-major-component-versions__table-cuda-toolkit-driver-versions)。

```{note}
如果你参照最佳实践，你只需要安装 CUDA runtime libraries。这是因为没有代码需要在本地通过 CUDA 编译。然而如果你需要编译 MMCV 源码，或者编译其他 CUDA 代码，你需要基于 NVIDIA [website](https://developer.nvidia.com/cuda-downloads) 安装完整的 CUDA toolkit，并且要保证它的版本跟 PyTorch 匹配。比如在 `conda install` 指令里指定 cudatoolkit 版本。
```

### 不通过 MIM 安装 MMEngine

如果想要使用 pip 而不是 MIM 安装 MMEngine, 请参考 [MMEngine 安装指南](https://mmengine.readthedocs.io/zh_CN/latest/get_started/installation.html)。

例如，你可以通过以下指令安装 MMEngine。

```shell
pip install mmengine
```

### 不通过 MIM 安装 MMCV

MMCV 包含一些 C++ 和 CUDA 扩展，因此以复杂的方式依赖于 PyTorch。MIM 会自动解决此类依赖关系并使安装更容易。但是，这不是必须的。

如果想要使用 pip 而不是 MIM 安装 MMCV，请参考 [MMCV 安装指南](https://mmcv.readthedocs.io/zh_CN/latest/get_started/installation.html)。这需要根据 PyTorch 版本及其 CUDA 版本手动指定 find-url。

例如，下面的脚本安装 的 mmcv 是对应的 PyTorch 1.10.x 和 CUDA 11.3。
=======
例如，您可以通过以下指令安装 MMEngine：

```shell
pip install mmengine
```

### 不通过 MIM 安装 MMCV

MMCV 包含 C++ 和 CUDA 拓展，因此其对 PyTorch 的依赖更复杂。MIM 会自动解决此类依赖关系并使安装更容易。但这不是必需的。

如果想要使用 pip 而不是 MIM 安装 MMCV，请参考 [MMCV 安装指南](https://mmcv.readthedocs.io/zh_CN/2.x/get_started/installation.html)。这需要用指定 url 的形式手动指定对应的 PyTorch 和 CUDA 版本。

例如，下述指令将会安装基于 PyTorch 1.10.x 和 CUDA 11.3 编译的 MMCV：
>>>>>>> d7067e44

```shell
pip install mmcv -f https://download.openmmlab.com/mmcv/dist/cu113/torch1.10/index.html
```

<<<<<<< HEAD
### 通过 Docker 安装 MMDetection3D
=======
### 通过 Docker 使用 MMDetection3D
>>>>>>> d7067e44

我们提供了 [Dockerfile](https://github.com/open-mmlab/mmdetection3d/blob/dev-1.x/docker/Dockerfile) 来一个镜像。

```shell
<<<<<<< HEAD
# 基于 PyTorch 1.6, CUDA 10.1 生成 docker 的镜像
=======
# 基于 PyTorch 1.6，CUDA 10.1 构建镜像
>>>>>>> d7067e44
docker build -t mmdetection3d -f docker/Dockerfile .
```

运行命令：

```shell
docker run --gpus all --shm-size=8g -it -v {DATA_DIR}:/mmdetection3d/data mmdetection3d
```

### 从零开始的安装脚本

以下是一个基于 conda 安装 MMDetection3D 的完整脚本。

```shell
<<<<<<< HEAD
# 鉴于 waymo-open-dataset-tf-2-6-0 要求 python>=3.7，我们推荐安装 python3.8
# 如果您想要安装 python<3.7，之后须确保安装 waymo-open-dataset-tf-2-x-0 (x<=4)
conda create -n open-mmlab python=3.8 -y
conda activate open-mmlab
=======
# 鉴于 waymo-open-dataset-tf-2-6-0 要求 python>=3.7，我们推荐安装 python=3.8
# 如果您想要安装 python<3.7，之后需确保安装 waymo-open-dataset-tf-2-x-0 (x<=4)
conda create -n openmmlab python=3.8 -y
conda activate openmmlab
>>>>>>> d7067e44

# 使用默认的预编译 CUDA 版本（通常是最新的）安装最新的 PyTorch
conda install -c pytorch pytorch torchvision -y

<<<<<<< HEAD
# 安装 mmengine and mmcv
pip install openmim
mim install mmengine
mim install 'mmcv>=2.0.0rc0'

# 安装 mmdetection
mim install 'mmdet>=3.0.0rc0'

=======
# 安装 mmengine 和 mmcv
pip install -U openmim
mim install mmengine
mim install 'mmcv>=2.0.0rc0'

# 安装 mmdetection
mim install 'mmdet>=3.0.0rc0'

>>>>>>> d7067e44
# 安装 mmdetection3d
git clone https://github.com/open-mmlab/mmdetection3d.git -b dev-1.x
cd mmdetection3d
pip install -e .
```

## 故障排除

<<<<<<< HEAD
如果在安装过程中遇到什么问题，可以先参考 [FAQ](notes/faq.md) 页面。如果没有找到对应的解决方案，你也可以在 Github [提一个 issue](https://github.com/open-mmlab/mmdetection3d/issues/new/choose)。
=======
如果在安装过程中遇到一些问题，请先参考 [FAQ](notes/faq.md) 页面。如果没有找到对应的解决方案，您也可以在 GitHub [提一个 issue](https://github.com/open-mmlab/mmdetection3d/issues/new/choose)。
>>>>>>> d7067e44
<|MERGE_RESOLUTION|>--- conflicted
+++ resolved
@@ -1,27 +1,5 @@
 # 依赖
 
-<<<<<<< HEAD
-在本节中，我们将展示如何使用 PyTorch 准备环境。MMDetection3D 可以安装在 Linux, MacOS,（实验性支持 Windows）的平台上，它具体需要下列安装包:
-
-- Python 3.6+
-- PyTorch 1.6+
-- CUDA 9.2+（如果你从源码编译 PyTorch, CUDA 9.0 也是兼容的。）
-- GCC 5+
-- [MMEngine](https://mmengine.readthedocs.io/zh_CN/latest/#installation)
-- [MMCV](https://mmcv.readthedocs.io/zh_CN/latest/#installation)
-
-```{note}
-如果你已经装了 pytorch，可以跳过这一部分，然后转到[下一章节](#安装)。如果没有，可以参照以下步骤安装环境。
-```
-
-**步骤 0.** 从[官网](https://docs.conda.io/en/latest/miniconda.html)下载并安装 Miniconda。
-
-**步骤 1.** 使用 conda 新建虚拟环境，并进入该虚拟环境。
-
-```shell
-# 鉴于 waymo-open-dataset-tf-2-6-0 要求 python>=3.7，我们推荐安装 python3.8
-# 如果您想要安装 python<3.7，之后须确保安装 waymo-open-dataset-tf-2-x-0 (x<=4)
-=======
 在本节中，我们将展示如何使用 PyTorch 准备环境。MMDetection3D 支持在 Linux，Windows（实验性支持），MacOS 上运行，它具体需要下列安装包：
 
 - Python 3.6+
@@ -42,30 +20,19 @@
 ```shell
 # 鉴于 waymo-open-dataset-tf-2-6-0 要求 python>=3.7，我们推荐安装 python=3.8
 # 如果您想要安装 python<3.7，之后需确保安装 waymo-open-dataset-tf-2-x-0 (x<=4)
->>>>>>> d7067e44
 conda create --name openmmlab python=3.8 -y
 conda activate openmmlab
 ```
 
-<<<<<<< HEAD
-**步骤 2.** 基于 [PyTorch 官网](https://pytorch.org/)安装 PyTorch，例如：
-
-GPU 环境下：
-=======
 **步骤 2.** 基于 [PyTorch 官方说明](https://pytorch.org/get-started/locally/)安装 PyTorch，例如：
 
 在 GPU 平台上：
->>>>>>> d7067e44
 
 ```shell
 conda install pytorch torchvision -c pytorch
 ```
 
-<<<<<<< HEAD
-CPU 环境下：
-=======
 在 CPU 平台上：
->>>>>>> d7067e44
 
 ```shell
 conda install pytorch torchvision cpuonly -c pytorch
@@ -73,25 +40,14 @@
 
 # 安装
 
-<<<<<<< HEAD
-我们建议用户参照我们的最佳实践 MMDetection3D。不过，整个过程也是可定制化的，具体可参照[自定义安装章节](#%E8%87%AA%E5%AE%9A%E4%B9%89%E5%AE%89%E8%A3%85)
+我们推荐用户参照我们的最佳实践安装 MMDetection3D。不过，整个过程也是可定制化的，更多信息请参考[自定义安装](#%E8%87%AA%E5%AE%9A%E4%B9%89%E5%AE%89%E8%A3%85)章节。
 
 ## 最佳实践
 
-如果你已经成功安装 CUDA 11.0，那么你可以使用这个快速安装命令进行 MMDetection3D 的安装。否则，则参考下一小节的详细安装流程。
-
-```shell
-pip install openmim
-=======
-我们推荐用户参照我们的最佳实践安装 MMDetection3D。不过，整个过程也是可定制化的，更多信息请参考[自定义安装](#%E8%87%AA%E5%AE%9A%E4%B9%89%E5%AE%89%E8%A3%85)章节。
-
-## 最佳实践
-
 假设您已经安装了 CUDA 11.0，此处提供了一个完整的脚本来使用 conda 快速安装 MMDetection3D。否则，您需要参考下一小节的详细安装说明。
 
 ```shell
 pip install -U openmim
->>>>>>> d7067e44
 mim install mmengine
 mim install 'mmcv>=2.0.0rc0'
 mim install 'mmdet>=3.0.0rc0'
@@ -100,11 +56,7 @@
 pip install -e .
 ```
 
-<<<<<<< HEAD
-**步骤 0.** 通过 [MIM](https://github.com/open-mmlab/mim) 安装 [MMEngine](https://github.com/open-mmlab/mmengine) 和 [MMCV](https://github.com/open-mmlab/mmcv)。
-=======
 **步骤 0.** 使用 [MIM](https://github.com/open-mmlab/mim) 安装 [MMEngine](https://github.com/open-mmlab/mmengine) 和 [MMCV](https://github.com/open-mmlab/mmcv)。
->>>>>>> d7067e44
 
 ```shell
 pip install -U openmim
@@ -118,22 +70,14 @@
 mim install 'mmdet>=3.0.0rc0'
 ```
 
-<<<<<<< HEAD
-同时，如果你想修改这部分的代码，也可以通过以下命令从源码编译 MMDetection：
-=======
 此外，如果您想修改这部分的代码，也可以从源码编译 MMDetection：
->>>>>>> d7067e44
 
 ```shell
 git clone https://github.com/open-mmlab/mmdetection.git -b dev-3.x
 # "-b dev-3.x" 表示切换到 `dev-3.x` 分支。
 cd mmdetection
 pip install -v -e .
-<<<<<<< HEAD
-# "-v" 表示更详细的信息输出
-=======
 # "-v" 指详细说明，或更多的输出
->>>>>>> d7067e44
 # "-e" 表示以可编辑的模式安装项目
 # 因此本地对代码做的任何修改都会生效，而无需重新安装。
 ```
@@ -146,11 +90,7 @@
 cd mmdetection3d
 ```
 
-<<<<<<< HEAD
-**步骤 4.** 安装依赖包和 MMDetection3D。
-=======
 **步骤 3.** 安装依赖包和 MMDetection3D。
->>>>>>> d7067e44
 
 ```shell
 pip install -v -e .  # 或者 "python setup.py develop"
@@ -158,11 +98,7 @@
 
 注意：
 
-<<<<<<< HEAD
-1. Git 的 commit id 在步骤 d 将会被写入到版本号当中，例 0.6.0+2e7045c。版本号将保存在训练的模型里。推荐在每一次执行步骤 4 时，从 github 上获取最新的更新。如果基于 C++/CUDA 的代码被修改了，请执行以下步骤；
-=======
 1. Git 的 commit id 在步骤 3 将会被写入到版本号当中，例如 `0.6.0+2e7045c`。版本号将保存在训练的模型里。我们推荐您每次从 github 上获取更新后都执行一次步骤 3。如果修改了 C++/CUDA 代码，那么执行该步骤是必要的。
->>>>>>> d7067e44
 
    > 重要：如果您使用了不同版本的 CUDA/PyTorch 重新安装 mmdet3d，需要移除 `./build` 文件夹。
 
@@ -174,34 +110,17 @@
 
 2. 按照上述说明，MMDetection3D 安装在 `dev` 模式下，因此在本地对代码做的任何修改都会生效，而无需重新安装（除非您提交了 commits 并且想要更新版本号）。
 
-<<<<<<< HEAD
-3. 如果希望使用 `opencv-python-headless` 而不是 `opencv-python`，可以在安装 MMCV 之前安装；
-
-4. 一些安装依赖是可以选择的。例如只需要安装最低运行要求的版本，则可以使用 `pip install -v -e .` 命令。如果希望使用可选择的像 `albumentations` 和 `imagecorruptions` 这种依赖项，可以使用 `pip install -r requirements/optional.txt` 进行手动安装，或者在使用 `pip` 时指定所需的附加功能（例如 `pip install -v -e .[optional]`），支持附加功能的有效键值包括 `all`、`tests`、`build` 以及 `optional`。
-
-   我们已经支持 `spconv 2.0`。如果用户已经安装 `spconv 2.0`，代码会默认使用 `spconv 2.0`。它可以比原生 `mmcv spconv` 使用更少的内存。用户可以使用下列的命令来安装 `spconv 2.0`.
-=======
 3. 如果您希望使用 `opencv-python-headless` 而不是 `opencv-python`，您可以在安装 MMCV 之前安装它。
 
 4. 一些安装依赖是可选的。简单地运行 `pip install -v -e .` 将会安装最低运行要求的版本。如果想要使用一些可选依赖项，例如 `albumentations` 和 `imagecorruptions`，可以使用 `pip install -r requirements/optional.txt` 进行手动安装，或者在使用 `pip` 时指定所需的附加功能（例如 `pip install -v -e .[optional]`），支持附加功能的有效键值包括 `all`、`tests`、`build` 以及 `optional`。
 
    我们已经支持 `spconv 2.0`。如果用户已经安装 `spconv 2.0`，代码会默认使用 `spconv 2.0`，它会比原生 `mmcv spconv` 使用更少的 GPU 内存。用户可以使用下列的命令来安装 `spconv 2.0`：
->>>>>>> d7067e44
 
    ```bash
    pip install cumm-cuxxx
    pip install spconv-cuxxx
    ```
 
-<<<<<<< HEAD
-   `xxx` 表示 CUDA 的版本。
-
-   例如，使用 CUDA 10.2, 对应命令是 `pip install cumm-cu102 && pip install spconv-cu102`。
-
-   支持的 CUDA 版本包括 10.2，11.1，11.3 和 11.4。用户可以通过源码编译来在这些版本上安装。具体细节请参考 [spconv v2.x](https://github.com/traveller59/spconv)。
-
-   我们同时也支持 `Minkowski Engine` 来作为稀疏卷积的后端。如果需要，可以参照[安装指南](https://github.com/NVIDIA/MinkowskiEngine#installation)或使用 `pip` 来安装：
-=======
    `xxx` 表示环境中的 CUDA 版本。
 
    例如，使用 CUDA 10.2，对应命令是 `pip install cumm-cu102 && pip install spconv-cu102`。
@@ -209,7 +128,6 @@
    支持的 CUDA 版本包括 10.2，11.1，11.3 和 11.4。用户也可以通过源码编译来安装。更多细节请参考[spconv v2.x](https://github.com/traveller59/spconv)。
 
    我们也支持 `Minkowski Engine` 作为稀疏卷积的后端。如果需要，请参考[安装指南](https://github.com/NVIDIA/MinkowskiEngine#installation) 或者使用 `pip` 来安装：
->>>>>>> d7067e44
 
    ```shell
    conda install openblas-devel -c anaconda
@@ -220,11 +138,7 @@
 
 ## 验证
 
-<<<<<<< HEAD
-### 通过点云样例程序来验证
-=======
 ### 使用点云样例来验证
->>>>>>> d7067e44
 
 我们提供了一些样例脚本去测试单个样本。预训练的模型可以从[模型库](model_zoo.md)中下载。运行如下命令可以去测试点云场景下一个单模态的 3D 检测算法：
 
@@ -238,12 +152,7 @@
 python demo/pcd_demo.py demo/data/kitti/000008.bin configs/second/second_hv_secfpn_8xb6-80e_kitti-3d-car.py checkpoints/second_hv_secfpn_8xb6-80e_kitti-3d-car_20200620_230238-393f000c.pth
 ```
 
-<<<<<<< HEAD
-如果你想输入一个 `.ply` 格式的文件，你可以使用如下函数将它转换为 `.bin` 的文件格式。然后就可以使用转化成 `.bin` 格式的文件去运行样例程序。
-请注意在使用此脚本前，你需要先安装 `pandas` 和 `plyfile`。这个函数也可使用在数据预处理当中，为了能够直接训练 `ply data`。
-=======
 如果您想输入一个 `.ply` 文件，您可以使用如下函数将它转换成 `.bin` 格式。然后您可以使用转化的 `.bin` 文件来运行样例。请注意在使用此脚本之前，您需要安装 `pandas` 和 `plyfile`。这个函数也可以用于训练 `ply 数据`时作为数据预处理来使用。
->>>>>>> d7067e44
 
 ```python
 import numpy as np
@@ -268,11 +177,7 @@
 convert_ply('./test.ply', './test.bin')
 ```
 
-<<<<<<< HEAD
-如果你有其他格式的点云文件 (例：`.off`，`.obj`)，你可以使用 `trimesh` 将它们转化成 `.ply`。
-=======
 如果您有其他格式的点云数据（`.off`，`.obj` 等），您可以使用 `trimesh` 将它们转化成 `.ply`。
->>>>>>> d7067e44
 
 ```python
 import trimesh
@@ -289,8 +194,6 @@
 ```
 
 更多的关于单/多模态和室内/室外的 3D 检测的样例可以在[此](user_guides/inference.md)找到。
-<<<<<<< HEAD
-=======
 
 ## 自定义安装
 
@@ -306,24 +209,12 @@
 ```{note}
 如果您遵循我们的最佳实践，您只需要安装 CUDA 运行库，这是因为不需要在本地编译 CUDA 代码。但如果您希望从源码编译 MMCV，或者开发其他 CUDA 算子，那么您需要从 NVIDIA 的[官网](https://developer.nvidia.com/cuda-downloads)安装完整的 CUDA 工具链，并且该版本应该与 PyTorch 的 CUDA 版本相匹配，比如在 `conda install` 指令里指定 cudatoolkit 版本。
 ```
->>>>>>> d7067e44
 
 ### 不通过 MIM 安装 MMEngine
 
 如果想要使用 pip 而不是 MIM 安装 MMEngine，请参考 [MMEngine 安装指南](https://mmengine.readthedocs.io/zh_CN/latest/get_started/installation.html)。
 
-<<<<<<< HEAD
-请确保 GPU 驱动版本大于最低需求。更多信息请参考此[表格](https://docs.nvidia.com/cuda/cuda-toolkit-release-notes/index.html#cuda-major-component-versions__table-cuda-toolkit-driver-versions)。
-
-```{note}
-如果你参照最佳实践，你只需要安装 CUDA runtime libraries。这是因为没有代码需要在本地通过 CUDA 编译。然而如果你需要编译 MMCV 源码，或者编译其他 CUDA 代码，你需要基于 NVIDIA [website](https://developer.nvidia.com/cuda-downloads) 安装完整的 CUDA toolkit，并且要保证它的版本跟 PyTorch 匹配。比如在 `conda install` 指令里指定 cudatoolkit 版本。
-```
-
-### 不通过 MIM 安装 MMEngine
-
-如果想要使用 pip 而不是 MIM 安装 MMEngine, 请参考 [MMEngine 安装指南](https://mmengine.readthedocs.io/zh_CN/latest/get_started/installation.html)。
-
-例如，你可以通过以下指令安装 MMEngine。
+例如，您可以通过以下指令安装 MMEngine：
 
 ```shell
 pip install mmengine
@@ -331,45 +222,22 @@
 
 ### 不通过 MIM 安装 MMCV
 
-MMCV 包含一些 C++ 和 CUDA 扩展，因此以复杂的方式依赖于 PyTorch。MIM 会自动解决此类依赖关系并使安装更容易。但是，这不是必须的。
-
-如果想要使用 pip 而不是 MIM 安装 MMCV，请参考 [MMCV 安装指南](https://mmcv.readthedocs.io/zh_CN/latest/get_started/installation.html)。这需要根据 PyTorch 版本及其 CUDA 版本手动指定 find-url。
-
-例如，下面的脚本安装 的 mmcv 是对应的 PyTorch 1.10.x 和 CUDA 11.3。
-=======
-例如，您可以通过以下指令安装 MMEngine：
-
-```shell
-pip install mmengine
-```
-
-### 不通过 MIM 安装 MMCV
-
 MMCV 包含 C++ 和 CUDA 拓展，因此其对 PyTorch 的依赖更复杂。MIM 会自动解决此类依赖关系并使安装更容易。但这不是必需的。
 
 如果想要使用 pip 而不是 MIM 安装 MMCV，请参考 [MMCV 安装指南](https://mmcv.readthedocs.io/zh_CN/2.x/get_started/installation.html)。这需要用指定 url 的形式手动指定对应的 PyTorch 和 CUDA 版本。
 
 例如，下述指令将会安装基于 PyTorch 1.10.x 和 CUDA 11.3 编译的 MMCV：
->>>>>>> d7067e44
 
 ```shell
 pip install mmcv -f https://download.openmmlab.com/mmcv/dist/cu113/torch1.10/index.html
 ```
 
-<<<<<<< HEAD
-### 通过 Docker 安装 MMDetection3D
-=======
 ### 通过 Docker 使用 MMDetection3D
->>>>>>> d7067e44
 
 我们提供了 [Dockerfile](https://github.com/open-mmlab/mmdetection3d/blob/dev-1.x/docker/Dockerfile) 来一个镜像。
 
 ```shell
-<<<<<<< HEAD
-# 基于 PyTorch 1.6, CUDA 10.1 生成 docker 的镜像
-=======
 # 基于 PyTorch 1.6，CUDA 10.1 构建镜像
->>>>>>> d7067e44
 docker build -t mmdetection3d -f docker/Dockerfile .
 ```
 
@@ -384,31 +252,14 @@
 以下是一个基于 conda 安装 MMDetection3D 的完整脚本。
 
 ```shell
-<<<<<<< HEAD
-# 鉴于 waymo-open-dataset-tf-2-6-0 要求 python>=3.7，我们推荐安装 python3.8
-# 如果您想要安装 python<3.7，之后须确保安装 waymo-open-dataset-tf-2-x-0 (x<=4)
-conda create -n open-mmlab python=3.8 -y
-conda activate open-mmlab
-=======
 # 鉴于 waymo-open-dataset-tf-2-6-0 要求 python>=3.7，我们推荐安装 python=3.8
 # 如果您想要安装 python<3.7，之后需确保安装 waymo-open-dataset-tf-2-x-0 (x<=4)
 conda create -n openmmlab python=3.8 -y
 conda activate openmmlab
->>>>>>> d7067e44
 
 # 使用默认的预编译 CUDA 版本（通常是最新的）安装最新的 PyTorch
 conda install -c pytorch pytorch torchvision -y
 
-<<<<<<< HEAD
-# 安装 mmengine and mmcv
-pip install openmim
-mim install mmengine
-mim install 'mmcv>=2.0.0rc0'
-
-# 安装 mmdetection
-mim install 'mmdet>=3.0.0rc0'
-
-=======
 # 安装 mmengine 和 mmcv
 pip install -U openmim
 mim install mmengine
@@ -417,7 +268,6 @@
 # 安装 mmdetection
 mim install 'mmdet>=3.0.0rc0'
 
->>>>>>> d7067e44
 # 安装 mmdetection3d
 git clone https://github.com/open-mmlab/mmdetection3d.git -b dev-1.x
 cd mmdetection3d
@@ -426,8 +276,4 @@
 
 ## 故障排除
 
-<<<<<<< HEAD
-如果在安装过程中遇到什么问题，可以先参考 [FAQ](notes/faq.md) 页面。如果没有找到对应的解决方案，你也可以在 Github [提一个 issue](https://github.com/open-mmlab/mmdetection3d/issues/new/choose)。
-=======
-如果在安装过程中遇到一些问题，请先参考 [FAQ](notes/faq.md) 页面。如果没有找到对应的解决方案，您也可以在 GitHub [提一个 issue](https://github.com/open-mmlab/mmdetection3d/issues/new/choose)。
->>>>>>> d7067e44
+如果在安装过程中遇到一些问题，请先参考 [FAQ](notes/faq.md) 页面。如果没有找到对应的解决方案，您也可以在 GitHub [提一个 issue](https://github.com/open-mmlab/mmdetection3d/issues/new/choose)。