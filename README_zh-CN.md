<div align="center">
  <img src="resources/mmdet3d-logo.png" width="600"/>
  <div>&nbsp;</div>
  <div align="center">
    <b><font size="5">OpenMMLab 官网</font></b>
    <sup>
      <a href="https://openmmlab.com">
        <i><font size="4">HOT</font></i>
      </a>
    </sup>
    &nbsp;&nbsp;&nbsp;&nbsp;
    <b><font size="5">OpenMMLab 开放平台</font></b>
    <sup>
      <a href="https://platform.openmmlab.com">
        <i><font size="4">TRY IT OUT</font></i>
      </a>
    </sup>
  </div>
  <div>&nbsp;</div>
</div>

[![docs](https://img.shields.io/badge/docs-latest-blue)](https://mmdetection3d.readthedocs.io/zh_CN/1.1/)
[![badge](https://github.com/open-mmlab/mmdetection3d/workflows/build/badge.svg)](https://github.com/open-mmlab/mmdetection3d/actions)
[![codecov](https://codecov.io/gh/open-mmlab/mmdetection3d/branch/master/graph/badge.svg)](https://codecov.io/gh/open-mmlab/mmdetection3d)
[![license](https://img.shields.io/github/license/open-mmlab/mmdetection3d.svg)](https://github.com/open-mmlab/mmdetection3d/blob/master/LICENSE)

**新闻**：

**v1.1.0rc2** 版本已经在 2022.12.2 发布。

由于坐标系的统一和简化，模型的兼容性会受到影响。目前，大多数模型都以类似的性能对齐了精度，但仍有少数模型在进行基准测试。在接下来的版本中，我们将更新所有的模型权重文件和基准。您可以在[变更日志](docs/zh_cn/notes/changelog.md)和 [v1.0.x 版本变更日志](docs/zh_cn/notes/changelog_v1.0.x.md)中查看更多详细信息。

文档：https://mmdetection3d.readthedocs.io/

## 简介

[English](README.md) | 简体中文

主分支代码目前支持 PyTorch 1.6 以上的版本。

MMDetection3D 是一个基于 PyTorch 的目标检测开源工具箱，下一代面向 3D 检测的平台。它是 OpenMMlab 项目的一部分，这个项目由香港中文大学多媒体实验室和商汤科技联合发起。

![demo image](resources/mmdet3d_outdoor_demo.gif)

### 主要特性

- **支持多模态/单模态的检测器**

  支持多模态/单模态检测器，包括 MVXNet，VoteNet，PointPillars 等。

- **支持户内/户外的数据集**

  支持室内/室外的 3D 检测数据集，包括 ScanNet，SUNRGB-D，Waymo，nuScenes，Lyft，KITTI。
  对于 nuScenes 数据集，我们也支持 [nuImages 数据集](https://github.com/open-mmlab/mmdetection3d/tree/1.1/configs/nuimages)。

- **与 2D 检测器的自然整合**

  [MMDetection](https://github.com/open-mmlab/mmdetection/blob/3.x/docs/zh_cn/model_zoo.md) 支持的 **300+ 个模型，40+ 的论文算法**，和相关模块都可以在此代码库中训练或使用。

- **性能高**

  训练速度比其他代码库更快。下表可见主要的对比结果。更多的细节可见[基准测评文档](./docs/zh_cn/notes/benchmarks.md)。我们对比了每秒训练的样本数（值越高越好）。其他代码库不支持的模型被标记为 `×`。

  |       Methods       | MMDetection3D | [OpenPCDet](https://github.com/open-mmlab/OpenPCDet) | [votenet](https://github.com/facebookresearch/votenet) | [Det3D](https://github.com/poodarchu/Det3D) |
  | :-----------------: | :-----------: | :--------------------------------------------------: | :----------------------------------------------------: | :-----------------------------------------: |
  |       VoteNet       |      358      |                          ×                           |                           77                           |                      ×                      |
  |  PointPillars-car   |      141      |                          ×                           |                           ×                            |                     140                     |
  | PointPillars-3class |      107      |                          44                          |                           ×                            |                      ×                      |
  |       SECOND        |      40       |                          30                          |                           ×                            |                      ×                      |
  |       Part-A2       |      17       |                          14                          |                           ×                            |                      ×                      |

和 [MMDetection](https://github.com/open-mmlab/mmdetection)，[MMCV](https://github.com/open-mmlab/mmcv) 一样，MMDetection3D 也可以作为一个库去支持各式各样的项目。

## 开源许可证

该项目采用 [Apache 2.0 开源许可证](LICENSE)。

## 更新日志

<<<<<<< HEAD
我们在 2022.10.11 发布了 **1.1.0rc1** 版本。
=======
我们在 2022.12.2 发布了 **1.1.0rc2** 版本。
>>>>>>> d7067e44

更多细节和版本发布历史可以参考 [changelog.md](docs/zh_cn/notes/changelog.md)。

## 基准测试和模型库

测试结果和模型可以在[模型库](docs/zh_cn/model_zoo.md)中找到。

<div align="center">
  <b>模块组件</b>
</div>
<table align="center">
  <tbody>
    <tr align="center" valign="bottom">
      <td>
        <b>主干网络</b>
      </td>
      <td>
        <b>检测头</b>
      </td>
      <td>
        <b>特性</b>
      </td>
    </tr>
    <tr valign="top">
      <td>
      <ul>
        <li><a href="configs/pointnet2">PointNet (CVPR'2017)</a></li>
        <li><a href="configs/pointnet2">PointNet++ (NeurIPS'2017)</a></li>
        <li><a href="configs/regnet">RegNet (CVPR'2020)</a></li>
        <li><a href="configs/dgcnn">DGCNN (TOG'2019)</a></li>
        <li>DLA (CVPR'2018)</li>
      </ul>
      </td>
      <td>
      <ul>
        <li><a href="configs/free_anchor">FreeAnchor (NeurIPS'2019)</a></li>
      </ul>
      </td>
      <td>
      <ul>
        <li><a href="configs/dynamic_voxelization">Dynamic Voxelization (CoRL'2019)</a></li>
      </ul>
      </td>
    </tr>
</td>
    </tr>
  </tbody>
</table>

<div align="center">
  <b>算法模型</b>
</div>
<table align="center">
  <tbody>
    <tr align="center" valign="middle">
      <td>
        <b>3D 目标检测</b>
      </td>
      <td>
        <b>单目 3D 目标检测</b>
      </td>
      <td>
        <b>多模态 3D 目标检测</b>
      </td>
      <td>
        <b>3D 语义分割</b>
      </td>
    </tr>
    <tr valign="top">
      <td>
        <li><b>室外</b></li>
        <ul>
            <li><a href="configs/second">SECOND (Sensor'2018)</a></li>
            <li><a href="configs/pointpillars">PointPillars (CVPR'2019)</a></li>
            <li><a href="configs/ssn">SSN (ECCV'2020)</a></li>
            <li><a href="configs/3dssd">3DSSD (CVPR'2020)</a></li>
            <li><a href="configs/sassd">SA-SSD (CVPR'2020)</a></li>
            <li><a href="configs/point_rcnn">PointRCNN (CVPR'2019)</a></li>
            <li><a href="configs/parta2">Part-A2 (TPAMI'2020)</a></li>
            <li><a href="configs/centerpoint">CenterPoint (CVPR'2021)</a></li>
        </ul>
        <li><b>室内</b></li>
        <ul>
            <li><a href="configs/votenet">VoteNet (ICCV'2019)</a></li>
            <li><a href="configs/h3dnet">H3DNet (ECCV'2020)</a></li>
            <li><a href="configs/groupfree3d">Group-Free-3D (ICCV'2021)</a></li>
            <li><a href="configs/fcaf3d">FCAF3D (ECCV'2022)</a></li>
      </ul>
      </td>
      <td>
        <li><b>室外</b></li>
        <ul>
          <li><a href="configs/imvoxelnet">ImVoxelNet (WACV'2022)</a></li>
          <li><a href="configs/smoke">SMOKE (CVPRW'2020)</a></li>
          <li><a href="configs/fcos3d">FCOS3D (ICCVW'2021)</a></li>
          <li><a href="configs/pgd">PGD (CoRL'2021)</a></li>
          <li><a href="configs/monoflex">MonoFlex (CVPR'2021)</a></li>
        </ul>
      </td>
      <td>
        <li><b>室外</b></li>
        <ul>
          <li><a href="configs/mvxnet">MVXNet (ICRA'2019)</a></li>
        </ul>
        <li><b>室内</b></li>
        <ul>
          <li><a href="configs/imvotenet">ImVoteNet (CVPR'2020)</a></li>
        </ul>
      </td>
      <td>
        <li><b>室内</b></li>
        <ul>
          <li><a href="configs/pointnet2">PointNet++ (NeurIPS'2017)</a></li>
          <li><a href="configs/paconv">PAConv (CVPR'2021)</a></li>
          <li><a href="configs/dgcnn">DGCNN (TOG'2019)</a></li>
        </ul>
      </ul>
      </td>
    </tr>
</td>
    </tr>
  </tbody>
</table>

|               | ResNet | ResNeXt | SENet | PointNet++ | DGCNN | HRNet | RegNetX | Res2Net | DLA | MinkResNet |
| ------------- | :----: | :-----: | :---: | :--------: | :---: | :---: | :-----: | :-----: | :-: | :--------: |
| SECOND        |   ☐    |    ☐    |   ☐   |     ✗      |   ✗   |   ☐   |    ✓    |    ☐    |  ✗  |     ✗      |
| PointPillars  |   ☐    |    ☐    |   ☐   |     ✗      |   ✗   |   ☐   |    ✓    |    ☐    |  ✗  |     ✗      |
| FreeAnchor    |   ☐    |    ☐    |   ☐   |     ✗      |   ✗   |   ☐   |    ✓    |    ☐    |  ✗  |     ✗      |
| VoteNet       |   ✗    |    ✗    |   ✗   |     ✓      |   ✗   |   ✗   |    ✗    |    ✗    |  ✗  |     ✗      |
| H3DNet        |   ✗    |    ✗    |   ✗   |     ✓      |   ✗   |   ✗   |    ✗    |    ✗    |  ✗  |     ✗      |
| 3DSSD         |   ✗    |    ✗    |   ✗   |     ✓      |   ✗   |   ✗   |    ✗    |    ✗    |  ✗  |     ✗      |
| Part-A2       |   ☐    |    ☐    |   ☐   |     ✗      |   ✗   |   ☐   |    ☐    |    ☐    |  ✗  |     ✗      |
| MVXNet        |   ☐    |    ☐    |   ☐   |     ✗      |   ✗   |   ☐   |    ☐    |    ☐    |  ✗  |     ✗      |
| CenterPoint   |   ☐    |    ☐    |   ☐   |     ✗      |   ✗   |   ☐   |    ☐    |    ☐    |  ✗  |     ✗      |
| SSN           |   ☐    |    ☐    |   ☐   |     ✗      |   ✗   |   ☐   |    ✓    |    ☐    |  ✗  |     ✗      |
| ImVoteNet     |   ✗    |    ✗    |   ✗   |     ✓      |   ✗   |   ✗   |    ✗    |    ✗    |  ✗  |     ✗      |
| FCOS3D        |   ✓    |    ☐    |   ☐   |     ✗      |   ✗   |   ☐   |    ☐    |    ☐    |  ✗  |     ✗      |
| PointNet++    |   ✗    |    ✗    |   ✗   |     ✓      |   ✗   |   ✗   |    ✗    |    ✗    |  ✗  |     ✗      |
| Group-Free-3D |   ✗    |    ✗    |   ✗   |     ✓      |   ✗   |   ✗   |    ✗    |    ✗    |  ✗  |     ✗      |
| ImVoxelNet    |   ✓    |    ✗    |   ✗   |     ✗      |   ✗   |   ✗   |    ✗    |    ✗    |  ✗  |     ✗      |
| PAConv        |   ✗    |    ✗    |   ✗   |     ✓      |   ✗   |   ✗   |    ✗    |    ✗    |  ✗  |     ✗      |
| DGCNN         |   ✗    |    ✗    |   ✗   |     ✗      |   ✓   |   ✗   |    ✗    |    ✗    |  ✗  |     ✗      |
| SMOKE         |   ✗    |    ✗    |   ✗   |     ✗      |   ✗   |   ✗   |    ✗    |    ✗    |  ✓  |     ✗      |
| PGD           |   ✓    |    ☐    |   ☐   |     ✗      |   ✗   |   ☐   |    ☐    |    ☐    |  ✗  |     ✗      |
| MonoFlex      |   ✗    |    ✗    |   ✗   |     ✗      |   ✗   |   ✗   |    ✗    |    ✗    |  ✓  |     ✗      |
| SA-SSD        |   ☐    |    ☐    |   ☐   |     ✗      |   ✗   |   ☐   |    ☐    |    ☐    |  ✗  |     ✗      |
| FCAF3D        |   ✗    |    ✗    |   ✗   |     ✗      |   ✗   |   ✗   |    ✗    |    ✗    |  ✗  |     ✓      |

**注意：**[MMDetection](https://github.com/open-mmlab/mmdetection/blob/3.x/docs/zh_cn/model_zoo.md) 支持的基于 2D 检测的 **300+ 个模型，40+ 的论文算法**在 MMDetection3D 中都可以被训练或使用。

## 安装

请参考[快速入门文档](docs/zh_cn/getting_started.md)进行安装。

## 快速入门

请参考[快速入门文档](docs/zh_cn/getting_started.md)学习 MMDetection3D 的基本使用。我们为新手提供了分别针对[已有数据集](docs/zh_cn/user_guides/train_test.md)和[新数据集](docs/zh_cn/user_guides/2_new_data_model.md)的使用指南。我们也提供了一些进阶教程，内容覆盖了[学习配置文件](docs/zh_cn/user_guides/config.md)，[增加自定义数据集](docs/zh_cn/advanced_guides/customize_dataset.md)，[设计新的数据预处理流程](docs/zh_cn/user_guides/data_pipeline.md)，[增加自定义模型](docs/zh_cn/advanced_guides/customize_models.md)，[增加自定义的运行时配置](docs/zh_cn/advanced_guides/customize_runtime.md)和 [Waymo 数据集](docs/zh_cn/advanced_guides/datasets/waymo_det.md)。

请参考 [FAQ](docs/zh_cn/notes/faq.md) 查看一些常见的问题与解答。在升级 MMDetection3D 的版本时，请查看[兼容性文档](docs/zh_cn/notes/compatibility.md)以知晓每个版本引入的不与之前版本兼容的更新。

## 引用

如果你觉得本项目对你的研究工作有所帮助，请参考如下 bibtex 引用 MMdetection3D

```latex
@misc{mmdet3d2020,
    title={{MMDetection3D: OpenMMLab} next-generation platform for general {3D} object detection},
    author={MMDetection3D Contributors},
    howpublished = {\url{https://github.com/open-mmlab/mmdetection3d}},
    year={2020}
}
```

## 贡献指南

我们感谢所有的贡献者为改进和提升 MMDetection3D 所作出的努力。请参考[贡献指南](.github/CONTRIBUTING.md)来了解参与项目贡献的相关指引。

## 致谢

MMDetection3D 是一款由来自不同高校和企业的研发人员共同参与贡献的开源项目。我们感谢所有为项目提供算法复现和新功能支持的贡献者，以及提供宝贵反馈的用户。我们希望这个工具箱和基准测试可以为社区提供灵活的代码工具，供用户复现已有算法并开发自己的新的 3D 检测模型。

## OpenMMLab 的其他项目

- [MMEngine](https://github.com/open-mmlab/mmengine): OpenMMLab 深度学习模型训练基础库
- [MMCV](https://github.com/open-mmlab/mmcv): OpenMMLab 计算机视觉基础库
- [MMEval](https://github.com/open-mmlab/mmeval): 统一开放的跨框架算法评测库
- [MIM](https://github.com/open-mmlab/mim): MIM 是 OpenMMlab 项目、算法、模型的统一入口
- [MMClassification](https://github.com/open-mmlab/mmclassification): OpenMMLab 图像分类工具箱
- [MMDetection](https://github.com/open-mmlab/mmdetection): OpenMMLab 目标检测工具箱
- [MMDetection3D](https://github.com/open-mmlab/mmdetection3d): OpenMMLab 新一代通用 3D 目标检测平台
- [MMRotate](https://github.com/open-mmlab/mmrotate): OpenMMLab 旋转框检测工具箱与测试基准
- [MMYOLO](https://github.com/open-mmlab/mmyolo): OpenMMLab YOLO 系列工具箱与测试基准
- [MMSegmentation](https://github.com/open-mmlab/mmsegmentation): OpenMMLab 语义分割工具箱
- [MMOCR](https://github.com/open-mmlab/mmocr): OpenMMLab 全流程文字检测识别理解工具包
- [MMPose](https://github.com/open-mmlab/mmpose): OpenMMLab 姿态估计工具箱
- [MMHuman3D](https://github.com/open-mmlab/mmhuman3d): OpenMMLab 人体参数化模型工具箱与测试基准
- [MMSelfSup](https://github.com/open-mmlab/mmselfsup): OpenMMLab 自监督学习工具箱与测试基准
- [MMRazor](https://github.com/open-mmlab/mmrazor): OpenMMLab 模型压缩工具箱与测试基准
- [MMFewShot](https://github.com/open-mmlab/mmfewshot): OpenMMLab 少样本学习工具箱与测试基准
- [MMAction2](https://github.com/open-mmlab/mmaction2): OpenMMLab 新一代视频理解工具箱
- [MMTracking](https://github.com/open-mmlab/mmtracking): OpenMMLab 一体化视频目标感知平台
- [MMFlow](https://github.com/open-mmlab/mmflow): OpenMMLab 光流估计工具箱与测试基准
- [MMEditing](https://github.com/open-mmlab/mmediting): OpenMMLab 图像视频编辑工具箱
- [MMGeneration](https://github.com/open-mmlab/mmgeneration): OpenMMLab 图片视频生成模型工具箱
- [MMDeploy](https://github.com/open-mmlab/mmdeploy): OpenMMLab 模型部署框架

## 欢迎加入 OpenMMLab 社区

扫描下方的二维码可关注 OpenMMLab 团队的 [知乎官方账号](https://www.zhihu.com/people/openmmlab)，加入 OpenMMLab 团队的 [官方交流 QQ 群](https://jq.qq.com/?_wv=1027&k=aCvMxdr3)

<div align="center">
<img src="/resources/zhihu_qrcode.jpg" height="400" />  <img src="/resources/qq_group_qrcode.png" height="400" />
</div>

我们会在 OpenMMLab 社区为大家

- 📢 分享 AI 框架的前沿核心技术
- 💻 解读 PyTorch 常用模块源码
- 📰 发布 OpenMMLab 的相关新闻
- 🚀 介绍 OpenMMLab 开发的前沿算法
- 🏃 获取更高效的问题答疑和意见反馈
- 🔥 提供与各行各业开发者充分交流的平台

干货满满 📘，等你来撩 💗，OpenMMLab 社区期待您的加入 👬<|MERGE_RESOLUTION|>--- conflicted
+++ resolved
@@ -77,11 +77,7 @@
 
 ## 更新日志
 
-<<<<<<< HEAD
-我们在 2022.10.11 发布了 **1.1.0rc1** 版本。
-=======
 我们在 2022.12.2 发布了 **1.1.0rc2** 版本。
->>>>>>> d7067e44
 
 更多细节和版本发布历史可以参考 [changelog.md](docs/zh_cn/notes/changelog.md)。
 
