<div align="center">
  <img src="resources/mmdet3d-logo.png" width="600"/>
  <div>&nbsp;</div>
  <div align="center">
    <b><font size="5">OpenMMLab 官网</font></b>
    <sup>
      <a href="https://openmmlab.com">
        <i><font size="4">HOT</font></i>
      </a>
    </sup>
    &nbsp;&nbsp;&nbsp;&nbsp;
    <b><font size="5">OpenMMLab 开放平台</font></b>
    <sup>
      <a href="https://platform.openmmlab.com">
        <i><font size="4">TRY IT OUT</font></i>
      </a>
    </sup>
  </div>
  <div>&nbsp;</div>
</div>

[![docs](https://img.shields.io/badge/docs-latest-blue)](https://mmdetection3d.readthedocs.io/zh_CN/1.1/)
[![badge](https://github.com/open-mmlab/mmdetection3d/workflows/build/badge.svg)](https://github.com/open-mmlab/mmdetection3d/actions)
[![codecov](https://codecov.io/gh/open-mmlab/mmdetection3d/branch/master/graph/badge.svg)](https://codecov.io/gh/open-mmlab/mmdetection3d)
[![license](https://img.shields.io/github/license/open-mmlab/mmdetection3d.svg)](https://github.com/open-mmlab/mmdetection3d/blob/master/LICENSE)

<<<<<<< HEAD
**新闻**: 我们发布了版本 v1.0.0rc6.

### 💎 稳定版本

最新的 **1.0.0rc6** 版本已经在 2022.12.2 发布。

### 🌟 1.1.x 预览版本

全新的 **v1.1.0rc0** 版本已经在 2022.9.1 发布：

- 基于 [MMEngine](https://github.com/open-mmlab/mmengine) 和 [MMDet 3.x](https://github.com/open-mmlab/mmdetection/tree/3.x) 统一了各组件接口。
- 通过一个标准的数据格式定义和统一了不同数据集的通用内容。
- 实现了更快的训练和测试速度，并提供了更多强大的基准模型。

请在 [1.1.x 分支](https://github.com/open-mmlab/mmdetection3d/tree/1.1) 中发现更多新功能。 欢迎提出 issue 和 PR！
=======
**新闻**：

**v1.1.0rc3** 版本已经在 2023.1.7 发布。
>>>>>>> bf9488d7

由于坐标系的统一和简化，模型的兼容性会受到影响。目前，大多数模型都以类似的性能对齐了精度，但仍有少数模型在进行基准测试。在接下来的版本中，我们将更新所有的模型权重文件和基准。您可以在[变更日志](docs/zh_cn/notes/changelog.md)和 [v1.0.x 版本变更日志](docs/zh_cn/notes/changelog_v1.0.x.md)中查看更多详细信息。

文档：https://mmdetection3d.readthedocs.io/

## 简介

[English](README.md) | 简体中文

主分支代码目前支持 PyTorch 1.6 以上的版本。

MMDetection3D 是一个基于 PyTorch 的目标检测开源工具箱，下一代面向 3D 检测的平台。它是 OpenMMlab 项目的一部分，这个项目由香港中文大学多媒体实验室和商汤科技联合发起。

![demo image](resources/mmdet3d_outdoor_demo.gif)

### 主要特性

- **支持多模态/单模态的检测器**

  支持多模态/单模态检测器，包括 MVXNet，VoteNet，PointPillars 等。

- **支持户内/户外的数据集**

  支持室内/室外的 3D 检测数据集，包括 ScanNet，SUNRGB-D，Waymo，nuScenes，Lyft，KITTI。
  对于 nuScenes 数据集，我们也支持 [nuImages 数据集](https://github.com/open-mmlab/mmdetection3d/tree/1.1/configs/nuimages)。

- **与 2D 检测器的自然整合**

  [MMDetection](https://github.com/open-mmlab/mmdetection/blob/3.x/docs/zh_cn/model_zoo.md) 支持的 **300+ 个模型，40+ 的论文算法**，和相关模块都可以在此代码库中训练或使用。

- **性能高**

<<<<<<< HEAD
  训练速度比其他代码库更快。下表可见主要的对比结果。更多的细节可见[基准测评文档](./docs/zh_cn/benchmarks.md)。我们对比了每秒训练的样本数（值越高越好）。其他代码库不支持的模型被标记为 `✗`。
=======
  训练速度比其他代码库更快。下表可见主要的对比结果。更多的细节可见[基准测评文档](./docs/zh_cn/notes/benchmarks.md)。我们对比了每秒训练的样本数（值越高越好）。其他代码库不支持的模型被标记为 `×`。
>>>>>>> bf9488d7

  |       Methods       | MMDetection3D | [OpenPCDet](https://github.com/open-mmlab/OpenPCDet) | [votenet](https://github.com/facebookresearch/votenet) | [Det3D](https://github.com/poodarchu/Det3D) |
  | :-----------------: | :-----------: | :--------------------------------------------------: | :----------------------------------------------------: | :-----------------------------------------: |
  |       VoteNet       |      358      |                          ✗                           |                           77                           |                      ✗                      |
  |  PointPillars-car   |      141      |                          ✗                           |                           ✗                            |                     140                     |
  | PointPillars-3class |      107      |                          44                          |                           ✗                            |                      ✗                      |
  |       SECOND        |      40       |                          30                          |                           ✗                            |                      ✗                      |
  |       Part-A2       |      17       |                          14                          |                           ✗                            |                      ✗                      |

和 [MMDetection](https://github.com/open-mmlab/mmdetection)，[MMCV](https://github.com/open-mmlab/mmcv) 一样，MMDetection3D 也可以作为一个库去支持各式各样的项目。

## 开源许可证

该项目采用 [Apache 2.0 开源许可证](LICENSE)。

## 更新日志

<<<<<<< HEAD
最新的版本 v1.0.0rc5 在 2022.10.11 发布。

如果想了解更多版本更新细节和历史信息，请阅读[更新日志](docs/zh_cn/changelog.md)。
=======
我们在 2023.1.7 发布了 **1.1.0rc3** 版本。

更多细节和版本发布历史可以参考 [changelog.md](docs/zh_cn/notes/changelog.md)。
>>>>>>> bf9488d7

## 基准测试和模型库

测试结果和模型可以在[模型库](docs/zh_cn/model_zoo.md)中找到。

<div align="center">
  <b>模块组件</b>
</div>
<table align="center">
  <tbody>
    <tr align="center" valign="bottom">
      <td>
        <b>主干网络</b>
      </td>
      <td>
        <b>检测头</b>
      </td>
      <td>
        <b>特性</b>
      </td>
    </tr>
    <tr valign="top">
      <td>
      <ul>
        <li><a href="configs/pointnet2">PointNet (CVPR'2017)</a></li>
        <li><a href="configs/pointnet2">PointNet++ (NeurIPS'2017)</a></li>
        <li><a href="configs/regnet">RegNet (CVPR'2020)</a></li>
        <li><a href="configs/dgcnn">DGCNN (TOG'2019)</a></li>
        <li>DLA (CVPR'2018)</li>
        <li>MinkResNet (CVPR'2019)</li>
      </ul>
      </td>
      <td>
      <ul>
        <li><a href="configs/free_anchor">FreeAnchor (NeurIPS'2019)</a></li>
      </ul>
      </td>
      <td>
      <ul>
        <li><a href="configs/dynamic_voxelization">Dynamic Voxelization (CoRL'2019)</a></li>
      </ul>
      </td>
    </tr>
  </tbody>
</table>

<div align="center">
  <b>算法模型</b>
</div>
<table align="center">
  <tbody>
    <tr align="center" valign="middle">
      <td>
        <b>3D 目标检测</b>
      </td>
      <td>
        <b>单目 3D 目标检测</b>
      </td>
      <td>
        <b>多模态 3D 目标检测</b>
      </td>
      <td>
        <b>3D 语义分割</b>
      </td>
    </tr>
    <tr valign="top">
      <td>
        <li><b>室外</b></li>
        <ul>
            <li><a href="configs/second">SECOND (Sensor'2018)</a></li>
            <li><a href="configs/pointpillars">PointPillars (CVPR'2019)</a></li>
            <li><a href="configs/ssn">SSN (ECCV'2020)</a></li>
            <li><a href="configs/3dssd">3DSSD (CVPR'2020)</a></li>
            <li><a href="configs/sassd">SA-SSD (CVPR'2020)</a></li>
            <li><a href="configs/point_rcnn">PointRCNN (CVPR'2019)</a></li>
            <li><a href="configs/parta2">Part-A2 (TPAMI'2020)</a></li>
            <li><a href="configs/centerpoint">CenterPoint (CVPR'2021)</a></li>
        </ul>
        <li><b>室内</b></li>
        <ul>
            <li><a href="configs/votenet">VoteNet (ICCV'2019)</a></li>
            <li><a href="configs/h3dnet">H3DNet (ECCV'2020)</a></li>
            <li><a href="configs/groupfree3d">Group-Free-3D (ICCV'2021)</a></li>
            <li><a href="configs/fcaf3d">FCAF3D (ECCV'2022)</a></li>
      </ul>
      </td>
      <td>
        <li><b>室外</b></li>
        <ul>
          <li><a href="configs/imvoxelnet">ImVoxelNet (WACV'2022)</a></li>
          <li><a href="configs/smoke">SMOKE (CVPRW'2020)</a></li>
          <li><a href="configs/fcos3d">FCOS3D (ICCVW'2021)</a></li>
          <li><a href="configs/pgd">PGD (CoRL'2021)</a></li>
          <li><a href="configs/monoflex">MonoFlex (CVPR'2021)</a></li>
        </ul>
        <li><b>室内</b></li>
        <ul>
          <li><a href="configs/imvoxelnet">ImVoxelNet (WACV'2022)</a></li>
        </ul>
      </td>
      <td>
        <li><b>室外</b></li>
        <ul>
          <li><a href="configs/mvxnet">MVXNet (ICRA'2019)</a></li>
        </ul>
        <li><b>室内</b></li>
        <ul>
          <li><a href="configs/imvotenet">ImVoteNet (CVPR'2020)</a></li>
        </ul>
      </td>
      <td>
        <li><b>室内</b></li>
        <ul>
          <li><a href="configs/pointnet2">PointNet++ (NeurIPS'2017)</a></li>
          <li><a href="configs/paconv">PAConv (CVPR'2021)</a></li>
          <li><a href="configs/dgcnn">DGCNN (TOG'2019)</a></li>
        </ul>
      </ul>
      </td>
    </tr>
</td>
    </tr>
  </tbody>
</table>

<<<<<<< HEAD
|               | ResNet | PointNet++ | SECOND | DGCNN | RegNetX | DLA | MinkResNet |
| :-----------: | :----: | :--------: | :----: | :---: | :-----: | :-: | :--------: |
|    SECOND     |   ✗    |     ✗      |   ✓    |   ✗   |    ✗    |  ✗  |     ✗      |
| PointPillars  |   ✗    |     ✗      |   ✓    |   ✗   |    ✓    |  ✗  |     ✗      |
|  FreeAnchor   |   ✗    |     ✗      |   ✗    |   ✗   |    ✓    |  ✗  |     ✗      |
|    VoteNet    |   ✗    |     ✓      |   ✗    |   ✗   |    ✗    |  ✗  |     ✗      |
|    H3DNet     |   ✗    |     ✓      |   ✗    |   ✗   |    ✗    |  ✗  |     ✗      |
|     3DSSD     |   ✗    |     ✓      |   ✗    |   ✗   |    ✗    |  ✗  |     ✗      |
|    Part-A2    |   ✗    |     ✗      |   ✓    |   ✗   |    ✗    |  ✗  |     ✗      |
|    MVXNet     |   ✓    |     ✗      |   ✓    |   ✗   |    ✗    |  ✗  |     ✗      |
|  CenterPoint  |   ✗    |     ✗      |   ✓    |   ✗   |    ✗    |  ✗  |     ✗      |
|      SSN      |   ✗    |     ✗      |   ✗    |   ✗   |    ✓    |  ✗  |     ✗      |
|   ImVoteNet   |   ✓    |     ✓      |   ✗    |   ✗   |    ✗    |  ✗  |     ✗      |
|    FCOS3D     |   ✓    |     ✗      |   ✗    |   ✗   |    ✗    |  ✗  |     ✗      |
|  PointNet++   |   ✗    |     ✓      |   ✗    |   ✗   |    ✗    |  ✗  |     ✗      |
| Group-Free-3D |   ✗    |     ✓      |   ✗    |   ✗   |    ✗    |  ✗  |     ✗      |
|  ImVoxelNet   |   ✓    |     ✗      |   ✗    |   ✗   |    ✗    |  ✗  |     ✗      |
|    PAConv     |   ✗    |     ✓      |   ✗    |   ✗   |    ✗    |  ✗  |     ✗      |
|     DGCNN     |   ✗    |     ✗      |   ✗    |   ✓   |    ✗    |  ✗  |     ✗      |
|     SMOKE     |   ✗    |     ✗      |   ✗    |   ✗   |    ✗    |  ✓  |     ✗      |
|      PGD      |   ✓    |     ✗      |   ✗    |   ✗   |    ✗    |  ✗  |     ✗      |
|   MonoFlex    |   ✗    |     ✗      |   ✗    |   ✗   |    ✗    |  ✓  |     ✗      |
|    SA-SSD     |   ✗    |     ✗      |   ✓    |   ✗   |    ✗    |  ✗  |     ✗      |
|    FCAF3D     |   ✗    |     ✗      |   ✗    |   ✗   |    ✗    |  ✗  |     ✓      |

**注意：** [MMDetection](https://github.com/open-mmlab/mmdetection/blob/master/docs/zh_cn/model_zoo.md) 支持的基于2D检测的**300+个模型 , 40+的论文算法**在 MMDetection3D 中都可以被训练或使用。
=======
|               | ResNet | ResNeXt | SENet | PointNet++ | DGCNN | HRNet | RegNetX | Res2Net | DLA | MinkResNet |
| ------------- | :----: | :-----: | :---: | :--------: | :---: | :---: | :-----: | :-----: | :-: | :--------: |
| SECOND        |   ☐    |    ☐    |   ☐   |     ✗      |   ✗   |   ☐   |    ✓    |    ☐    |  ✗  |     ✗      |
| PointPillars  |   ☐    |    ☐    |   ☐   |     ✗      |   ✗   |   ☐   |    ✓    |    ☐    |  ✗  |     ✗      |
| FreeAnchor    |   ☐    |    ☐    |   ☐   |     ✗      |   ✗   |   ☐   |    ✓    |    ☐    |  ✗  |     ✗      |
| VoteNet       |   ✗    |    ✗    |   ✗   |     ✓      |   ✗   |   ✗   |    ✗    |    ✗    |  ✗  |     ✗      |
| H3DNet        |   ✗    |    ✗    |   ✗   |     ✓      |   ✗   |   ✗   |    ✗    |    ✗    |  ✗  |     ✗      |
| 3DSSD         |   ✗    |    ✗    |   ✗   |     ✓      |   ✗   |   ✗   |    ✗    |    ✗    |  ✗  |     ✗      |
| Part-A2       |   ☐    |    ☐    |   ☐   |     ✗      |   ✗   |   ☐   |    ☐    |    ☐    |  ✗  |     ✗      |
| MVXNet        |   ☐    |    ☐    |   ☐   |     ✗      |   ✗   |   ☐   |    ☐    |    ☐    |  ✗  |     ✗      |
| CenterPoint   |   ☐    |    ☐    |   ☐   |     ✗      |   ✗   |   ☐   |    ☐    |    ☐    |  ✗  |     ✗      |
| SSN           |   ☐    |    ☐    |   ☐   |     ✗      |   ✗   |   ☐   |    ✓    |    ☐    |  ✗  |     ✗      |
| ImVoteNet     |   ✗    |    ✗    |   ✗   |     ✓      |   ✗   |   ✗   |    ✗    |    ✗    |  ✗  |     ✗      |
| FCOS3D        |   ✓    |    ☐    |   ☐   |     ✗      |   ✗   |   ☐   |    ☐    |    ☐    |  ✗  |     ✗      |
| PointNet++    |   ✗    |    ✗    |   ✗   |     ✓      |   ✗   |   ✗   |    ✗    |    ✗    |  ✗  |     ✗      |
| Group-Free-3D |   ✗    |    ✗    |   ✗   |     ✓      |   ✗   |   ✗   |    ✗    |    ✗    |  ✗  |     ✗      |
| ImVoxelNet    |   ✓    |    ✗    |   ✗   |     ✗      |   ✗   |   ✗   |    ✗    |    ✗    |  ✗  |     ✗      |
| PAConv        |   ✗    |    ✗    |   ✗   |     ✓      |   ✗   |   ✗   |    ✗    |    ✗    |  ✗  |     ✗      |
| DGCNN         |   ✗    |    ✗    |   ✗   |     ✗      |   ✓   |   ✗   |    ✗    |    ✗    |  ✗  |     ✗      |
| SMOKE         |   ✗    |    ✗    |   ✗   |     ✗      |   ✗   |   ✗   |    ✗    |    ✗    |  ✓  |     ✗      |
| PGD           |   ✓    |    ☐    |   ☐   |     ✗      |   ✗   |   ☐   |    ☐    |    ☐    |  ✗  |     ✗      |
| MonoFlex      |   ✗    |    ✗    |   ✗   |     ✗      |   ✗   |   ✗   |    ✗    |    ✗    |  ✓  |     ✗      |
| SA-SSD        |   ☐    |    ☐    |   ☐   |     ✗      |   ✗   |   ☐   |    ☐    |    ☐    |  ✗  |     ✗      |
| FCAF3D        |   ✗    |    ✗    |   ✗   |     ✗      |   ✗   |   ✗   |    ✗    |    ✗    |  ✗  |     ✓      |

**注意：**[MMDetection](https://github.com/open-mmlab/mmdetection/blob/3.x/docs/zh_cn/model_zoo.md) 支持的基于 2D 检测的 **300+ 个模型，40+ 的论文算法**在 MMDetection3D 中都可以被训练或使用。
>>>>>>> bf9488d7

## 安装

请参考[快速入门文档](docs/zh_cn/getting_started.md)进行安装。

## 快速入门

<<<<<<< HEAD
请参考[快速入门文档](docs/zh_cn/getting_started.md)学习 MMDetection3D 的基本使用。 我们为新手提供了分别针对[已有数据集](docs/zh_cn/1_exist_data_model.md)和[新数据集](docs/zh_cn/2_new_data_model.md)的使用指南。我们也提供了一些进阶教程，内容覆盖了[学习配置文件](docs/zh_cn/tutorials/config.md), [增加数据集支持](docs/zh_cn/tutorials/customize_dataset.md), [设计新的数据预处理流程](docs/zh_cn/tutorials/data_pipeline.md), [增加自定义模型](docs/zh_cn/tutorials/customize_models.md), [增加自定义的运行时配置](docs/zh_cn/tutorials/customize_runtime.md)和 [Waymo 数据集](docs/zh_cn/datasets/waymo_det.md).

请参考 [FAQ](docs/zh_cn/faq.md) 查看一些常见的问题与解答。在升级 MMDetection3D 的版本时，请查看[兼容性文档](docs/zh_cn/compatibility.md)以知晓每个版本引入的不与之前版本兼容的更新。

## 模型部署
=======
请参考[快速入门文档](docs/zh_cn/getting_started.md)学习 MMDetection3D 的基本使用。我们为新手提供了分别针对[已有数据集](docs/zh_cn/user_guides/train_test.md)和[新数据集](docs/zh_cn/user_guides/2_new_data_model.md)的使用指南。我们也提供了一些进阶教程，内容覆盖了[学习配置文件](docs/zh_cn/user_guides/config.md)，[增加自定义数据集](docs/zh_cn/advanced_guides/customize_dataset.md)，[设计新的数据预处理流程](docs/zh_cn/user_guides/data_pipeline.md)，[增加自定义模型](docs/zh_cn/advanced_guides/customize_models.md)，[增加自定义的运行时配置](docs/zh_cn/advanced_guides/customize_runtime.md)和 [Waymo 数据集](docs/zh_cn/advanced_guides/datasets/waymo_det.md)。
>>>>>>> bf9488d7

请参考 [FAQ](docs/zh_cn/notes/faq.md) 查看一些常见的问题与解答。在升级 MMDetection3D 的版本时，请查看[兼容性文档](docs/zh_cn/notes/compatibility.md)以知晓每个版本引入的不与之前版本兼容的更新。

## 引用

如果你觉得本项目对你的研究工作有所帮助，请参考如下 bibtex 引用 MMdetection3D

```latex
@misc{mmdet3d2020,
    title={{MMDetection3D: OpenMMLab} next-generation platform for general {3D} object detection},
    author={MMDetection3D Contributors},
    howpublished = {\url{https://github.com/open-mmlab/mmdetection3d}},
    year={2020}
}
```

## 贡献指南

我们感谢所有的贡献者为改进和提升 MMDetection3D 所作出的努力。请参考[贡献指南](.github/CONTRIBUTING.md)来了解参与项目贡献的相关指引。

## 致谢

MMDetection3D 是一款由来自不同高校和企业的研发人员共同参与贡献的开源项目。我们感谢所有为项目提供算法复现和新功能支持的贡献者，以及提供宝贵反馈的用户。我们希望这个工具箱和基准测试可以为社区提供灵活的代码工具，供用户复现已有算法并开发自己的新的 3D 检测模型。

## OpenMMLab 的其他项目

- [MMEngine](https://github.com/open-mmlab/mmengine): OpenMMLab 深度学习模型训练基础库
- [MMCV](https://github.com/open-mmlab/mmcv): OpenMMLab 计算机视觉基础库
- [MMEval](https://github.com/open-mmlab/mmeval): 统一开放的跨框架算法评测库
- [MIM](https://github.com/open-mmlab/mim): MIM 是 OpenMMlab 项目、算法、模型的统一入口
- [MMClassification](https://github.com/open-mmlab/mmclassification): OpenMMLab 图像分类工具箱
- [MMDetection](https://github.com/open-mmlab/mmdetection): OpenMMLab 目标检测工具箱
- [MMDetection3D](https://github.com/open-mmlab/mmdetection3d): OpenMMLab 新一代通用 3D 目标检测平台
- [MMRotate](https://github.com/open-mmlab/mmrotate): OpenMMLab 旋转框检测工具箱与测试基准
- [MMYOLO](https://github.com/open-mmlab/mmyolo): OpenMMLab YOLO 系列工具箱与测试基准
- [MMSegmentation](https://github.com/open-mmlab/mmsegmentation): OpenMMLab 语义分割工具箱
- [MMOCR](https://github.com/open-mmlab/mmocr): OpenMMLab 全流程文字检测识别理解工具包
- [MMPose](https://github.com/open-mmlab/mmpose): OpenMMLab 姿态估计工具箱
- [MMHuman3D](https://github.com/open-mmlab/mmhuman3d): OpenMMLab 人体参数化模型工具箱与测试基准
- [MMSelfSup](https://github.com/open-mmlab/mmselfsup): OpenMMLab 自监督学习工具箱与测试基准
- [MMRazor](https://github.com/open-mmlab/mmrazor): OpenMMLab 模型压缩工具箱与测试基准
- [MMFewShot](https://github.com/open-mmlab/mmfewshot): OpenMMLab 少样本学习工具箱与测试基准
- [MMAction2](https://github.com/open-mmlab/mmaction2): OpenMMLab 新一代视频理解工具箱
- [MMTracking](https://github.com/open-mmlab/mmtracking): OpenMMLab 一体化视频目标感知平台
- [MMFlow](https://github.com/open-mmlab/mmflow): OpenMMLab 光流估计工具箱与测试基准
- [MMEditing](https://github.com/open-mmlab/mmediting): OpenMMLab 图像视频编辑工具箱
- [MMGeneration](https://github.com/open-mmlab/mmgeneration): OpenMMLab 图片视频生成模型工具箱
- [MMDeploy](https://github.com/open-mmlab/mmdeploy): OpenMMLab 模型部署框架

## 欢迎加入 OpenMMLab 社区

扫描下方的二维码可关注 OpenMMLab 团队的 [知乎官方账号](https://www.zhihu.com/people/openmmlab)，加入 OpenMMLab 团队的 [官方交流 QQ 群](https://jq.qq.com/?_wv=1027&k=K0QI8ByU)

<div align="center">
<img src="https://user-images.githubusercontent.com/25839884/205870927-39f4946d-8751-4219-a4c0-740117558fd7.jpg" height="400" />  <img src="https://user-images.githubusercontent.com/25839884/203904835-62392033-02d4-4c73-a68c-c9e4c1e2b07f.jpg" height="400" />
</div>

我们会在 OpenMMLab 社区为大家

- 📢 分享 AI 框架的前沿核心技术
- 💻 解读 PyTorch 常用模块源码
- 📰 发布 OpenMMLab 的相关新闻
- 🚀 介绍 OpenMMLab 开发的前沿算法
- 🏃 获取更高效的问题答疑和意见反馈
- 🔥 提供与各行各业开发者充分交流的平台

干货满满 📘，等你来撩 💗，OpenMMLab 社区期待您的加入 👬<|MERGE_RESOLUTION|>--- conflicted
+++ resolved
@@ -24,27 +24,9 @@
 [![codecov](https://codecov.io/gh/open-mmlab/mmdetection3d/branch/master/graph/badge.svg)](https://codecov.io/gh/open-mmlab/mmdetection3d)
 [![license](https://img.shields.io/github/license/open-mmlab/mmdetection3d.svg)](https://github.com/open-mmlab/mmdetection3d/blob/master/LICENSE)
 
-<<<<<<< HEAD
-**新闻**: 我们发布了版本 v1.0.0rc6.
-
-### 💎 稳定版本
-
-最新的 **1.0.0rc6** 版本已经在 2022.12.2 发布。
-
-### 🌟 1.1.x 预览版本
-
-全新的 **v1.1.0rc0** 版本已经在 2022.9.1 发布：
-
-- 基于 [MMEngine](https://github.com/open-mmlab/mmengine) 和 [MMDet 3.x](https://github.com/open-mmlab/mmdetection/tree/3.x) 统一了各组件接口。
-- 通过一个标准的数据格式定义和统一了不同数据集的通用内容。
-- 实现了更快的训练和测试速度，并提供了更多强大的基准模型。
-
-请在 [1.1.x 分支](https://github.com/open-mmlab/mmdetection3d/tree/1.1) 中发现更多新功能。 欢迎提出 issue 和 PR！
-=======
 **新闻**：
 
 **v1.1.0rc3** 版本已经在 2023.1.7 发布。
->>>>>>> bf9488d7
 
 由于坐标系的统一和简化，模型的兼容性会受到影响。目前，大多数模型都以类似的性能对齐了精度，但仍有少数模型在进行基准测试。在接下来的版本中，我们将更新所有的模型权重文件和基准。您可以在[变更日志](docs/zh_cn/notes/changelog.md)和 [v1.0.x 版本变更日志](docs/zh_cn/notes/changelog_v1.0.x.md)中查看更多详细信息。
 
@@ -77,11 +59,7 @@
 
 - **性能高**
 
-<<<<<<< HEAD
-  训练速度比其他代码库更快。下表可见主要的对比结果。更多的细节可见[基准测评文档](./docs/zh_cn/benchmarks.md)。我们对比了每秒训练的样本数（值越高越好）。其他代码库不支持的模型被标记为 `✗`。
-=======
   训练速度比其他代码库更快。下表可见主要的对比结果。更多的细节可见[基准测评文档](./docs/zh_cn/notes/benchmarks.md)。我们对比了每秒训练的样本数（值越高越好）。其他代码库不支持的模型被标记为 `×`。
->>>>>>> bf9488d7
 
   |       Methods       | MMDetection3D | [OpenPCDet](https://github.com/open-mmlab/OpenPCDet) | [votenet](https://github.com/facebookresearch/votenet) | [Det3D](https://github.com/poodarchu/Det3D) |
   | :-----------------: | :-----------: | :--------------------------------------------------: | :----------------------------------------------------: | :-----------------------------------------: |
@@ -99,15 +77,9 @@
 
 ## 更新日志
 
-<<<<<<< HEAD
-最新的版本 v1.0.0rc5 在 2022.10.11 发布。
-
-如果想了解更多版本更新细节和历史信息，请阅读[更新日志](docs/zh_cn/changelog.md)。
-=======
 我们在 2023.1.7 发布了 **1.1.0rc3** 版本。
 
 更多细节和版本发布历史可以参考 [changelog.md](docs/zh_cn/notes/changelog.md)。
->>>>>>> bf9488d7
 
 ## 基准测试和模型库
 
@@ -233,34 +205,6 @@
   </tbody>
 </table>
 
-<<<<<<< HEAD
-|               | ResNet | PointNet++ | SECOND | DGCNN | RegNetX | DLA | MinkResNet |
-| :-----------: | :----: | :--------: | :----: | :---: | :-----: | :-: | :--------: |
-|    SECOND     |   ✗    |     ✗      |   ✓    |   ✗   |    ✗    |  ✗  |     ✗      |
-| PointPillars  |   ✗    |     ✗      |   ✓    |   ✗   |    ✓    |  ✗  |     ✗      |
-|  FreeAnchor   |   ✗    |     ✗      |   ✗    |   ✗   |    ✓    |  ✗  |     ✗      |
-|    VoteNet    |   ✗    |     ✓      |   ✗    |   ✗   |    ✗    |  ✗  |     ✗      |
-|    H3DNet     |   ✗    |     ✓      |   ✗    |   ✗   |    ✗    |  ✗  |     ✗      |
-|     3DSSD     |   ✗    |     ✓      |   ✗    |   ✗   |    ✗    |  ✗  |     ✗      |
-|    Part-A2    |   ✗    |     ✗      |   ✓    |   ✗   |    ✗    |  ✗  |     ✗      |
-|    MVXNet     |   ✓    |     ✗      |   ✓    |   ✗   |    ✗    |  ✗  |     ✗      |
-|  CenterPoint  |   ✗    |     ✗      |   ✓    |   ✗   |    ✗    |  ✗  |     ✗      |
-|      SSN      |   ✗    |     ✗      |   ✗    |   ✗   |    ✓    |  ✗  |     ✗      |
-|   ImVoteNet   |   ✓    |     ✓      |   ✗    |   ✗   |    ✗    |  ✗  |     ✗      |
-|    FCOS3D     |   ✓    |     ✗      |   ✗    |   ✗   |    ✗    |  ✗  |     ✗      |
-|  PointNet++   |   ✗    |     ✓      |   ✗    |   ✗   |    ✗    |  ✗  |     ✗      |
-| Group-Free-3D |   ✗    |     ✓      |   ✗    |   ✗   |    ✗    |  ✗  |     ✗      |
-|  ImVoxelNet   |   ✓    |     ✗      |   ✗    |   ✗   |    ✗    |  ✗  |     ✗      |
-|    PAConv     |   ✗    |     ✓      |   ✗    |   ✗   |    ✗    |  ✗  |     ✗      |
-|     DGCNN     |   ✗    |     ✗      |   ✗    |   ✓   |    ✗    |  ✗  |     ✗      |
-|     SMOKE     |   ✗    |     ✗      |   ✗    |   ✗   |    ✗    |  ✓  |     ✗      |
-|      PGD      |   ✓    |     ✗      |   ✗    |   ✗   |    ✗    |  ✗  |     ✗      |
-|   MonoFlex    |   ✗    |     ✗      |   ✗    |   ✗   |    ✗    |  ✓  |     ✗      |
-|    SA-SSD     |   ✗    |     ✗      |   ✓    |   ✗   |    ✗    |  ✗  |     ✗      |
-|    FCAF3D     |   ✗    |     ✗      |   ✗    |   ✗   |    ✗    |  ✗  |     ✓      |
-
-**注意：** [MMDetection](https://github.com/open-mmlab/mmdetection/blob/master/docs/zh_cn/model_zoo.md) 支持的基于2D检测的**300+个模型 , 40+的论文算法**在 MMDetection3D 中都可以被训练或使用。
-=======
 |               | ResNet | ResNeXt | SENet | PointNet++ | DGCNN | HRNet | RegNetX | Res2Net | DLA | MinkResNet |
 | ------------- | :----: | :-----: | :---: | :--------: | :---: | :---: | :-----: | :-----: | :-: | :--------: |
 | SECOND        |   ☐    |    ☐    |   ☐   |     ✗      |   ✗   |   ☐   |    ✓    |    ☐    |  ✗  |     ✗      |
@@ -287,7 +231,6 @@
 | FCAF3D        |   ✗    |    ✗    |   ✗   |     ✗      |   ✗   |   ✗   |    ✗    |    ✗    |  ✗  |     ✓      |
 
 **注意：**[MMDetection](https://github.com/open-mmlab/mmdetection/blob/3.x/docs/zh_cn/model_zoo.md) 支持的基于 2D 检测的 **300+ 个模型，40+ 的论文算法**在 MMDetection3D 中都可以被训练或使用。
->>>>>>> bf9488d7
 
 ## 安装
 
@@ -295,15 +238,7 @@
 
 ## 快速入门
 
-<<<<<<< HEAD
-请参考[快速入门文档](docs/zh_cn/getting_started.md)学习 MMDetection3D 的基本使用。 我们为新手提供了分别针对[已有数据集](docs/zh_cn/1_exist_data_model.md)和[新数据集](docs/zh_cn/2_new_data_model.md)的使用指南。我们也提供了一些进阶教程，内容覆盖了[学习配置文件](docs/zh_cn/tutorials/config.md), [增加数据集支持](docs/zh_cn/tutorials/customize_dataset.md), [设计新的数据预处理流程](docs/zh_cn/tutorials/data_pipeline.md), [增加自定义模型](docs/zh_cn/tutorials/customize_models.md), [增加自定义的运行时配置](docs/zh_cn/tutorials/customize_runtime.md)和 [Waymo 数据集](docs/zh_cn/datasets/waymo_det.md).
-
-请参考 [FAQ](docs/zh_cn/faq.md) 查看一些常见的问题与解答。在升级 MMDetection3D 的版本时，请查看[兼容性文档](docs/zh_cn/compatibility.md)以知晓每个版本引入的不与之前版本兼容的更新。
-
-## 模型部署
-=======
 请参考[快速入门文档](docs/zh_cn/getting_started.md)学习 MMDetection3D 的基本使用。我们为新手提供了分别针对[已有数据集](docs/zh_cn/user_guides/train_test.md)和[新数据集](docs/zh_cn/user_guides/2_new_data_model.md)的使用指南。我们也提供了一些进阶教程，内容覆盖了[学习配置文件](docs/zh_cn/user_guides/config.md)，[增加自定义数据集](docs/zh_cn/advanced_guides/customize_dataset.md)，[设计新的数据预处理流程](docs/zh_cn/user_guides/data_pipeline.md)，[增加自定义模型](docs/zh_cn/advanced_guides/customize_models.md)，[增加自定义的运行时配置](docs/zh_cn/advanced_guides/customize_runtime.md)和 [Waymo 数据集](docs/zh_cn/advanced_guides/datasets/waymo_det.md)。
->>>>>>> bf9488d7
 
 请参考 [FAQ](docs/zh_cn/notes/faq.md) 查看一些常见的问题与解答。在升级 MMDetection3D 的版本时，请查看[兼容性文档](docs/zh_cn/notes/compatibility.md)以知晓每个版本引入的不与之前版本兼容的更新。
 
