import os
import platform
import shutil
import sys
import warnings
from os import path as osp
from setuptools import find_packages, setup

import torch
from torch.utils.cpp_extension import (BuildExtension, CppExtension,
                                       CUDAExtension)


def readme():
    with open('README.md', encoding='utf-8') as f:
        content = f.read()
    return content


version_file = 'mmdet3d/version.py'


def get_version():
    with open(version_file, 'r') as f:
        exec(compile(f.read(), version_file, 'exec'))
    import sys

    # return short version for sdist
    if 'sdist' in sys.argv or 'bdist_wheel' in sys.argv:
        return locals()['short_version']
    else:
        return locals()['__version__']


def make_cuda_ext(name,
                  module,
                  sources,
                  sources_cuda=[],
                  extra_args=[],
                  extra_include_path=[]):

    define_macros = []
    extra_compile_args = {'cxx': [] + extra_args}

    if torch.cuda.is_available() or os.getenv('FORCE_CUDA', '0') == '1':
        define_macros += [('WITH_CUDA', None)]
        extension = CUDAExtension
        extra_compile_args['nvcc'] = extra_args + [
            '-D__CUDA_NO_HALF_OPERATORS__',
            '-D__CUDA_NO_HALF_CONVERSIONS__',
            '-D__CUDA_NO_HALF2_OPERATORS__',
        ]
        sources += sources_cuda
    else:
        print('Compiling {} without CUDA'.format(name))
        extension = CppExtension
        # raise EnvironmentError('CUDA is required to compile MMDetection!')

    return extension(
        name='{}.{}'.format(module, name),
        sources=[os.path.join(*module.split('.'), p) for p in sources],
        include_dirs=extra_include_path,
        define_macros=define_macros,
        extra_compile_args=extra_compile_args)


def parse_requirements(fname='requirements.txt', with_version=True):
    """Parse the package dependencies listed in a requirements file but strips
    specific versioning information.

    Args:
        fname (str): path to requirements file
        with_version (bool, default=False): if True include version specs

    Returns:
        list[str]: list of requirements items

    CommandLine:
        python -c "import setup; print(setup.parse_requirements())"
    """
    import re
    import sys
    from os.path import exists
    require_fpath = fname

    def parse_line(line):
        """Parse information from a line in a requirements text file."""
        if line.startswith('-r '):
            # Allow specifying requirements in other files
            target = line.split(' ')[1]
            for info in parse_require_file(target):
                yield info
        else:
            info = {'line': line}
            if line.startswith('-e '):
                info['package'] = line.split('#egg=')[1]
            else:
                # Remove versioning from the package
                pat = '(' + '|'.join(['>=', '==', '>']) + ')'
                parts = re.split(pat, line, maxsplit=1)
                parts = [p.strip() for p in parts]

                info['package'] = parts[0]
                if len(parts) > 1:
                    op, rest = parts[1:]
                    if ';' in rest:
                        # Handle platform specific dependencies
                        # http://setuptools.readthedocs.io/en/latest/setuptools.html#declaring-platform-specific-dependencies
                        version, platform_deps = map(str.strip,
                                                     rest.split(';'))
                        info['platform_deps'] = platform_deps
                    else:
                        version = rest  # NOQA
                    info['version'] = (op, version)
            yield info

    def parse_require_file(fpath):
        with open(fpath, 'r') as f:
            for line in f.readlines():
                line = line.strip()
                if line and not line.startswith('#'):
                    for info in parse_line(line):
                        yield info

    def gen_packages_items():
        if exists(require_fpath):
            for info in parse_require_file(require_fpath):
                parts = [info['package']]
                if with_version and 'version' in info:
                    parts.extend(info['version'])
                if not sys.version.startswith('3.4'):
                    # apparently package_deps are broken in 3.4
                    platform_deps = info.get('platform_deps')
                    if platform_deps is not None:
                        parts.append(';' + platform_deps)
                item = ''.join(parts)
                yield item

    packages = list(gen_packages_items())
    return packages


def add_mim_extention():
    """Add extra files that are required to support MIM into the package.

    These files will be added by creating a symlink to the originals if the
    package is installed in `editable` mode (e.g. pip install -e .), or by
    copying from the originals otherwise.
    """

    # parse installment mode
    if 'develop' in sys.argv:
        # installed by `pip install -e .`
        if platform.system() == 'Windows':
            # set `copy` mode here since symlink fails on Windows.
            mode = 'copy'
        else:
            mode = 'symlink'
    elif 'sdist' in sys.argv or 'bdist_wheel' in sys.argv:
        # installed by `pip install .`
        # or create source distribution by `python setup.py sdist`
        mode = 'copy'
    else:
        return

    filenames = ['tools', 'configs', 'model-index.yml']
    repo_path = osp.dirname(__file__)
    mim_path = osp.join(repo_path, 'mmdet3d', '.mim')
    os.makedirs(mim_path, exist_ok=True)

    for filename in filenames:
        if osp.exists(filename):
            src_path = osp.join(repo_path, filename)
            tar_path = osp.join(mim_path, filename)

            if osp.isfile(tar_path) or osp.islink(tar_path):
                os.remove(tar_path)
            elif osp.isdir(tar_path):
                shutil.rmtree(tar_path)

            if mode == 'symlink':
                src_relpath = osp.relpath(src_path, osp.dirname(tar_path))
                os.symlink(src_relpath, tar_path)
            elif mode == 'copy':
                if osp.isfile(src_path):
                    shutil.copyfile(src_path, tar_path)
                elif osp.isdir(src_path):
                    shutil.copytree(src_path, tar_path)
                else:
                    warnings.warn(f'Cannot copy file {src_path}.')
            else:
                raise ValueError(f'Invalid mode {mode}')


if __name__ == '__main__':
    add_mim_extention()
    setup(
        name='mmdet3d',
        version=get_version(),
        description=("OpenMMLab's next-generation platform"
                     'for general 3D object detection.'),
        long_description=readme(),
        long_description_content_type='text/markdown',
        author='MMDetection3D Contributors',
        author_email='zwwdev@gmail.com',
        keywords='computer vision, 3D object detection',
        url='https://github.com/open-mmlab/mmdetection3d',
        packages=find_packages(),
        include_package_data=True,
        package_data={'mmdet3d.ops': ['*/*.so']},
        classifiers=[
            'Development Status :: 4 - Beta',
            'License :: OSI Approved :: Apache Software License',
            'Operating System :: OS Independent',
            'Programming Language :: Python :: 3',
            'Programming Language :: Python :: 3.6',
            'Programming Language :: Python :: 3.7',
        ],
        license='Apache License 2.0',
        install_requires=parse_requirements('requirements/runtime.txt'),
        extras_require={
            'all': parse_requirements('requirements.txt'),
            'tests': parse_requirements('requirements/tests.txt'),
            'build': parse_requirements('requirements/build.txt'),
            'optional': parse_requirements('requirements/optional.txt'),
        },
<<<<<<< HEAD
        ext_modules=[
            make_cuda_ext(
                name='sparse_conv_ext',
                module='mmdet3d.ops.spconv',
                extra_include_path=[
                    # PyTorch 1.5 uses ninjia, which requires absolute path
                    # of included files, relative path will cause failure.
                    os.path.abspath(
                        os.path.join(*'mmdet3d.ops.spconv'.split('.'),
                                     'include/'))
                ],
                sources=[
                    'src/all.cc',
                    'src/reordering.cc',
                    'src/reordering_cuda.cu',
                    'src/indice.cc',
                    'src/indice_cuda.cu',
                    'src/maxpool.cc',
                    'src/maxpool_cuda.cu',
                ],
                extra_args=['-w', '-std=c++14']),
            make_cuda_ext(
                name='iou3d_cuda',
                module='mmdet3d.ops.iou3d',
                sources=[
                    'src/iou3d.cpp',
                    'src/iou3d_kernel.cu',
                ]),
            make_cuda_ext(
                name='voxel_layer',
                module='mmdet3d.ops.voxel',
                sources=[
                    'src/voxelization.cpp',
                    'src/scatter_points_cpu.cpp',
                    'src/scatter_points_cuda.cu',
                    'src/voxelization_cpu.cpp',
                    'src/voxelization_cuda.cu',
                ]),
            make_cuda_ext(
                name='roiaware_pool3d_ext',
                module='mmdet3d.ops.roiaware_pool3d',
                sources=[
                    'src/roiaware_pool3d.cpp',
                    'src/points_in_boxes_cpu.cpp',
                ],
                sources_cuda=[
                    'src/roiaware_pool3d_kernel.cu',
                    'src/points_in_boxes_cuda.cu',
                ]),
            make_cuda_ext(
                name='roipoint_pool3d_ext',
                module='mmdet3d.ops.roipoint_pool3d',
                sources=['src/roipoint_pool3d.cpp'],
                sources_cuda=['src/roipoint_pool3d_kernel.cu']),
            make_cuda_ext(
                name='ball_query_ext',
                module='mmdet3d.ops.ball_query',
                sources=['src/ball_query.cpp'],
                sources_cuda=['src/ball_query_cuda.cu']),
            make_cuda_ext(
                name='knn_ext',
                module='mmdet3d.ops.knn',
                sources=['src/knn.cpp'],
                sources_cuda=['src/knn_cuda.cu']),
            make_cuda_ext(
                name='assign_score_withk_ext',
                module='mmdet3d.ops.paconv',
                sources=['src/assign_score_withk.cpp'],
                sources_cuda=['src/assign_score_withk_cuda.cu']),
            make_cuda_ext(
                name='group_points_ext',
                module='mmdet3d.ops.group_points',
                sources=['src/group_points.cpp'],
                sources_cuda=['src/group_points_cuda.cu']),
            make_cuda_ext(
                name='interpolate_ext',
                module='mmdet3d.ops.interpolate',
                sources=['src/interpolate.cpp'],
                sources_cuda=[
                    'src/three_interpolate_cuda.cu', 'src/three_nn_cuda.cu'
                ]),
            make_cuda_ext(
                name='furthest_point_sample_ext',
                module='mmdet3d.ops.furthest_point_sample',
                sources=['src/furthest_point_sample.cpp'],
                sources_cuda=['src/furthest_point_sample_cuda.cu']),
            make_cuda_ext(
                name='gather_points_ext',
                module='mmdet3d.ops.gather_points',
                sources=['src/gather_points.cpp'],
                sources_cuda=['src/gather_points_cuda.cu']),

            make_cuda_ext(
                name='pointnet2_cuda',
                module='mmdet3d.ops.pointnet2_utils',
                sources=[
                    'src/pointnet2_api.cpp',
                    'src/interpolate.cpp',
                    'src/interpolate_gpu.cu']),

            make_cuda_ext(
                name='points_op_cpu',
                module='mmdet3d.ops.points_op',
                sources=['src/points_op.cpp'])

        ],
=======
>>>>>>> 333536f6
        cmdclass={'build_ext': BuildExtension},
        zip_safe=False)<|MERGE_RESOLUTION|>--- conflicted
+++ resolved
@@ -224,114 +224,5 @@
             'build': parse_requirements('requirements/build.txt'),
             'optional': parse_requirements('requirements/optional.txt'),
         },
-<<<<<<< HEAD
-        ext_modules=[
-            make_cuda_ext(
-                name='sparse_conv_ext',
-                module='mmdet3d.ops.spconv',
-                extra_include_path=[
-                    # PyTorch 1.5 uses ninjia, which requires absolute path
-                    # of included files, relative path will cause failure.
-                    os.path.abspath(
-                        os.path.join(*'mmdet3d.ops.spconv'.split('.'),
-                                     'include/'))
-                ],
-                sources=[
-                    'src/all.cc',
-                    'src/reordering.cc',
-                    'src/reordering_cuda.cu',
-                    'src/indice.cc',
-                    'src/indice_cuda.cu',
-                    'src/maxpool.cc',
-                    'src/maxpool_cuda.cu',
-                ],
-                extra_args=['-w', '-std=c++14']),
-            make_cuda_ext(
-                name='iou3d_cuda',
-                module='mmdet3d.ops.iou3d',
-                sources=[
-                    'src/iou3d.cpp',
-                    'src/iou3d_kernel.cu',
-                ]),
-            make_cuda_ext(
-                name='voxel_layer',
-                module='mmdet3d.ops.voxel',
-                sources=[
-                    'src/voxelization.cpp',
-                    'src/scatter_points_cpu.cpp',
-                    'src/scatter_points_cuda.cu',
-                    'src/voxelization_cpu.cpp',
-                    'src/voxelization_cuda.cu',
-                ]),
-            make_cuda_ext(
-                name='roiaware_pool3d_ext',
-                module='mmdet3d.ops.roiaware_pool3d',
-                sources=[
-                    'src/roiaware_pool3d.cpp',
-                    'src/points_in_boxes_cpu.cpp',
-                ],
-                sources_cuda=[
-                    'src/roiaware_pool3d_kernel.cu',
-                    'src/points_in_boxes_cuda.cu',
-                ]),
-            make_cuda_ext(
-                name='roipoint_pool3d_ext',
-                module='mmdet3d.ops.roipoint_pool3d',
-                sources=['src/roipoint_pool3d.cpp'],
-                sources_cuda=['src/roipoint_pool3d_kernel.cu']),
-            make_cuda_ext(
-                name='ball_query_ext',
-                module='mmdet3d.ops.ball_query',
-                sources=['src/ball_query.cpp'],
-                sources_cuda=['src/ball_query_cuda.cu']),
-            make_cuda_ext(
-                name='knn_ext',
-                module='mmdet3d.ops.knn',
-                sources=['src/knn.cpp'],
-                sources_cuda=['src/knn_cuda.cu']),
-            make_cuda_ext(
-                name='assign_score_withk_ext',
-                module='mmdet3d.ops.paconv',
-                sources=['src/assign_score_withk.cpp'],
-                sources_cuda=['src/assign_score_withk_cuda.cu']),
-            make_cuda_ext(
-                name='group_points_ext',
-                module='mmdet3d.ops.group_points',
-                sources=['src/group_points.cpp'],
-                sources_cuda=['src/group_points_cuda.cu']),
-            make_cuda_ext(
-                name='interpolate_ext',
-                module='mmdet3d.ops.interpolate',
-                sources=['src/interpolate.cpp'],
-                sources_cuda=[
-                    'src/three_interpolate_cuda.cu', 'src/three_nn_cuda.cu'
-                ]),
-            make_cuda_ext(
-                name='furthest_point_sample_ext',
-                module='mmdet3d.ops.furthest_point_sample',
-                sources=['src/furthest_point_sample.cpp'],
-                sources_cuda=['src/furthest_point_sample_cuda.cu']),
-            make_cuda_ext(
-                name='gather_points_ext',
-                module='mmdet3d.ops.gather_points',
-                sources=['src/gather_points.cpp'],
-                sources_cuda=['src/gather_points_cuda.cu']),
-
-            make_cuda_ext(
-                name='pointnet2_cuda',
-                module='mmdet3d.ops.pointnet2_utils',
-                sources=[
-                    'src/pointnet2_api.cpp',
-                    'src/interpolate.cpp',
-                    'src/interpolate_gpu.cu']),
-
-            make_cuda_ext(
-                name='points_op_cpu',
-                module='mmdet3d.ops.points_op',
-                sources=['src/points_op.cpp'])
-
-        ],
-=======
->>>>>>> 333536f6
         cmdclass={'build_ext': BuildExtension},
         zip_safe=False)