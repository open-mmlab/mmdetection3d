--- conflicted
+++ resolved
@@ -16,11 +16,7 @@
       Version: v0.5.0
 
 Models:
-<<<<<<< HEAD
-  - Name: PartA2_hv_secfpn_8xb2-cyclic-80e_kitti-3d-3class
-=======
   - Name: parta2_hv_secfpn_8xb2-cyclic-80e_kitti-3d-3class
->>>>>>> 3ee387b7
     In Collection: Part-A^2
     Config: configs/parta2/parta2_hv_secfpn_8xb2-cyclic-80e_kitti-3d-3class.py
     Metadata:
@@ -32,11 +28,7 @@
           mAP: 68.33
     Weights: https://download.openmmlab.com/mmdetection3d/v1.0.0_models/parta2/hv_PartA2_secfpn_2x8_cyclic_80e_kitti-3d-3class/hv_PartA2_secfpn_2x8_cyclic_80e_kitti-3d-3class_20210831_022017-454a5344.pth
 
-<<<<<<< HEAD
-  - Name: PartA2_hv_secfpn_8xb2-cyclic-80e_kitti-3d-car
-=======
   - Name: parta2_hv_secfpn_8xb2-cyclic-80e_kitti-3d-car
->>>>>>> 3ee387b7
     In Collection: Part-A^2
     Config: configs/parta2/parta2_hv_secfpn_8xb2-cyclic-80e_kitti-3d-car.py
     Metadata:
