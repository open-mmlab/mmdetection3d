# dataset settings
dataset_type = 'Custom3DDataset'
data_root = 'data/rf2021/'
class_names = ['Pedestrian']
<<<<<<< HEAD
point_cloud_range = [-60, -63.84, -3, 62.88, 60, 1]
=======
point_cloud_range = [-60, -62.88, -3, 62.88, 60, 1]
>>>>>>> fd3a290d

file_client_args = dict(backend='disk')
# Uncomment the following if use ceph or other file clients.
# See https://mmcv.readthedocs.io/en/latest/api.html#mmcv.fileio.FileClient
# for more details.
# file_client_args = dict(
#     backend='petrel', path_mapping=dict(data='s3://kitti_data/'))
db_sampler = dict(
    data_root=data_root,
    info_path=data_root + 'rf2021_dbinfos_train.pkl',
    rate=1.0,
    prepare=dict(
        filter_by_difficulty=[-1],
        filter_by_min_points=dict(Pedestrian=10)),
    classes=['Pedestrian'],
    sample_groups=dict(Pedestrian=15))

db_sampler = dict(
    data_root=data_root,
    # info_path=data_root + 'rf2021_dbinfos_train.pkl',
    info_path=data_root + 'rf2021_dbinfos_train.pkl',

    rate=1.0,
    prepare=dict(
        filter_by_difficulty=[-1],
        filter_by_min_points=dict(Pedestrian=5)),
    classes=['Pedestrian'],
    sample_groups=dict(Pedestrian=15))


db_sampler = dict(
    data_root=data_root,
    info_path=data_root + 'rf2021_dbinfos_train.pkl',
    rate=1.0,
    prepare=dict(
        filter_by_difficulty=[-1],
        filter_by_min_points=dict(Pedestrian=5)),
    classes=['Pedestrian'],
    sample_groups=dict(Pedestrian=15))


train_pipeline = [
    dict(
        type='LoadPointsFromFile',
        coord_type='LIDAR',
        load_dim=4,
        use_dim=4,
        file_client_args=file_client_args),
    dict(
        type='LoadAnnotations3D',
        with_bbox_3d=True,
        with_label_3d=True,
        file_client_args=file_client_args),
    dict(type='ObjectSample', db_sampler=db_sampler, use_ground_plane=False),
    dict(
        type='ObjectNoise',
        num_try=100,
        translation_std=[1.0, 1.0, 0.5],
        global_rot_range=[0.0, 0.0],
        rot_range=[-0.78539816, 0.78539816]),
    dict(type='RandomFlip3D', flip_ratio_bev_horizontal=0.5),
    dict(
        type='GlobalRotScaleTrans',
        rot_range=[-0.78539816, 0.78539816],
        scale_ratio_range=[0.95, 1.05]),
    dict(type='PointsRangeFilter', point_cloud_range=point_cloud_range),
    dict(type='ObjectRangeFilter', point_cloud_range=point_cloud_range),
    dict(type='PointShuffle'),
    dict(type='DefaultFormatBundle3D', class_names=class_names),
    dict(type='Collect3D', keys=['points', 'gt_bboxes_3d', 'gt_labels_3d'])
]
test_pipeline = [
    dict(
        type='LoadPointsFromFile',
        coord_type='LIDAR',
        load_dim=4,
        use_dim=4,
        file_client_args=file_client_args),
    dict(
        type='MultiScaleFlipAug3D',
        img_scale=(1333, 800),
        pts_scale_ratio=1,
        flip=False,
        transforms=[
            dict(
                type='GlobalRotScaleTrans',
                rot_range=[0, 0],
                scale_ratio_range=[1., 1.],
                translation_std=[0, 0, 0]),
            dict(type='RandomFlip3D'),
            dict(
                type='PointsRangeFilter', point_cloud_range=point_cloud_range),
            dict(
                type='DefaultFormatBundle3D',
                class_names=class_names,
                with_label=False),
            dict(type='Collect3D', keys=['points'])
        ])
]
# construct a pipeline for data and gt loading in show function
# please keep its loading function consistent with test_pipeline (e.g. client)
eval_pipeline = [
    dict(
        type='LoadPointsFromFile',
        coord_type='LIDAR',
        load_dim=4,
        use_dim=4,
        file_client_args=file_client_args),
    dict(
        type='DefaultFormatBundle3D',
        class_names=class_names,
        with_label=False),
    dict(type='Collect3D', keys=['points'])
]

data = dict(
    samples_per_gpu=6,
    workers_per_gpu=4,
    train=dict(
        type='RepeatDataset',
        times=2,
        dataset=dict(
            type=dataset_type,
            data_root=data_root,
            ann_file=data_root + 'rf2021_infos_train_range_limit_-60to50_30.pkl',
            pipeline=train_pipeline,
            classes=class_names,
            test_mode=False,
            # we use box_type_3d='LiDAR' in kitti and nuscenes dataset
            # and box_type_3d='Depth' in sunrgbd and scannet dataset.
            box_type_3d='LiDAR',
            load_interval=5)),
    val=dict(
        type=dataset_type,
        data_root=data_root,
        ann_file=data_root + 'rf2021_infos_val_range_limit_-60to50_30.pkl',
        pipeline=test_pipeline,
        classes=class_names,
        test_mode=True,
        box_type_3d='LiDAR'),
    test=dict(
        type=dataset_type,
        data_root=data_root,
<<<<<<< HEAD
        #ann_file=data_root + 'rf2021_infos_test.pkl',
        ann_file=data_root + 'rf2021_infos_train_ped_10_points_10_size2.pkl',
=======
        # ann_file=data_root + 'rf2021_infos_train_ped_50.pkl',
        ann_file=data_root + 'rf2021_infos_test_range_limit_-60to50_30.pkl',
>>>>>>> fd3a290d
        pipeline=test_pipeline,
        classes=class_names,
        test_mode=True,
        box_type_3d='LiDAR'))

evaluation = dict(interval=1, pipeline=eval_pipeline)<|MERGE_RESOLUTION|>--- conflicted
+++ resolved
@@ -2,11 +2,7 @@
 dataset_type = 'Custom3DDataset'
 data_root = 'data/rf2021/'
 class_names = ['Pedestrian']
-<<<<<<< HEAD
 point_cloud_range = [-60, -63.84, -3, 62.88, 60, 1]
-=======
-point_cloud_range = [-60, -62.88, -3, 62.88, 60, 1]
->>>>>>> fd3a290d
 
 file_client_args = dict(backend='disk')
 # Uncomment the following if use ceph or other file clients.
@@ -150,13 +146,8 @@
     test=dict(
         type=dataset_type,
         data_root=data_root,
-<<<<<<< HEAD
         #ann_file=data_root + 'rf2021_infos_test.pkl',
         ann_file=data_root + 'rf2021_infos_train_ped_10_points_10_size2.pkl',
-=======
-        # ann_file=data_root + 'rf2021_infos_train_ped_50.pkl',
-        ann_file=data_root + 'rf2021_infos_test_range_limit_-60to50_30.pkl',
->>>>>>> fd3a290d
         pipeline=test_pipeline,
         classes=class_names,
         test_mode=True,
