--- conflicted
+++ resolved
@@ -1,14 +1,8 @@
 # dataset settings
 dataset_type = 'Custom3DDataset'
 data_root = 'data/rf2021/'
-<<<<<<< HEAD
-class_names = ['Car', 'ped']
-point_cloud_range=[0, -40, -3, 70.4, 40, 1]
-#[-60, -60, -3, 62.88, 103.84, 1]
-=======
 class_names = ['Car', 'Pedestrian']
 point_cloud_range = [-60, -103.84, -3, 62.88, 60, 1]
->>>>>>> 5dcff6f8
 
 file_client_args = dict(backend='disk')
 # Uncomment the following if use ceph or other file clients.
