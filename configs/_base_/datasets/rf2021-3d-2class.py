--- conflicted
+++ resolved
@@ -17,13 +17,8 @@
     rate=1.0,
     prepare=dict(
         filter_by_difficulty=[-1],
-<<<<<<< HEAD
-        filter_by_min_points=dict(Car=10, Pedestrian=10)),	
-    classes=['Car', 'Pedestrian'],	
-=======
         filter_by_min_points=dict(Car=10, Pedestrian=10)),
     classes=['Car', 'Pedestrian'],
->>>>>>> 71b2ebab
     sample_groups=dict(Car=10, Pedestrian=15))
 
 
