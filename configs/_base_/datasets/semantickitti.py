<<<<<<< HEAD
# dataset settings
=======
# For SemanticKitti we usually do 19-class segmentation.
# For labels_map we follow the uniform format of MMDetection & MMSegmentation
# i.e. we consider the unlabeled class as the last one, which is different
# from the original implementation of some methods e.g. Cylinder3D.
>>>>>>> 57ab8bd7
dataset_type = 'SemanticKittiDataset'
data_root = 'data/semantickitti/'
class_names = [
    'car', 'bicycle', 'motorcycle', 'truck', 'bus', 'person', 'bicyclist',
    'motorcyclist', 'road', 'parking', 'sidewalk', 'other-ground', 'building',
    'fence', 'vegetation', 'trunck', 'terrian', 'pole', 'traffic-sign'
]
<<<<<<< HEAD

=======
>>>>>>> 57ab8bd7
labels_map = {
    0: 19,  # "unlabeled"
    1: 19,  # "outlier" mapped to "unlabeled" --------------mapped
    10: 0,  # "car"
    11: 1,  # "bicycle"
    13: 4,  # "bus" mapped to "other-vehicle" --------------mapped
    15: 2,  # "motorcycle"
    16: 4,  # "on-rails" mapped to "other-vehicle" ---------mapped
    18: 3,  # "truck"
    20: 4,  # "other-vehicle"
    30: 5,  # "person"
    31: 6,  # "bicyclist"
    32: 7,  # "motorcyclist"
    40: 8,  # "road"
    44: 9,  # "parking"
    48: 10,  # "sidewalk"
    49: 11,  # "other-ground"
    50: 12,  # "building"
    51: 13,  # "fence"
    52: 19,  # "other-structure" mapped to "unlabeled" ------mapped
    60: 8,  # "lane-marking" to "road" ---------------------mapped
    70: 14,  # "vegetation"
    71: 15,  # "trunk"
    72: 16,  # "terrain"
    80: 17,  # "pole"
    81: 18,  # "traffic-sign"
    99: 19,  # "other-object" to "unlabeled" ----------------mapped
    252: 0,  # "moving-car" to "car" ------------------------mapped
    253: 6,  # "moving-bicyclist" to "bicyclist" ------------mapped
    254: 5,  # "moving-person" to "person" ------------------mapped
    255: 7,  # "moving-motorcyclist" to "motorcyclist" ------mapped
    256: 4,  # "moving-on-rails" mapped to "other-vehic------mapped
    257: 4,  # "moving-bus" mapped to "other-vehicle" -------mapped
    258: 3,  # "moving-truck" to "truck" --------------------mapped
    259: 4  # "moving-other"-vehicle to "other-vehicle"-----mapped
}

metainfo = dict(
    classes=class_names, seg_label_mapping=labels_map, max_label=259)

input_modality = dict(use_lidar=True, use_camera=False)

# Example to use different file client
# Method 1: simply set the data root and let the file I/O module
# automatically infer from prefix (not support LMDB and Memcache yet)

# data_root = 's3://openmmlab/datasets/detection3d/semantickitti/'

# Method 2: Use backend_args, file_client_args in versions before 1.1.0rc4
# backend_args = dict(
#     backend='petrel',
#     path_mapping=dict({
#         './data/': 's3://openmmlab/datasets/detection3d/',
#          'data/': 's3://openmmlab/datasets/detection3d/'
#      }))
backend_args = None

train_pipeline = [
    dict(
        type='LoadPointsFromFile',
        coord_type='LIDAR',
        load_dim=4,
        use_dim=4,
        backend_args=backend_args),
    dict(
        type='LoadAnnotations3D',
        with_bbox_3d=False,
        with_label_3d=False,
        with_seg_3d=True,
        seg_3d_dtype='np.int32',
        seg_offset=2**16,
        dataset_type='semantickitti',
        backend_args=backend_args),
    dict(type='PointSegClassMapping', ),
    dict(
        type='RandomFlip3D',
        sync_2d=False,
        flip_ratio_bev_horizontal=0.5,
        flip_ratio_bev_vertical=0.5),
    dict(
        type='GlobalRotScaleTrans',
        rot_range=[-0.78539816, 0.78539816],
        scale_ratio_range=[0.95, 1.05],
        translation_std=[0.1, 0.1, 0.1],
    ),
    dict(type='Pack3DDetInputs', keys=['points', 'pts_semantic_mask'])
]
test_pipeline = [
    dict(
        type='LoadPointsFromFile',
        coord_type='LIDAR',
        load_dim=4,
        use_dim=4,
        backend_args=backend_args),
    dict(
        type='LoadAnnotations3D',
        with_bbox_3d=False,
        with_label_3d=False,
        with_seg_3d=True,
        seg_3d_dtype='np.int32',
        seg_offset=2**16,
        dataset_type='semantickitti',
        backend_args=backend_args),
    dict(type='PointSegClassMapping', ),
    dict(type='Pack3DDetInputs', keys=['points', 'pts_semantic_mask'])
]
# construct a pipeline for data and gt loading in show function
# please keep its loading function consistent with test_pipeline (e.g. client)
eval_pipeline = [
    dict(
        type='LoadPointsFromFile',
        coord_type='LIDAR',
        load_dim=4,
        use_dim=4,
        backend_args=backend_args),
    dict(
        type='LoadAnnotations3D',
        with_bbox_3d=False,
        with_label_3d=False,
        with_seg_3d=True,
        seg_3d_dtype='np.int32',
        seg_offset=2**16,
        dataset_type='semantickitti',
        backend_args=backend_args),
    dict(type='PointSegClassMapping', ),
    dict(type='Pack3DDetInputs', keys=['points', 'pts_semantic_mask'])
]

train_dataloader = dict(
    batch_size=2,
    num_workers=4,
    sampler=dict(type='DefaultSampler', shuffle=True),
    dataset=dict(
        type='RepeatDataset',
        times=1,
        dataset=dict(
            type=dataset_type,
            data_root=data_root,
            ann_file='semantickitti_infos_train.pkl',
            pipeline=train_pipeline,
            metainfo=metainfo,
            modality=input_modality,
            ignore_index=19,
            backend_args=backend_args)),
)

test_dataloader = dict(
    batch_size=1,
    num_workers=1,
    sampler=dict(type='DefaultSampler', shuffle=False),
    dataset=dict(
        type='RepeatDataset',
        times=1,
        dataset=dict(
            type=dataset_type,
            data_root=data_root,
            ann_file='semantickitti_infos_val.pkl',
            pipeline=test_pipeline,
            metainfo=metainfo,
            modality=input_modality,
            ignore_index=19,
            test_mode=True,
            backend_args=backend_args)),
)

val_dataloader = test_dataloader

val_evaluator = dict(type='SegMetric')
test_evaluator = val_evaluator

vis_backends = [dict(type='LocalVisBackend')]
visualizer = dict(
    type='Det3DLocalVisualizer', vis_backends=vis_backends, name='visualizer')<|MERGE_RESOLUTION|>--- conflicted
+++ resolved
@@ -1,11 +1,7 @@
-<<<<<<< HEAD
-# dataset settings
-=======
 # For SemanticKitti we usually do 19-class segmentation.
 # For labels_map we follow the uniform format of MMDetection & MMSegmentation
 # i.e. we consider the unlabeled class as the last one, which is different
 # from the original implementation of some methods e.g. Cylinder3D.
->>>>>>> 57ab8bd7
 dataset_type = 'SemanticKittiDataset'
 data_root = 'data/semantickitti/'
 class_names = [
@@ -13,10 +9,6 @@
     'motorcyclist', 'road', 'parking', 'sidewalk', 'other-ground', 'building',
     'fence', 'vegetation', 'trunck', 'terrian', 'pole', 'traffic-sign'
 ]
-<<<<<<< HEAD
-
-=======
->>>>>>> 57ab8bd7
 labels_map = {
     0: 19,  # "unlabeled"
     1: 19,  # "outlier" mapped to "unlabeled" --------------mapped
