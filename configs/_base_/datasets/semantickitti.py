<<<<<<< HEAD
# dataset settings
=======
# For SemanticKitti we usually do 19-class segmentation.
# For labels_map we follow the uniform format of MMDetection & MMSegmentation
# i.e. we consider the unlabeled class as the last one, which is different
# from the original implementation of some methods e.g. Cylinder3D.
>>>>>>> e943e84d
dataset_type = 'SemanticKittiDataset'
data_root = 'data/semantickitti/'
class_names = [
    'car', 'bicycle', 'motorcycle', 'truck', 'bus', 'person', 'bicyclist',
    'motorcyclist', 'road', 'parking', 'sidewalk', 'other-ground', 'building',
    'fence', 'vegetation', 'trunck', 'terrian', 'pole', 'traffic-sign'
]
<<<<<<< HEAD

=======
>>>>>>> e943e84d
labels_map = {
    0: 19,  # "unlabeled"
    1: 19,  # "outlier" mapped to "unlabeled" --------------mapped
    10: 0,  # "car"
    11: 1,  # "bicycle"
    13: 4,  # "bus" mapped to "other-vehicle" --------------mapped
    15: 2,  # "motorcycle"
    16: 4,  # "on-rails" mapped to "other-vehicle" ---------mapped
    18: 3,  # "truck"
    20: 4,  # "other-vehicle"
    30: 5,  # "person"
    31: 6,  # "bicyclist"
    32: 7,  # "motorcyclist"
    40: 8,  # "road"
    44: 9,  # "parking"
    48: 10,  # "sidewalk"
    49: 11,  # "other-ground"
    50: 12,  # "building"
    51: 13,  # "fence"
    52: 19,  # "other-structure" mapped to "unlabeled" ------mapped
    60: 8,  # "lane-marking" to "road" ---------------------mapped
    70: 14,  # "vegetation"
    71: 15,  # "trunk"
    72: 16,  # "terrain"
    80: 17,  # "pole"
    81: 18,  # "traffic-sign"
    99: 19,  # "other-object" to "unlabeled" ----------------mapped
    252: 0,  # "moving-car" to "car" ------------------------mapped
    253: 6,  # "moving-bicyclist" to "bicyclist" ------------mapped
    254: 5,  # "moving-person" to "person" ------------------mapped
    255: 7,  # "moving-motorcyclist" to "motorcyclist" ------mapped
    256: 4,  # "moving-on-rails" mapped to "other-vehic------mapped
    257: 4,  # "moving-bus" mapped to "other-vehicle" -------mapped
    258: 3,  # "moving-truck" to "truck" --------------------mapped
    259: 4  # "moving-other"-vehicle to "other-vehicle"-----mapped
}

metainfo = dict(
    classes=class_names, seg_label_mapping=labels_map, max_label=259)

input_modality = dict(use_lidar=True, use_camera=False)

# Example to use different file client
# Method 1: simply set the data root and let the file I/O module
# automatically infer from prefix (not support LMDB and Memcache yet)

# data_root = 's3://openmmlab/datasets/detection3d/semantickitti/'

# Method 2: Use backend_args, file_client_args in versions before 1.1.0rc4
# backend_args = dict(
#     backend='petrel',
#     path_mapping=dict({
#         './data/': 's3://openmmlab/datasets/detection3d/',
#          'data/': 's3://openmmlab/datasets/detection3d/'
#      }))
backend_args = None

train_pipeline = [
    dict(
        type='LoadPointsFromFile',
        coord_type='LIDAR',
        load_dim=4,
        use_dim=4,
        backend_args=backend_args),
    dict(
        type='LoadAnnotations3D',
        with_bbox_3d=False,
        with_label_3d=False,
        with_seg_3d=True,
        seg_3d_dtype='np.int32',
        seg_offset=2**16,
        dataset_type='semantickitti',
        backend_args=backend_args),
    dict(type='PointSegClassMapping', ),
    dict(
        type='RandomFlip3D',
        sync_2d=False,
        flip_ratio_bev_horizontal=0.5,
        flip_ratio_bev_vertical=0.5),
    dict(
        type='GlobalRotScaleTrans',
        rot_range=[-0.78539816, 0.78539816],
        scale_ratio_range=[0.95, 1.05],
        translation_std=[0.1, 0.1, 0.1],
    ),
    dict(type='Pack3DDetInputs', keys=['points', 'pts_semantic_mask'])
]
test_pipeline = [
    dict(
        type='LoadPointsFromFile',
        coord_type='LIDAR',
        load_dim=4,
        use_dim=4,
        backend_args=backend_args),
    dict(
        type='LoadAnnotations3D',
        with_bbox_3d=False,
        with_label_3d=False,
        with_seg_3d=True,
        seg_3d_dtype='np.int32',
        seg_offset=2**16,
        dataset_type='semantickitti',
        backend_args=backend_args),
    dict(type='PointSegClassMapping', ),
    dict(type='Pack3DDetInputs', keys=['points', 'pts_semantic_mask'])
]
# construct a pipeline for data and gt loading in show function
# please keep its loading function consistent with test_pipeline (e.g. client)
eval_pipeline = [
    dict(
        type='LoadPointsFromFile',
        coord_type='LIDAR',
        load_dim=4,
        use_dim=4,
        backend_args=backend_args),
    dict(
        type='LoadAnnotations3D',
        with_bbox_3d=False,
        with_label_3d=False,
        with_seg_3d=True,
        seg_3d_dtype='np.int32',
        seg_offset=2**16,
        dataset_type='semantickitti',
        backend_args=backend_args),
    dict(type='PointSegClassMapping', ),
    dict(type='Pack3DDetInputs', keys=['points', 'pts_semantic_mask'])
]

train_dataloader = dict(
    batch_size=2,
    num_workers=4,
    sampler=dict(type='DefaultSampler', shuffle=True),
    dataset=dict(
        type='RepeatDataset',
        times=1,
        dataset=dict(
            type=dataset_type,
            data_root=data_root,
            ann_file='semantickitti_infos_train.pkl',
            pipeline=train_pipeline,
            metainfo=metainfo,
            modality=input_modality,
<<<<<<< HEAD
            ignore_index=19)),
=======
            ignore_index=19,
            backend_args=backend_args)),
>>>>>>> e943e84d
)

test_dataloader = dict(
    batch_size=1,
    num_workers=1,
    sampler=dict(type='DefaultSampler', shuffle=False),
    dataset=dict(
        type='RepeatDataset',
        times=1,
        dataset=dict(
            type=dataset_type,
            data_root=data_root,
            ann_file='semantickitti_infos_val.pkl',
            pipeline=test_pipeline,
            metainfo=metainfo,
            modality=input_modality,
            ignore_index=19,
            test_mode=True,
            backend_args=backend_args)),
)

val_dataloader = test_dataloader

val_evaluator = dict(type='SegMetric')
test_evaluator = val_evaluator

vis_backends = [dict(type='LocalVisBackend')]
visualizer = dict(
    type='Det3DLocalVisualizer', vis_backends=vis_backends, name='visualizer')<|MERGE_RESOLUTION|>--- conflicted
+++ resolved
@@ -1,11 +1,7 @@
-<<<<<<< HEAD
-# dataset settings
-=======
 # For SemanticKitti we usually do 19-class segmentation.
 # For labels_map we follow the uniform format of MMDetection & MMSegmentation
 # i.e. we consider the unlabeled class as the last one, which is different
 # from the original implementation of some methods e.g. Cylinder3D.
->>>>>>> e943e84d
 dataset_type = 'SemanticKittiDataset'
 data_root = 'data/semantickitti/'
 class_names = [
@@ -13,10 +9,6 @@
     'motorcyclist', 'road', 'parking', 'sidewalk', 'other-ground', 'building',
     'fence', 'vegetation', 'trunck', 'terrian', 'pole', 'traffic-sign'
 ]
-<<<<<<< HEAD
-
-=======
->>>>>>> e943e84d
 labels_map = {
     0: 19,  # "unlabeled"
     1: 19,  # "outlier" mapped to "unlabeled" --------------mapped
@@ -159,12 +151,8 @@
             pipeline=train_pipeline,
             metainfo=metainfo,
             modality=input_modality,
-<<<<<<< HEAD
-            ignore_index=19)),
-=======
             ignore_index=19,
             backend_args=backend_args)),
->>>>>>> e943e84d
 )
 
 test_dataloader = dict(
