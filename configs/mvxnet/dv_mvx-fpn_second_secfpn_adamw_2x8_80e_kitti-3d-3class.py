_base_ = ['../_base_/schedules/cosine.py', '../_base_/default_runtime.py']

# model settings
voxel_size = [0.05, 0.05, 0.1]
point_cloud_range = [0, -40, -3, 70.4, 40, 1]

model = dict(
    type='DynamicMVXFasterRCNN',
    img_backbone=dict(
        type='ResNet',
        depth=50,
        num_stages=4,
        out_indices=(0, 1, 2, 3),
        frozen_stages=1,
        norm_cfg=dict(type='BN', requires_grad=False),
        norm_eval=True,
        style='caffe'),
    img_neck=dict(
        type='FPN',
        in_channels=[256, 512, 1024, 2048],
        out_channels=256,
        num_outs=5),
    pts_voxel_layer=dict(
        max_num_points=-1,
        point_cloud_range=point_cloud_range,
        voxel_size=voxel_size,
        max_voxels=(-1, -1),
    ),
    pts_voxel_encoder=dict(
        type='DynamicVFE',
        in_channels=4,
        feat_channels=[64, 64],
        with_distance=False,
        voxel_size=voxel_size,
        with_cluster_center=True,
        with_voxel_center=True,
        point_cloud_range=point_cloud_range,
        fusion_layer=dict(
            type='PointFusion',
            img_channels=256,
            pts_channels=64,
            mid_channels=128,
            out_channels=128,
            img_levels=[0, 1, 2, 3, 4],
            align_corners=False,
            activate_out=True,
            fuse_out=False)),
    pts_middle_encoder=dict(
        type='SparseEncoder',
        in_channels=128,
        sparse_shape=[41, 1600, 1408],
        order=('conv', 'norm', 'act')),
    pts_backbone=dict(
        type='SECOND',
        in_channels=256,
        layer_nums=[5, 5],
        layer_strides=[1, 2],
        out_channels=[128, 256]),
    pts_neck=dict(
        type='SECONDFPN',
        in_channels=[128, 256],
        upsample_strides=[1, 2],
        out_channels=[256, 256]),
    pts_bbox_head=dict(
        type='Anchor3DHead',
        num_classes=3,
        in_channels=512,
        feat_channels=512,
        use_direction_classifier=True,
        anchor_generator=dict(
            type='Anchor3DRangeGenerator',
            ranges=[
                [0, -40.0, -0.6, 70.4, 40.0, -0.6],
                [0, -40.0, -0.6, 70.4, 40.0, -0.6],
                [0, -40.0, -1.78, 70.4, 40.0, -1.78],
            ],
            sizes=[[0.6, 0.8, 1.73], [0.6, 1.76, 1.73], [1.6, 3.9, 1.56]],
            rotations=[0, 1.57],
            reshape_out=False),
        assigner_per_size=True,
        diff_rad_by_sin=True,
        assign_per_class=True,
        bbox_coder=dict(type='DeltaXYZWLHRBBoxCoder'),
        loss_cls=dict(
            type='FocalLoss',
            use_sigmoid=True,
            gamma=2.0,
            alpha=0.25,
            loss_weight=1.0),
        loss_bbox=dict(type='SmoothL1Loss', beta=1.0 / 9.0, loss_weight=2.0),
        loss_dir=dict(
            type='CrossEntropyLoss', use_sigmoid=False, loss_weight=0.2)),
    # model training and testing settings
    train_cfg=dict(
        pts=dict(
            assigner=[
                dict(  # for Pedestrian
                    type='MaxIoUAssigner',
                    iou_calculator=dict(type='BboxOverlapsNearest3D'),
                    pos_iou_thr=0.35,
                    neg_iou_thr=0.2,
                    min_pos_iou=0.2,
                    ignore_iof_thr=-1),
                dict(  # for Cyclist
                    type='MaxIoUAssigner',
                    iou_calculator=dict(type='BboxOverlapsNearest3D'),
                    pos_iou_thr=0.35,
                    neg_iou_thr=0.2,
                    min_pos_iou=0.2,
                    ignore_iof_thr=-1),
                dict(  # for Car
                    type='MaxIoUAssigner',
                    iou_calculator=dict(type='BboxOverlapsNearest3D'),
                    pos_iou_thr=0.6,
                    neg_iou_thr=0.45,
                    min_pos_iou=0.45,
                    ignore_iof_thr=-1),
            ],
            allowed_border=0,
            pos_weight=-1,
            debug=False)),
    test_cfg=dict(
        pts=dict(
            use_rotate_nms=True,
            nms_across_levels=False,
            nms_thr=0.01,
            score_thr=0.1,
            min_bbox_size=0,
            nms_pre=100,
            max_num=50)))

# dataset settings
dataset_type = 'KittiDataset'
data_root = 'data/kitti/'
class_names = ['Pedestrian', 'Cyclist', 'Car']
img_norm_cfg = dict(
    mean=[103.530, 116.280, 123.675], std=[1.0, 1.0, 1.0], to_rgb=False)
input_modality = dict(use_lidar=True, use_camera=True)
train_pipeline = [
    dict(type='LoadPointsFromFile', coord_type='LIDAR', load_dim=4, use_dim=4),
    dict(type='LoadImageFromFile'),
    dict(type='LoadAnnotations3D', with_bbox_3d=True, with_label_3d=True),
    dict(
        type='Resize',
        img_scale=[(640, 192), (2560, 768)],
        multiscale_mode='range',
        keep_ratio=True),
    dict(
        type='GlobalRotScaleTrans',
        rot_range=[-0.78539816, 0.78539816],
        scale_ratio_range=[0.95, 1.05],
        translation_std=[0.2, 0.2, 0.2]),
    dict(type='RandomFlip3D', flip_ratio_bev_horizontal=0.5),
    dict(type='PointsRangeFilter', point_cloud_range=point_cloud_range),
    dict(type='ObjectRangeFilter', point_cloud_range=point_cloud_range),
    dict(type='PointShuffle'),
    dict(type='Normalize', **img_norm_cfg),
    dict(type='Pad', size_divisor=32),
    dict(type='DefaultFormatBundle3D', class_names=class_names),
    dict(
        type='Collect3D',
        keys=['points', 'img', 'gt_bboxes_3d', 'gt_labels_3d']),
]
test_pipeline = [
    dict(type='LoadPointsFromFile', coord_type='LIDAR', load_dim=4, use_dim=4),
    dict(type='LoadImageFromFile'),
    dict(
        type='MultiScaleFlipAug3D',
        img_scale=(1280, 384),
        pts_scale_ratio=1,
        flip=False,
        transforms=[
            dict(type='Resize', multiscale_mode='value', keep_ratio=True),
            dict(
                type='GlobalRotScaleTrans',
                rot_range=[0, 0],
                scale_ratio_range=[1., 1.],
                translation_std=[0, 0, 0]),
            dict(type='RandomFlip3D'),
            dict(type='Normalize', **img_norm_cfg),
            dict(type='Pad', size_divisor=32),
            dict(
                type='PointsRangeFilter', point_cloud_range=point_cloud_range),
            dict(
                type='DefaultFormatBundle3D',
                class_names=class_names,
                with_label=False),
            dict(type='Collect3D', keys=['points', 'img'])
        ])
]
# construct a pipeline for data and gt loading in show function
# please keep its loading function consistent with test_pipeline (e.g. client)
eval_pipeline = [
    dict(type='LoadPointsFromFile', coord_type='LIDAR', load_dim=4, use_dim=4),
    dict(type='LoadImageFromFile'),
    dict(
        type='DefaultFormatBundle3D',
        class_names=class_names,
        with_label=False),
    dict(type='Collect3D', keys=['points', 'img'])
]

data = dict(
    samples_per_gpu=2,
    workers_per_gpu=2,
    train=dict(
        type='RepeatDataset',
        times=2,
        dataset=dict(
            type=dataset_type,
            data_root=data_root,
            ann_file=data_root + 'kitti_infos_train.pkl',
            split='training',
            pts_prefix='velodyne_reduced',
            pipeline=train_pipeline,
            modality=input_modality,
            classes=class_names,
            test_mode=False,
            box_type_3d='LiDAR')),
    val=dict(
        type=dataset_type,
        data_root=data_root,
        ann_file=data_root + 'kitti_infos_val.pkl',
        split='training',
        pts_prefix='velodyne_reduced',
        pipeline=test_pipeline,
        modality=input_modality,
        classes=class_names,
        test_mode=True,
        box_type_3d='LiDAR'),
    test=dict(
        type=dataset_type,
        data_root=data_root,
        ann_file=data_root + 'kitti_infos_val.pkl',
        split='training',
        pts_prefix='velodyne_reduced',
        pipeline=test_pipeline,
        modality=input_modality,
        classes=class_names,
        test_mode=True,
        box_type_3d='LiDAR'))

# Training settings
optimizer = dict(weight_decay=0.01)
# max_norm=10 is better for SECOND
optimizer_config = dict(grad_clip=dict(max_norm=35, norm_type=2))
<<<<<<< HEAD

evaluation = dict(interval=1)

=======
lr_config = dict(
    policy='CosineAnnealing',
    warmup='linear',
    warmup_iters=1000,
    warmup_ratio=1.0 / 10,
    min_lr_ratio=1e-5)
momentum_config = None
checkpoint_config = dict(interval=1)
# yapf:disable
log_config = dict(
    interval=50,
    hooks=[
        dict(type='TextLoggerHook'),
        dict(type='TensorboardLoggerHook')
    ])
# yapf:enable
evaluation = dict(interval=1, pipeline=eval_pipeline)
# runtime settings
runner = dict(max_epochs=40)
dist_params = dict(backend='nccl')
log_level = 'INFO'
work_dir = None
>>>>>>> 78c29c35
# You may need to download the model first is the network is unstable
load_from = 'https://download.openmmlab.com/mmdetection3d/pretrain_models/mvx_faster_rcnn_detectron2-caffe_20e_coco-pretrain_gt-sample_kitti-3-class_moderate-79.3_20200207-a4a6a3c7.pth'  # noqa<|MERGE_RESOLUTION|>--- conflicted
+++ resolved
@@ -244,33 +244,8 @@
 optimizer = dict(weight_decay=0.01)
 # max_norm=10 is better for SECOND
 optimizer_config = dict(grad_clip=dict(max_norm=35, norm_type=2))
-<<<<<<< HEAD
-
-evaluation = dict(interval=1)
-
-=======
-lr_config = dict(
-    policy='CosineAnnealing',
-    warmup='linear',
-    warmup_iters=1000,
-    warmup_ratio=1.0 / 10,
-    min_lr_ratio=1e-5)
-momentum_config = None
-checkpoint_config = dict(interval=1)
-# yapf:disable
-log_config = dict(
-    interval=50,
-    hooks=[
-        dict(type='TextLoggerHook'),
-        dict(type='TensorboardLoggerHook')
-    ])
-# yapf:enable
+
 evaluation = dict(interval=1, pipeline=eval_pipeline)
-# runtime settings
-runner = dict(max_epochs=40)
-dist_params = dict(backend='nccl')
-log_level = 'INFO'
-work_dir = None
->>>>>>> 78c29c35
+
 # You may need to download the model first is the network is unstable
 load_from = 'https://download.openmmlab.com/mmdetection3d/pretrain_models/mvx_faster_rcnn_detectron2-caffe_20e_coco-pretrain_gt-sample_kitti-3-class_moderate-79.3_20200207-a4a6a3c7.pth'  # noqa