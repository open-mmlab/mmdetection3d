_base_ = ['../../../configs/_base_/default_runtime.py']
custom_imports = dict(
    imports=['projects.DSVT.dsvt'], allow_failed_imports=False)

# load_from = 'checkpoints/dsvt_init.pth'
voxel_size = [0.32, 0.32, 6]
grid_size = [468, 468, 1]
point_cloud_range = [-74.88, -74.88, -2, 74.88, 74.88, 4.0]
data_root = 'data/waymo/kitti_format/'
class_names = ['Car', 'Pedestrian', 'Cyclist']
metainfo = dict(classes=class_names)
input_modality = dict(use_lidar=True, use_camera=False)
backend_args = None

model = dict(
    type='DSVT',
    data_preprocessor=dict(type='Det3DDataPreprocessor', voxel=False),
    voxel_encoder=dict(
        type='DynamicPillarVFE3D',
        with_distance=False,
        use_absolute_xyz=True,
        use_norm=True,
        num_filters=[192, 192],
        num_point_features=5,
        voxel_size=voxel_size,
        grid_size=grid_size,
        point_cloud_range=point_cloud_range),
    middle_encoder=dict(
        type='DSVTMiddleEncoder',
        input_layer=dict(
            sparse_shape=grid_size,
            downsample_stride=[],
            dim_model=[192],
            set_info=[[36, 4]],
            window_shape=[[12, 12, 1]],
            hybrid_factor=[2, 2, 1],  # x, y, z
            shift_list=[[[0, 0, 0], [6, 6, 0]]],
            normalize_pos=False),
        set_info=[[36, 4]],
        dim_model=[192],
        dim_feedforward=[384],
        stage_num=1,
        nhead=[8],
        conv_out_channel=192,
        output_shape=[468, 468],
        dropout=0.,
        activation='gelu'),
    map2bev=dict(
        type='PointPillarsScatter3D',
        output_shape=grid_size,
        num_bev_feats=192),
    backbone=dict(
        type='ResSECOND',
        in_channels=192,
        out_channels=[128, 128, 256],
        blocks_nums=[1, 2, 2],
        layer_strides=[1, 2, 2]),
    neck=dict(
        type='SECONDFPN',
        in_channels=[128, 128, 256],
        out_channels=[128, 128, 128],
        upsample_strides=[1, 2, 4],
        norm_cfg=dict(type='BN', eps=1e-3, momentum=0.01),
        upsample_cfg=dict(type='deconv', bias=False),
        use_conv_for_no_stride=False),
    bbox_head=dict(
        type='DSVTCenterHead',
        in_channels=sum([128, 128, 128]),
        tasks=[dict(num_class=3, class_names=class_names)],
        common_heads=dict(
            reg=(2, 2), height=(1, 2), dim=(3, 2), rot=(2, 2), iou=(1, 2)),
        share_conv_channel=64,
        conv_cfg=dict(type='Conv2d'),
        norm_cfg=dict(type='BN2d', eps=1e-3, momentum=0.01),
        bbox_coder=dict(
            type='DSVTBBoxCoder',
            pc_range=point_cloud_range,
            max_num=500,
            post_center_range=[-80, -80, -10.0, 80, 80, 10.0],
            score_threshold=0.1,
            out_size_factor=1,
            voxel_size=voxel_size[:2],
            code_size=7),
        separate_head=dict(
            type='SeparateHead',
            init_bias=-2.19,
            final_kernel=3,
            norm_cfg=dict(type='BN2d', eps=1e-3, momentum=0.01)),
        loss_cls=dict(
            type='mmdet.GaussianFocalLoss', reduction='mean', loss_weight=1.0),
        loss_bbox=dict(type='mmdet.L1Loss', reduction='mean', loss_weight=2.0),
        loss_iou=dict(type='mmdet.L1Loss', reduction='sum', loss_weight=1.0),
        loss_reg_iou=dict(
            type='mmdet3d.DIoU3DLoss', reduction='mean', loss_weight=2.0),
        norm_bbox=True),
    # model training and testing settings
    train_cfg=dict(
        grid_size=grid_size,
        voxel_size=voxel_size,
        point_cloud_range=point_cloud_range,
        out_size_factor=1,
        dense_reg=1,
        gaussian_overlap=0.1,
        max_objs=500,
        min_radius=2,
        code_weights=[1.0, 1.0, 1.0, 1.0, 1.0, 1.0, 1.0, 1.0]),
    test_cfg=dict(
        max_per_img=500,
        max_pool_nms=False,
        min_radius=[4, 12, 10, 1, 0.85, 0.175],
        iou_rectifier=[[0.68, 0.71, 0.65]],
        pc_range=[-80, -80],
        out_size_factor=1,
        voxel_size=voxel_size[:2],
        nms_type='rotate',
        multi_class_nms=True,
        pre_max_size=[[4096, 4096, 4096]],
        post_max_size=[[500, 500, 500]],
        nms_thr=[[0.7, 0.6, 0.55]]))

db_sampler = dict(
    data_root=data_root,
    info_path=data_root + 'waymo_dbinfos_train.pkl',
    rate=1.0,
    prepare=dict(
        filter_by_difficulty=[-1],
        filter_by_min_points=dict(Car=5, Pedestrian=5, Cyclist=5)),
    classes=class_names,
    sample_groups=dict(Car=15, Pedestrian=10, Cyclist=10),
    points_loader=dict(
        type='LoadPointsFromFile',
        coord_type='LIDAR',
        load_dim=6,
        use_dim=[0, 1, 2, 3, 4],
        norm_intensity=True,
        norm_elongation=True,
        backend_args=backend_args),
    backend_args=backend_args)

train_pipeline = [
    dict(
        type='LoadPointsFromFile',
        coord_type='LIDAR',
        load_dim=6,
        use_dim=5,
        norm_intensity=True,
        norm_elongation=True,
        backend_args=backend_args),
    dict(type='LoadAnnotations3D', with_bbox_3d=True, with_label_3d=True),
    dict(type='ObjectSample', db_sampler=db_sampler),
    dict(
        type='RandomFlip3D',
        sync_2d=False,
        flip_ratio_bev_horizontal=0.5,
        flip_ratio_bev_vertical=0.5),
    dict(
        type='GlobalRotScaleTrans',
        rot_range=[-0.78539816, 0.78539816],
        scale_ratio_range=[0.95, 1.05],
        translation_std=[0.5, 0.5, 0.5]),
    dict(type='DSVTPointsRangeFilter', point_cloud_range=point_cloud_range),
    dict(type='DSVTObjectRangeFilter', point_cloud_range=point_cloud_range),
    # dict(type='ObjectNameFilter', classes=class_names),
    dict(type='PointShuffle'),
    dict(
        type='Pack3DDetInputs',
        keys=['points', 'gt_bboxes_3d', 'gt_labels_3d'])
]

test_pipeline = [
    dict(
        type='LoadPointsFromFile',
        coord_type='LIDAR',
        load_dim=6,
        use_dim=5,
        norm_intensity=True,
        norm_elongation=True,
        backend_args=backend_args),
    dict(type='DSVTPointsRangeFilter', point_cloud_range=point_cloud_range),
    dict(
        type='Pack3DDetInputs',
        keys=['points'],
        meta_keys=['box_type_3d', 'sample_idx', 'context_name', 'timestamp'])
]

dataset_type = 'WaymoDataset'
<<<<<<< HEAD
val_dataloader = dict(
    batch_size=4,
=======
train_dataloader = dict(
    batch_size=1,
>>>>>>> fd0825ab
    num_workers=4,
    persistent_workers=True,
    # sampler=dict(type='DefaultSampler', shuffle=False),
    sampler=dict(type='DefaultSampler', shuffle=True),
    dataset=dict(
        type=dataset_type,
        data_root=data_root,
        ann_file='waymo_wo_cam_ins_infos_train.pkl',
        data_prefix=dict(pts='training/velodyne', sweeps='training/velodyne'),
        pipeline=train_pipeline,
        modality=input_modality,
        test_mode=False,
        metainfo=metainfo,
        # we use box_type_3d='LiDAR' in kitti and nuscenes dataset
        # and box_type_3d='Depth' in sunrgbd and scannet dataset.
        box_type_3d='LiDAR',
        # load one frame every five frames
        load_interval=5,
        backend_args=backend_args))
val_dataloader = dict(
    batch_size=4,
    num_workers=4,
    persistent_workers=True,
    drop_last=False,
    sampler=dict(type='DefaultSampler', shuffle=False),
    dataset=dict(
        type=dataset_type,
        data_root=data_root,
        data_prefix=dict(pts='training/velodyne', sweeps='training/velodyne'),
        ann_file='waymo_wo_cam_ins_infos_val.pkl',
        pipeline=test_pipeline,
        modality=input_modality,
        test_mode=True,
        metainfo=metainfo,
        box_type_3d='LiDAR',
        backend_args=backend_args))
test_dataloader = val_dataloader

val_evaluator = dict(
    type='WaymoMetric',
    ann_file='./data/waymo/kitti_format/waymo_infos_val.pkl',
    waymo_bin_file='./data/waymo/waymo_format/gt.bin',
    backend_args=backend_args,
    convert_kitti_format=False)
test_evaluator = val_evaluator

vis_backends = [dict(type='LocalVisBackend'), dict(type='WandbVisBackend')]
# vis_backends = [dict(type='LocalVisBackend')]
visualizer = dict(
    type='Det3DLocalVisualizer', vis_backends=vis_backends, name='visualizer')
lr = 1e-5
# This schedule is mainly used by models on nuScenes dataset
# max_norm=10 is better for SECOND
optim_wrapper = dict(
    type='OptimWrapper',
    optimizer=dict(type='AdamW', lr=lr, weight_decay=0.05, betas=(0.9, 0.99)),
    clip_grad=dict(max_norm=10, norm_type=2))
# learning rate
param_scheduler = [
    dict(
        type='CosineAnnealingLR',
        T_max=1.2,
        eta_min=lr * 100,
        begin=0,
        end=1.2,
        by_epoch=True,
        convert_to_iter_based=True),
    dict(
        type='CosineAnnealingLR',
        T_max=10.8,
        eta_min=lr * 1e-4,
        begin=1.2,
        end=12,
        by_epoch=True,
        convert_to_iter_based=True),
    # momentum scheduler
    dict(
        type='CosineAnnealingMomentum',
        T_max=1.2,
        eta_min=0.85,
        begin=0,
        end=1.2,
        by_epoch=True,
        convert_to_iter_based=True),
    dict(
        type='CosineAnnealingMomentum',
        T_max=10.8,
        eta_min=0.95,
        begin=1.2,
        end=12,
        by_epoch=True,
        convert_to_iter_based=True)
]

# runtime settings
train_cfg = dict(by_epoch=True, max_epochs=12, val_interval=1)

# runtime settings
val_cfg = dict()
test_cfg = dict()

# Default setting for scaling LR automatically
#   - `enable` means enable scaling LR automatically
#       or not by default.
#   - `base_batch_size` = (8 GPUs) x (1 samples per GPU).
# auto_scale_lr = dict(enable=False, base_batch_size=8)

default_hooks = dict(
    logger=dict(type='LoggerHook', interval=50),
    checkpoint=dict(type='CheckpointHook', interval=1))
custom_hooks = [
    dict(
        type='DisableAugHook',
        disable_after_epoch=11,
        disable_aug_list=[
            'GlobalRotScaleTrans', 'RandomFlip3D', 'ObjectSample'
        ])
]<|MERGE_RESOLUTION|>--- conflicted
+++ resolved
@@ -184,13 +184,8 @@
 ]
 
 dataset_type = 'WaymoDataset'
-<<<<<<< HEAD
-val_dataloader = dict(
-    batch_size=4,
-=======
 train_dataloader = dict(
     batch_size=1,
->>>>>>> fd0825ab
     num_workers=4,
     persistent_workers=True,
     # sampler=dict(type='DefaultSampler', shuffle=False),
@@ -198,7 +193,7 @@
     dataset=dict(
         type=dataset_type,
         data_root=data_root,
-        ann_file='waymo_wo_cam_ins_infos_train.pkl',
+        ann_file='waymo_train.pkl',
         data_prefix=dict(pts='training/velodyne', sweeps='training/velodyne'),
         pipeline=train_pipeline,
         modality=input_modality,
@@ -220,7 +215,7 @@
         type=dataset_type,
         data_root=data_root,
         data_prefix=dict(pts='training/velodyne', sweeps='training/velodyne'),
-        ann_file='waymo_wo_cam_ins_infos_val.pkl',
+        ann_file='waymo_infos_val.pkl',
         pipeline=test_pipeline,
         modality=input_modality,
         test_mode=True,
@@ -231,14 +226,12 @@
 
 val_evaluator = dict(
     type='WaymoMetric',
-    ann_file='./data/waymo/kitti_format/waymo_infos_val.pkl',
     waymo_bin_file='./data/waymo/waymo_format/gt.bin',
-    backend_args=backend_args,
-    convert_kitti_format=False)
+    result_prefix='./dsvt_pred.bin')
 test_evaluator = val_evaluator
 
-vis_backends = [dict(type='LocalVisBackend'), dict(type='WandbVisBackend')]
-# vis_backends = [dict(type='LocalVisBackend')]
+# vis_backends = [dict(type='LocalVisBackend'), dict(type='WandbVisBackend')]
+vis_backends = [dict(type='LocalVisBackend')]
 visualizer = dict(
     type='Det3DLocalVisualizer', vis_backends=vis_backends, name='visualizer')
 lr = 1e-5
