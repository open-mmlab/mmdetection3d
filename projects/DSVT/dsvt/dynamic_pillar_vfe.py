--- conflicted
+++ resolved
@@ -77,10 +77,6 @@
         self.voxel_x = voxel_size[0]
         self.voxel_y = voxel_size[1]
         self.voxel_z = voxel_size[2]
-<<<<<<< HEAD
-        # TODO: remove it after 对齐精度
-=======
->>>>>>> 762e3b53
         point_cloud_range = np.array(point_cloud_range).astype(np.float32)
         self.x_offset = self.voxel_x / 2 + point_cloud_range[0]
         self.y_offset = self.voxel_y / 2 + point_cloud_range[1]
