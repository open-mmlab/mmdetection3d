--- conflicted
+++ resolved
@@ -652,7 +652,6 @@
                                    dtype=torch.float32).cuda().long()
     dir_res_targets = torch.rand([1, num_proposal], dtype=torch.float32).cuda()
     center_targets = torch.rand([1, 4, 3], dtype=torch.float32).cuda()
-    assigned_center_targets = center_targets.clone()
     mask_targets = torch.rand([1, num_proposal],
                               dtype=torch.float32).cuda().long()
     valid_gt_masks = torch.rand([1, 4], dtype=torch.float32).cuda()
@@ -666,15 +665,9 @@
 
     targets = (vote_targets, vote_target_masks, size_class_targets,
                size_res_targets, dir_class_targets, dir_res_targets,
-<<<<<<< HEAD
-               center_targets, assigned_center_targets, mask_targets,
-               valid_gt_masks, objectness_targets, objectness_weights,
-               box_loss_weights, valid_gt_weights)
-=======
                center_targets, None, mask_targets, valid_gt_masks,
                objectness_targets, objectness_weights, box_loss_weights,
                valid_gt_weights)
->>>>>>> 1f79fc7b
 
     input_dict['targets'] = targets
 
