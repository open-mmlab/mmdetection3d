--- conflicted
+++ resolved
@@ -230,7 +230,6 @@
         data_dict = dict(points=scene_points, img_metas=img_metas)
         results = self.forward(return_loss=False, **data_dict)
         assert results[0]['semantic_mask'].shape == torch.Size([200])
-<<<<<<< HEAD
         assert results[1]['semantic_mask'].shape == torch.Size([100])
 
 
@@ -348,7 +347,4 @@
         img_metas = [[dict(), dict()], [dict(), dict()]]
         results = self.aug_test(scene_points, img_metas)
         assert results[0]['semantic_mask'].shape == torch.Size([500])
-        assert results[1]['semantic_mask'].shape == torch.Size([200])
-=======
-        assert results[1]['semantic_mask'].shape == torch.Size([100])
->>>>>>> a876a472
+        assert results[1]['semantic_mask'].shape == torch.Size([200])