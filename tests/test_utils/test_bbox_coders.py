# Copyright (c) OpenMMLab. All rights reserved.
import torch
from mmcv.cnn import Scale
from torch import nn as nn

from mmdet3d.core.bbox import DepthInstance3DBoxes, LiDARInstance3DBoxes
from mmdet.core import build_bbox_coder


def test_partial_bin_based_box_coder():
    box_coder_cfg = dict(
        type='PartialBinBasedBBoxCoder',
        num_sizes=10,
        num_dir_bins=12,
        with_rot=True,
        mean_sizes=[[2.114256, 1.620300, 0.927272],
                    [0.791118, 1.279516, 0.718182],
                    [0.923508, 1.867419, 0.845495],
                    [0.591958, 0.552978, 0.827272],
                    [0.699104, 0.454178, 0.75625],
                    [0.69519, 1.346299, 0.736364],
                    [0.528526, 1.002642, 1.172878],
                    [0.500618, 0.632163, 0.683424],
                    [0.404671, 1.071108, 1.688889],
                    [0.76584, 1.398258, 0.472728]])
    box_coder = build_bbox_coder(box_coder_cfg)

    # test eocode
    gt_bboxes = DepthInstance3DBoxes(
        [[0.8308, 4.1168, -1.2035, 2.2493, 1.8444, 1.9245, 1.6486],
         [2.3002, 4.8149, -1.2442, 0.5718, 0.8629, 0.9510, 1.6030],
         [-1.1477, 1.8090, -1.1725, 0.6965, 1.5273, 2.0563, 0.0552]])

    gt_labels = torch.tensor([0, 1, 2])
    center_target, size_class_target, size_res_target, dir_class_target, \
        dir_res_target = box_coder.encode(gt_bboxes, gt_labels)
    expected_center_target = torch.tensor([[0.8308, 4.1168, -0.2413],
                                           [2.3002, 4.8149, -0.7687],
                                           [-1.1477, 1.8090, -0.1444]])
    expected_size_class_target = torch.tensor([0, 1, 2])
    expected_size_res_target = torch.tensor([[0.1350, 0.2241, 0.9972],
                                             [-0.2193, -0.4166, 0.2328],
                                             [-0.2270, -0.3401, 1.2108]])
    expected_dir_class_target = torch.tensor([3, 3, 0])
    expected_dir_res_target = torch.tensor([0.0778, 0.0322, 0.0552])
    assert torch.allclose(center_target, expected_center_target, atol=1e-4)
    assert torch.all(size_class_target == expected_size_class_target)
    assert torch.allclose(size_res_target, expected_size_res_target, atol=1e-4)
    assert torch.all(dir_class_target == expected_dir_class_target)
    assert torch.allclose(dir_res_target, expected_dir_res_target, atol=1e-4)

    # test decode
    center = torch.tensor([[[0.8014, 3.4134,
                             -0.6133], [2.6375, 8.4191, 2.0438],
                            [4.2017, 5.2504,
                             -0.7851], [-1.0088, 5.4107, 1.6293],
                            [1.4837, 4.0268, 0.6222]]])

    size_class = torch.tensor([[[
        -1.0061, -2.2788, 1.1322, -4.4380, -11.0526, -2.8113, -2.0642, -7.5886,
        -4.8627, -5.0437
    ],
                                [
                                    -2.2058, -0.3527, -1.9976, 0.8815, -2.7980,
                                    -1.9053, -0.5097, -2.0232, -1.4242, -4.1192
                                ],
                                [
                                    -1.4783, -0.1009, -1.1537, 0.3052, -4.3147,
                                    -2.6529, 0.2729, -0.3755, -2.6479, -3.7548
                                ],
                                [
                                    -6.1809, -3.5024, -8.3273, 1.1252, -4.3315,
                                    -7.8288, -4.6091, -5.8153, 0.7480, -10.1396
                                ],
                                [
                                    -9.0424, -3.7883, -6.0788, -1.8855,
                                    -10.2493, -9.7164, -1.0658, -4.1713,
                                    1.1173, -10.6204
                                ]]])

    size_res = torch.tensor([[[[-9.8976e-02, -5.2152e-01, -7.6421e-02],
                               [1.4593e-01, 5.6099e-01, 8.9421e-02],
                               [5.1481e-02, 3.9280e-01, 1.2705e-01],
                               [3.6869e-01, 7.0558e-01, 1.4647e-01],
                               [4.7683e-01, 3.3644e-01, 2.3481e-01],
                               [8.7346e-02, 8.4987e-01, 3.3265e-01],
                               [2.1393e-01, 8.5585e-01, 9.8948e-02],
                               [7.8530e-02, 5.9694e-02, -8.7211e-02],
                               [1.8551e-01, 1.1308e+00, -5.1864e-01],
                               [3.6485e-01, 7.3757e-01, 1.5264e-01]],
                              [[-9.5593e-01, -5.0455e-01, 1.9554e-01],
                               [-1.0870e-01, 1.8025e-01, 1.0228e-01],
                               [-8.2882e-02, -4.3771e-01, 9.2135e-02],
                               [-4.0840e-02, -5.9841e-02, 1.1982e-01],
                               [7.3448e-02, 5.2045e-02, 1.7301e-01],
                               [-4.0440e-02, 4.9532e-02, 1.1266e-01],
                               [3.5857e-02, 1.3564e-02, 1.0212e-01],
                               [-1.0407e-01, -5.9321e-02, 9.2622e-02],
                               [7.4691e-03, 9.3080e-02, -4.4077e-01],
                               [-6.0121e-02, -1.3381e-01, -6.8083e-02]],
                              [[-9.3970e-01, -9.7823e-01, -5.1075e-02],
                               [-1.2843e-01, -1.8381e-01, 7.1327e-02],
                               [-1.2247e-01, -8.1115e-01, 3.6495e-02],
                               [4.9154e-02, -4.5440e-02, 8.9520e-02],
                               [1.5653e-01, 3.5990e-02, 1.6414e-01],
                               [-5.9621e-02, 4.9357e-03, 1.4264e-01],
                               [8.5235e-04, -1.0030e-01, -3.0712e-02],
                               [-3.7255e-02, 2.8996e-02, 5.5545e-02],
                               [3.9298e-02, -4.7420e-02, -4.9147e-01],
                               [-1.1548e-01, -1.5895e-01, -3.9155e-02]],
                              [[-1.8725e+00, -7.4102e-01, 1.0524e+00],
                               [-3.3210e-01, 4.7828e-02, -3.2666e-02],
                               [-2.7949e-01, 5.5541e-02, -1.0059e-01],
                               [-8.5533e-02, 1.4870e-01, -1.6709e-01],
                               [3.8283e-01, 2.6609e-01, 2.1361e-01],
                               [-4.2156e-01, 3.2455e-01, 6.7309e-01],
                               [-2.4336e-02, -8.3366e-02, 3.9913e-01],
                               [8.2142e-03, 4.8323e-02, -1.5247e-01],
                               [-4.8142e-02, -3.0074e-01, -1.6829e-01],
                               [1.3274e-01, -2.3825e-01, -1.8127e-01]],
                              [[-1.2576e+00, -6.1550e-01, 7.9430e-01],
                               [-4.7222e-01, 1.5634e+00, -5.9460e-02],
                               [-3.5367e-01, 1.3616e+00, -1.6421e-01],
                               [-1.6611e-02, 2.4231e-01, -9.6188e-02],
                               [5.4486e-01, 4.6833e-01, 5.1151e-01],
                               [-6.1755e-01, 1.0292e+00, 1.2458e+00],
                               [-6.8152e-02, 2.4786e-01, 9.5088e-01],
                               [-4.8745e-02, 1.5134e-01, -9.9962e-02],
                               [2.4485e-03, -7.5991e-02, 1.3545e-01],
                               [4.1608e-01, -1.2093e-01, -3.1643e-01]]]])

    dir_class = torch.tensor([[[
        -1.0230, -5.1965, -5.2195, 2.4030, -2.7661, -7.3399, -1.1640, -4.0630,
        -5.2940, 0.8245, -3.1869, -6.1743
    ],
                               [
                                   -1.9503, -1.6940, -0.8716, -1.1494, -0.8196,
                                   0.2862, -0.2921, -0.7894, -0.2481, -0.9916,
                                   -1.4304, -1.2466
                               ],
                               [
                                   -1.7435, -1.2043, -0.1265, 0.5083, -0.0717,
                                   -0.9560, -1.6171, -2.6463, -2.3863, -2.1358,
                                   -1.8812, -2.3117
                               ],
                               [
                                   -1.9282, 0.3792, -1.8426, -1.4587, -0.8582,
                                   -3.4639, -3.2133, -3.7867, -7.6781, -6.4459,
                                   -6.2455, -5.4797
                               ],
                               [
                                   -3.1869, 0.4456, -0.5824, 0.9994, -1.0554,
                                   -8.4232, -7.7019, -7.1382, -10.2724,
                                   -7.8229, -8.1860, -8.6194
                               ]]])

    dir_res = torch.tensor(
        [[[
            1.1022e-01, -2.3750e-01, 2.0381e-01, 1.2177e-01, -2.8501e-01,
            1.5351e-01, 1.2218e-01, -2.0677e-01, 1.4468e-01, 1.1593e-01,
            -2.6864e-01, 1.1290e-01
        ],
          [
              -1.5788e-02, 4.1538e-02, -2.2857e-04, -1.4011e-02, 4.2560e-02,
              -3.1186e-03, -5.0343e-02, 6.8110e-03, -2.6728e-02, -3.2781e-02,
              3.6889e-02, -1.5609e-03
          ],
          [
              1.9004e-02, 5.7105e-03, 6.0329e-02, 1.3074e-02, -2.5546e-02,
              -1.1456e-02, -3.2484e-02, -3.3487e-02, 1.6609e-03, 1.7095e-02,
              1.2647e-05, 2.4814e-02
          ],
          [
              1.4482e-01, -6.3083e-02, 5.8307e-02, 9.1396e-02, -8.4571e-02,
              4.5890e-02, 5.6243e-02, -1.2448e-01, -9.5244e-02, 4.5746e-02,
              -1.7390e-02, 9.0267e-02
          ],
          [
              1.8065e-01, -2.0078e-02, 8.5401e-02, 1.0784e-01, -1.2495e-01,
              2.2796e-02, 1.1310e-01, -8.4364e-02, -1.1904e-01, 6.1180e-02,
              -1.8109e-02, 1.1229e-01
          ]]])
    bbox_out = dict(
        center=center,
        size_class=size_class,
        size_res=size_res,
        dir_class=dir_class,
        dir_res=dir_res)

    bbox3d = box_coder.decode(bbox_out)
    expected_bbox3d = torch.tensor(
        [[[0.8014, 3.4134, -0.6133, 0.9750, 2.2602, 0.9725, 1.6926],
          [2.6375, 8.4191, 2.0438, 0.5511, 0.4931, 0.9471, 2.6149],
          [4.2017, 5.2504, -0.7851, 0.6411, 0.5075, 0.9168, 1.5839],
          [-1.0088, 5.4107, 1.6293, 0.5064, 0.7017, 0.6602, 0.4605],
          [1.4837, 4.0268, 0.6222, 0.4071, 0.9951, 1.8243, 1.6786]]])
    assert torch.allclose(bbox3d, expected_bbox3d, atol=1e-4)

    # test split_pred
    cls_preds = torch.rand(2, 12, 256)
    reg_preds = torch.rand(2, 67, 256)
    base_xyz = torch.rand(2, 256, 3)
    results = box_coder.split_pred(cls_preds, reg_preds, base_xyz)
    obj_scores = results['obj_scores']
    center = results['center']
    dir_class = results['dir_class']
    dir_res_norm = results['dir_res_norm']
    dir_res = results['dir_res']
    size_class = results['size_class']
    size_res_norm = results['size_res_norm']
    size_res = results['size_res']
    sem_scores = results['sem_scores']
    assert obj_scores.shape == torch.Size([2, 256, 2])
    assert center.shape == torch.Size([2, 256, 3])
    assert dir_class.shape == torch.Size([2, 256, 12])
    assert dir_res_norm.shape == torch.Size([2, 256, 12])
    assert dir_res.shape == torch.Size([2, 256, 12])
    assert size_class.shape == torch.Size([2, 256, 10])
    assert size_res_norm.shape == torch.Size([2, 256, 10, 3])
    assert size_res.shape == torch.Size([2, 256, 10, 3])
    assert sem_scores.shape == torch.Size([2, 256, 10])


def test_anchor_free_box_coder():
    box_coder_cfg = dict(
        type='AnchorFreeBBoxCoder', num_dir_bins=12, with_rot=True)
    box_coder = build_bbox_coder(box_coder_cfg)

    # test encode
    gt_bboxes = LiDARInstance3DBoxes([[
        2.1227e+00, 5.7951e+00, -9.9900e-01, 1.6736e+00, 4.2419e+00,
        1.5473e+00, -1.5501e+00
    ],
                                      [
                                          1.1791e+01, 9.0276e+00, -8.5772e-01,
                                          1.6210e+00, 3.5367e+00, 1.4841e+00,
                                          -1.7369e+00
                                      ],
                                      [
                                          2.3638e+01, 9.6997e+00, -5.6713e-01,
                                          1.7578e+00, 4.6103e+00, 1.5999e+00,
                                          -1.4556e+00
                                      ]])
    gt_labels = torch.tensor([0, 0, 0])

    (center_targets, size_targets, dir_class_targets,
     dir_res_targets) = box_coder.encode(gt_bboxes, gt_labels)

    expected_center_target = torch.tensor([[2.1227, 5.7951, -0.2253],
                                           [11.7908, 9.0276, -0.1156],
                                           [23.6380, 9.6997, 0.2328]])
    expected_size_targets = torch.tensor([[0.8368, 2.1210, 0.7736],
                                          [0.8105, 1.7683, 0.7421],
                                          [0.8789, 2.3052, 0.8000]])
    expected_dir_class_target = torch.tensor([9, 9, 9])
    expected_dir_res_target = torch.tensor([0.0394, -0.3172, 0.2199])
    assert torch.allclose(center_targets, expected_center_target, atol=1e-4)
    assert torch.allclose(size_targets, expected_size_targets, atol=1e-4)
    assert torch.all(dir_class_targets == expected_dir_class_target)
    assert torch.allclose(dir_res_targets, expected_dir_res_target, atol=1e-3)

    # test decode
    center = torch.tensor([[[14.5954, 6.3312, 0.7671],
                            [67.5245, 22.4422, 1.5610],
                            [47.7693, -6.7980, 1.4395]]])

    size_res = torch.tensor([[[-1.0752, 1.8760, 0.7715],
                              [-0.8016, 1.1754, 0.0102],
                              [-1.2789, 0.5948, 0.4728]]])

    dir_class = torch.tensor([[[
        0.1512, 1.7914, -1.7658, 2.1572, -0.9215, 1.2139, 0.1749, 0.8606,
        1.1743, -0.7679, -1.6005, 0.4623
    ],
                               [
                                   -0.3957, 1.2026, -1.2677, 1.3863, -0.5754,
                                   1.7083, 0.2601, 0.1129, 0.7146, -0.1367,
                                   -1.2892, -0.0083
                               ],
                               [
                                   -0.8862, 1.2050, -1.3881, 1.6604, -0.9087,
                                   1.1907, -0.0280, 0.2027, 1.0644, -0.7205,
                                   -1.0738, 0.4748
                               ]]])

    dir_res = torch.tensor([[[
        1.1151, 0.5535, -0.2053, -0.6582, -0.1616, -0.1821, 0.4675, 0.6621,
        0.8146, -0.0448, -0.7253, -0.7171
    ],
                             [
                                 0.7888, 0.2478, -0.1962, -0.7267, 0.0573,
                                 -0.2398, 0.6984, 0.5859, 0.7507, -0.1980,
                                 -0.6538, -0.6602
                             ],
                             [
                                 0.9039, 0.6109, 0.1960, -0.5016, 0.0551,
                                 -0.4086, 0.3398, 0.2759, 0.7247, -0.0655,
                                 -0.5052, -0.9026
                             ]]])
    bbox_out = dict(
        center=center, size=size_res, dir_class=dir_class, dir_res=dir_res)

    bbox3d = box_coder.decode(bbox_out)
    expected_bbox3d = torch.tensor(
        [[[14.5954, 6.3312, 0.7671, 0.1000, 3.7521, 1.5429, 0.9126],
          [67.5245, 22.4422, 1.5610, 0.1000, 2.3508, 0.1000, 2.3782],
          [47.7693, -6.7980, 1.4395, 0.1000, 1.1897, 0.9456, 1.0692]]])
    assert torch.allclose(bbox3d, expected_bbox3d, atol=1e-4)

    # test split_pred
    cls_preds = torch.rand(2, 1, 256)
    reg_preds = torch.rand(2, 30, 256)
    base_xyz = torch.rand(2, 256, 3)
    results = box_coder.split_pred(cls_preds, reg_preds, base_xyz)
    obj_scores = results['obj_scores']
    center = results['center']
    center_offset = results['center_offset']
    dir_class = results['dir_class']
    dir_res_norm = results['dir_res_norm']
    dir_res = results['dir_res']
    size = results['size']
    assert obj_scores.shape == torch.Size([2, 1, 256])
    assert center.shape == torch.Size([2, 256, 3])
    assert center_offset.shape == torch.Size([2, 256, 3])
    assert dir_class.shape == torch.Size([2, 256, 12])
    assert dir_res_norm.shape == torch.Size([2, 256, 12])
    assert dir_res.shape == torch.Size([2, 256, 12])
    assert size.shape == torch.Size([2, 256, 3])


def test_centerpoint_bbox_coder():
    bbox_coder_cfg = dict(
        type='CenterPointBBoxCoder',
        post_center_range=[-61.2, -61.2, -10.0, 61.2, 61.2, 10.0],
        max_num=500,
        score_threshold=0.1,
        pc_range=[-51.2, -51.2],
        out_size_factor=4,
        voxel_size=[0.2, 0.2])

    bbox_coder = build_bbox_coder(bbox_coder_cfg)

    batch_dim = torch.rand([2, 3, 128, 128])
    batch_hei = torch.rand([2, 1, 128, 128])
    batch_hm = torch.rand([2, 2, 128, 128])
    batch_reg = torch.rand([2, 2, 128, 128])
    batch_rotc = torch.rand([2, 1, 128, 128])
    batch_rots = torch.rand([2, 1, 128, 128])
    batch_vel = torch.rand([2, 2, 128, 128])

    temp = bbox_coder.decode(batch_hm, batch_rots, batch_rotc, batch_hei,
                             batch_dim, batch_vel, batch_reg, 5)
    for i in range(len(temp)):
        assert temp[i]['bboxes'].shape == torch.Size([500, 9])
        assert temp[i]['scores'].shape == torch.Size([500])
        assert temp[i]['labels'].shape == torch.Size([500])


def test_point_xyzwhlr_bbox_coder():
    bbox_coder_cfg = dict(
        type='PointXYZWHLRBBoxCoder',
        use_mean_size=True,
        mean_size=[[3.9, 1.6, 1.56], [0.8, 0.6, 1.73], [1.76, 0.6, 1.73]])
    boxcoder = build_bbox_coder(bbox_coder_cfg)

    # test encode
    gt_bboxes_3d = torch.tensor(
        [[13.3329, 2.3514, -0.7004, 1.7508, 0.4702, 1.7909, -3.0522],
         [2.2068, -2.6994, -0.3277, 3.8703, 1.6602, 1.6913, -1.9057],
         [5.5269, 2.5085, -1.0129, 1.1496, 0.8006, 1.8887, 2.1756]])

    points = torch.tensor([[13.70, 2.40, 0.12], [3.20, -3.00, 0.2],
                           [5.70, 2.20, -0.4]])

    gt_labels_3d = torch.tensor([2, 0, 1])

    bbox_target = boxcoder.encode(gt_bboxes_3d, points, gt_labels_3d)
    expected_bbox_target = torch.tensor([[
        -0.1974, -0.0261, -0.4742, -0.0052, -0.2438, 0.0346, -0.9960, -0.0893
    ], [-0.2356, 0.0713, -0.3383, -0.0076, 0.0369, 0.0808, -0.3287, -0.9444
        ], [-0.1731, 0.3085, -0.3543, 0.3626, 0.2884, 0.0878, -0.5686,
            0.8226]])
    assert torch.allclose(expected_bbox_target, bbox_target, atol=1e-4)
    # test decode
    bbox3d_out = boxcoder.decode(bbox_target, points, gt_labels_3d)
<<<<<<< HEAD
    assert torch.allclose(bbox3d_out, gt_bboxes_3d, atol=1e-4)
=======
    assert torch.allclose(bbox3d_out, gt_bboxes_3d, atol=1e-4)


def test_fcos3d_bbox_coder():
    # test a config without priors
    bbox_coder_cfg = dict(
        type='FCOS3DBBoxCoder',
        base_depths=None,
        base_dims=None,
        code_size=7,
        norm_on_bbox=True)
    bbox_coder = build_bbox_coder(bbox_coder_cfg)

    # test decode
    # [2, 7, 1, 1]
    batch_bbox = torch.tensor([[[[0.3130]], [[0.7094]], [[0.8743]], [[0.0570]],
                                [[0.5579]], [[0.1593]], [[0.4553]]],
                               [[[0.7758]], [[0.2298]], [[0.3925]], [[0.6307]],
                                [[0.4377]], [[0.3339]], [[0.1966]]]])
    batch_scale = nn.ModuleList([Scale(1.0) for _ in range(3)])
    stride = 2
    training = False
    cls_score = torch.randn([2, 2, 1, 1]).sigmoid()
    decode_bbox = bbox_coder.decode(batch_bbox, batch_scale, stride, training,
                                    cls_score)

    expected_bbox = torch.tensor([[[[0.6261]], [[1.4188]], [[2.3971]],
                                   [[1.0586]], [[1.7470]], [[1.1727]],
                                   [[0.4553]]],
                                  [[[1.5516]], [[0.4596]], [[1.4806]],
                                   [[1.8790]], [[1.5492]], [[1.3965]],
                                   [[0.1966]]]])
    assert torch.allclose(decode_bbox, expected_bbox, atol=1e-3)

    # test a config with priors
    prior_bbox_coder_cfg = dict(
        type='FCOS3DBBoxCoder',
        base_depths=((28., 13.), (25., 12.)),
        base_dims=((2., 3., 1.), (1., 2., 3.)),
        code_size=7,
        norm_on_bbox=True)
    prior_bbox_coder = build_bbox_coder(prior_bbox_coder_cfg)

    # test decode
    batch_bbox = torch.tensor([[[[0.3130]], [[0.7094]], [[0.8743]], [[0.0570]],
                                [[0.5579]], [[0.1593]], [[0.4553]]],
                               [[[0.7758]], [[0.2298]], [[0.3925]], [[0.6307]],
                                [[0.4377]], [[0.3339]], [[0.1966]]]])
    batch_scale = nn.ModuleList([Scale(1.0) for _ in range(3)])
    stride = 2
    training = False
    cls_score = torch.tensor([[[[0.5811]], [[0.6198]]], [[[0.4889]],
                                                         [[0.8142]]]])
    decode_bbox = prior_bbox_coder.decode(batch_bbox, batch_scale, stride,
                                          training, cls_score)
    expected_bbox = torch.tensor([[[[0.6260]], [[1.4188]], [[35.4916]],
                                   [[1.0587]], [[3.4940]], [[3.5181]],
                                   [[0.4553]]],
                                  [[[1.5516]], [[0.4596]], [[29.7100]],
                                   [[1.8789]], [[3.0983]], [[4.1892]],
                                   [[0.1966]]]])
    assert torch.allclose(decode_bbox, expected_bbox, atol=1e-3)

    # test decode_yaw
    decode_bbox = decode_bbox.permute(0, 2, 3, 1).view(-1, 7)
    batch_centers2d = torch.tensor([[100., 150.], [200., 100.]])
    batch_dir_cls = torch.tensor([0., 1.])
    dir_offset = 0.7854
    cam2img = torch.tensor([[700., 0., 450., 0.], [0., 700., 200., 0.],
                            [0., 0., 1., 0.], [0., 0., 0., 1.]])
    decode_bbox = prior_bbox_coder.decode_yaw(decode_bbox, batch_centers2d,
                                              batch_dir_cls, dir_offset,
                                              cam2img)
    expected_bbox = torch.tensor(
        [[0.6260, 1.4188, 35.4916, 1.0587, 3.4940, 3.5181, 3.1332],
         [1.5516, 0.4596, 29.7100, 1.8789, 3.0983, 4.1892, 6.1368]])
    assert torch.allclose(decode_bbox, expected_bbox, atol=1e-3)


def test_pgd_bbox_coder():
    # test a config without priors
    bbox_coder_cfg = dict(
        type='PGDBBoxCoder',
        base_depths=None,
        base_dims=None,
        code_size=7,
        norm_on_bbox=True)
    bbox_coder = build_bbox_coder(bbox_coder_cfg)

    # test decode_2d
    # [2, 27, 1, 1]
    batch_bbox = torch.tensor([[[[0.0103]], [[0.7394]], [[0.3296]], [[0.4708]],
                                [[0.1439]], [[0.0778]], [[0.9399]], [[0.8366]],
                                [[0.1264]], [[0.3030]], [[0.1898]], [[0.0714]],
                                [[0.4144]], [[0.4341]], [[0.6442]], [[0.2951]],
                                [[0.2890]], [[0.4486]], [[0.2848]], [[0.1071]],
                                [[0.9530]], [[0.9460]], [[0.3822]], [[0.9320]],
                                [[0.2611]], [[0.5580]], [[0.0397]]],
                               [[[0.8612]], [[0.1680]], [[0.5167]], [[0.8502]],
                                [[0.0377]], [[0.3615]], [[0.9550]], [[0.5219]],
                                [[0.1402]], [[0.6843]], [[0.2121]], [[0.9468]],
                                [[0.6238]], [[0.7918]], [[0.1646]], [[0.0500]],
                                [[0.6290]], [[0.3956]], [[0.2901]], [[0.4612]],
                                [[0.7333]], [[0.1194]], [[0.6999]], [[0.3980]],
                                [[0.3262]], [[0.7185]], [[0.4474]]]])
    batch_scale = nn.ModuleList([Scale(1.0) for _ in range(5)])
    stride = 2
    training = False
    cls_score = torch.randn([2, 2, 1, 1]).sigmoid()
    decode_bbox = bbox_coder.decode(batch_bbox, batch_scale, stride, training,
                                    cls_score)
    max_regress_range = 16
    pred_keypoints = True
    pred_bbox2d = True
    decode_bbox_w2d = bbox_coder.decode_2d(decode_bbox, batch_scale, stride,
                                           max_regress_range, training,
                                           pred_keypoints, pred_bbox2d)
    expected_decode_bbox_w2d = torch.tensor(
        [[[[0.0206]], [[1.4788]], [[1.3904]], [[1.6013]], [[1.1548]],
          [[1.0809]], [[0.9399]], [[13.3856]], [[2.0224]], [[4.8480]],
          [[3.0368]], [[1.1424]], [[6.6304]], [[6.9456]], [[10.3072]],
          [[4.7216]], [[4.6240]], [[7.1776]], [[4.5568]], [[1.7136]],
          [[15.2480]], [[15.1360]], [[6.1152]], [[1.8640]], [[0.5222]],
          [[1.1160]], [[0.0794]]],
         [[[1.7224]], [[0.3360]], [[1.6765]], [[2.3401]], [[1.0384]],
          [[1.4355]], [[0.9550]], [[8.3504]], [[2.2432]], [[10.9488]],
          [[3.3936]], [[15.1488]], [[9.9808]], [[12.6688]], [[2.6336]],
          [[0.8000]], [[10.0640]], [[6.3296]], [[4.6416]], [[7.3792]],
          [[11.7328]], [[1.9104]], [[11.1984]], [[0.7960]], [[0.6524]],
          [[1.4370]], [[0.8948]]]])
    assert torch.allclose(expected_decode_bbox_w2d, decode_bbox_w2d, atol=1e-3)

    # test decode_prob_depth
    # [10, 8]
    depth_cls_preds = torch.tensor([
        [-0.4383, 0.7207, -0.4092, 0.4649, 0.8526, 0.6186, -1.4312, -0.7150],
        [0.0621, 0.2369, 0.5170, 0.8484, -0.1099, 0.1829, -0.0072, 1.0618],
        [-1.6114, -0.1057, 0.5721, -0.5986, -2.0471, 0.8140, -0.8385, -0.4822],
        [0.0742, -0.3261, 0.4607, 1.8155, -0.3571, -0.0234, 0.3787, 2.3251],
        [1.0492, -0.6881, -0.0136, -1.8291, 0.8460, -1.0171, 2.5691, -0.8114],
        [0.0968, -0.5601, 1.0458, 0.2560, 1.3018, 0.1635, 0.0680, -1.0263],
        [-0.0765, 0.1498, -2.7321, 1.0047, -0.2505, 0.0871, -0.4820, -0.3003],
        [-0.4123, 0.2298, -0.1330, -0.6008, 0.6526, 0.7118, 0.9728, -0.7793],
        [1.6940, 0.3355, 1.4661, 0.5477, 0.8667, 0.0527, -0.9975, -0.0689],
        [0.4724, -0.3632, -0.0654, 0.4034, -0.3494, -0.7548, 0.7297, 1.2754]
    ])
    depth_range = (0, 70)
    depth_unit = 10
    num_depth_cls = 8
    uniform_prob_depth_preds = bbox_coder.decode_prob_depth(
        depth_cls_preds, depth_range, depth_unit, 'uniform', num_depth_cls)
    expected_preds = torch.tensor([
        32.0441, 38.4689, 36.1831, 48.2096, 46.1560, 32.7973, 33.2155, 39.9822,
        21.9905, 43.0161
    ])
    assert torch.allclose(uniform_prob_depth_preds, expected_preds, atol=1e-3)

    linear_prob_depth_preds = bbox_coder.decode_prob_depth(
        depth_cls_preds, depth_range, depth_unit, 'linear', num_depth_cls)
    expected_preds = torch.tensor([
        21.1431, 30.2421, 25.8964, 41.6116, 38.6234, 21.4582, 23.2993, 30.1111,
        13.9273, 36.8419
    ])
    assert torch.allclose(linear_prob_depth_preds, expected_preds, atol=1e-3)

    log_prob_depth_preds = bbox_coder.decode_prob_depth(
        depth_cls_preds, depth_range, depth_unit, 'log', num_depth_cls)
    expected_preds = torch.tensor([
        12.6458, 24.2487, 17.4015, 36.9375, 27.5982, 12.5510, 15.6635, 19.8408,
        9.1605, 31.3765
    ])
    assert torch.allclose(log_prob_depth_preds, expected_preds, atol=1e-3)

    loguniform_prob_depth_preds = bbox_coder.decode_prob_depth(
        depth_cls_preds, depth_range, depth_unit, 'loguniform', num_depth_cls)
    expected_preds = torch.tensor([
        6.9925, 10.3273, 8.9895, 18.6524, 16.4667, 7.3196, 7.5078, 11.3207,
        3.7987, 13.6095
    ])
    assert torch.allclose(
        loguniform_prob_depth_preds, expected_preds, atol=1e-3)
>>>>>>> e93a77f0
<|MERGE_RESOLUTION|>--- conflicted
+++ resolved
@@ -383,9 +383,6 @@
     assert torch.allclose(expected_bbox_target, bbox_target, atol=1e-4)
     # test decode
     bbox3d_out = boxcoder.decode(bbox_target, points, gt_labels_3d)
-<<<<<<< HEAD
-    assert torch.allclose(bbox3d_out, gt_bboxes_3d, atol=1e-4)
-=======
     assert torch.allclose(bbox3d_out, gt_bboxes_3d, atol=1e-4)
 
 
@@ -566,5 +563,4 @@
         3.7987, 13.6095
     ])
     assert torch.allclose(
-        loguniform_prob_depth_preds, expected_preds, atol=1e-3)
->>>>>>> e93a77f0
+        loguniform_prob_depth_preds, expected_preds, atol=1e-3)