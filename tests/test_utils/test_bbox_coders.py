# Copyright (c) OpenMMLab. All rights reserved.
import torch
from mmcv.cnn import Scale
from torch import nn as nn

from mmdet3d.core.bbox import (CameraInstance3DBoxes, DepthInstance3DBoxes,
                               LiDARInstance3DBoxes)
from mmdet.core import build_bbox_coder


def test_partial_bin_based_box_coder():
    box_coder_cfg = dict(
        type='PartialBinBasedBBoxCoder',
        num_sizes=10,
        num_dir_bins=12,
        with_rot=True,
        mean_sizes=[[2.114256, 1.620300, 0.927272],
                    [0.791118, 1.279516, 0.718182],
                    [0.923508, 1.867419, 0.845495],
                    [0.591958, 0.552978, 0.827272],
                    [0.699104, 0.454178, 0.75625],
                    [0.69519, 1.346299, 0.736364],
                    [0.528526, 1.002642, 1.172878],
                    [0.500618, 0.632163, 0.683424],
                    [0.404671, 1.071108, 1.688889],
                    [0.76584, 1.398258, 0.472728]])
    box_coder = build_bbox_coder(box_coder_cfg)

    # test eocode
    gt_bboxes = DepthInstance3DBoxes(
        [[0.8308, 4.1168, -1.2035, 2.2493, 1.8444, 1.9245, 1.6486],
         [2.3002, 4.8149, -1.2442, 0.5718, 0.8629, 0.9510, 1.6030],
         [-1.1477, 1.8090, -1.1725, 0.6965, 1.5273, 2.0563, 0.0552]])

    gt_labels = torch.tensor([0, 1, 2])
    center_target, size_class_target, size_res_target, dir_class_target, \
        dir_res_target = box_coder.encode(gt_bboxes, gt_labels)
    expected_center_target = torch.tensor([[0.8308, 4.1168, -0.2413],
                                           [2.3002, 4.8149, -0.7687],
                                           [-1.1477, 1.8090, -0.1444]])
    expected_size_class_target = torch.tensor([0, 1, 2])
    expected_size_res_target = torch.tensor([[0.1350, 0.2241, 0.9972],
                                             [-0.2193, -0.4166, 0.2328],
                                             [-0.2270, -0.3401, 1.2108]])
    expected_dir_class_target = torch.tensor([3, 3, 0])
    expected_dir_res_target = torch.tensor([0.0778, 0.0322, 0.0552])
    assert torch.allclose(center_target, expected_center_target, atol=1e-4)
    assert torch.all(size_class_target == expected_size_class_target)
    assert torch.allclose(size_res_target, expected_size_res_target, atol=1e-4)
    assert torch.all(dir_class_target == expected_dir_class_target)
    assert torch.allclose(dir_res_target, expected_dir_res_target, atol=1e-4)

    # test decode
    center = torch.tensor([[[0.8014, 3.4134,
                             -0.6133], [2.6375, 8.4191, 2.0438],
                            [4.2017, 5.2504,
                             -0.7851], [-1.0088, 5.4107, 1.6293],
                            [1.4837, 4.0268, 0.6222]]])

    size_class = torch.tensor([[[
        -1.0061, -2.2788, 1.1322, -4.4380, -11.0526, -2.8113, -2.0642, -7.5886,
        -4.8627, -5.0437
    ],
                                [
                                    -2.2058, -0.3527, -1.9976, 0.8815, -2.7980,
                                    -1.9053, -0.5097, -2.0232, -1.4242, -4.1192
                                ],
                                [
                                    -1.4783, -0.1009, -1.1537, 0.3052, -4.3147,
                                    -2.6529, 0.2729, -0.3755, -2.6479, -3.7548
                                ],
                                [
                                    -6.1809, -3.5024, -8.3273, 1.1252, -4.3315,
                                    -7.8288, -4.6091, -5.8153, 0.7480, -10.1396
                                ],
                                [
                                    -9.0424, -3.7883, -6.0788, -1.8855,
                                    -10.2493, -9.7164, -1.0658, -4.1713,
                                    1.1173, -10.6204
                                ]]])

    size_res = torch.tensor([[[[-9.8976e-02, -5.2152e-01, -7.6421e-02],
                               [1.4593e-01, 5.6099e-01, 8.9421e-02],
                               [5.1481e-02, 3.9280e-01, 1.2705e-01],
                               [3.6869e-01, 7.0558e-01, 1.4647e-01],
                               [4.7683e-01, 3.3644e-01, 2.3481e-01],
                               [8.7346e-02, 8.4987e-01, 3.3265e-01],
                               [2.1393e-01, 8.5585e-01, 9.8948e-02],
                               [7.8530e-02, 5.9694e-02, -8.7211e-02],
                               [1.8551e-01, 1.1308e+00, -5.1864e-01],
                               [3.6485e-01, 7.3757e-01, 1.5264e-01]],
                              [[-9.5593e-01, -5.0455e-01, 1.9554e-01],
                               [-1.0870e-01, 1.8025e-01, 1.0228e-01],
                               [-8.2882e-02, -4.3771e-01, 9.2135e-02],
                               [-4.0840e-02, -5.9841e-02, 1.1982e-01],
                               [7.3448e-02, 5.2045e-02, 1.7301e-01],
                               [-4.0440e-02, 4.9532e-02, 1.1266e-01],
                               [3.5857e-02, 1.3564e-02, 1.0212e-01],
                               [-1.0407e-01, -5.9321e-02, 9.2622e-02],
                               [7.4691e-03, 9.3080e-02, -4.4077e-01],
                               [-6.0121e-02, -1.3381e-01, -6.8083e-02]],
                              [[-9.3970e-01, -9.7823e-01, -5.1075e-02],
                               [-1.2843e-01, -1.8381e-01, 7.1327e-02],
                               [-1.2247e-01, -8.1115e-01, 3.6495e-02],
                               [4.9154e-02, -4.5440e-02, 8.9520e-02],
                               [1.5653e-01, 3.5990e-02, 1.6414e-01],
                               [-5.9621e-02, 4.9357e-03, 1.4264e-01],
                               [8.5235e-04, -1.0030e-01, -3.0712e-02],
                               [-3.7255e-02, 2.8996e-02, 5.5545e-02],
                               [3.9298e-02, -4.7420e-02, -4.9147e-01],
                               [-1.1548e-01, -1.5895e-01, -3.9155e-02]],
                              [[-1.8725e+00, -7.4102e-01, 1.0524e+00],
                               [-3.3210e-01, 4.7828e-02, -3.2666e-02],
                               [-2.7949e-01, 5.5541e-02, -1.0059e-01],
                               [-8.5533e-02, 1.4870e-01, -1.6709e-01],
                               [3.8283e-01, 2.6609e-01, 2.1361e-01],
                               [-4.2156e-01, 3.2455e-01, 6.7309e-01],
                               [-2.4336e-02, -8.3366e-02, 3.9913e-01],
                               [8.2142e-03, 4.8323e-02, -1.5247e-01],
                               [-4.8142e-02, -3.0074e-01, -1.6829e-01],
                               [1.3274e-01, -2.3825e-01, -1.8127e-01]],
                              [[-1.2576e+00, -6.1550e-01, 7.9430e-01],
                               [-4.7222e-01, 1.5634e+00, -5.9460e-02],
                               [-3.5367e-01, 1.3616e+00, -1.6421e-01],
                               [-1.6611e-02, 2.4231e-01, -9.6188e-02],
                               [5.4486e-01, 4.6833e-01, 5.1151e-01],
                               [-6.1755e-01, 1.0292e+00, 1.2458e+00],
                               [-6.8152e-02, 2.4786e-01, 9.5088e-01],
                               [-4.8745e-02, 1.5134e-01, -9.9962e-02],
                               [2.4485e-03, -7.5991e-02, 1.3545e-01],
                               [4.1608e-01, -1.2093e-01, -3.1643e-01]]]])

    dir_class = torch.tensor([[[
        -1.0230, -5.1965, -5.2195, 2.4030, -2.7661, -7.3399, -1.1640, -4.0630,
        -5.2940, 0.8245, -3.1869, -6.1743
    ],
                               [
                                   -1.9503, -1.6940, -0.8716, -1.1494, -0.8196,
                                   0.2862, -0.2921, -0.7894, -0.2481, -0.9916,
                                   -1.4304, -1.2466
                               ],
                               [
                                   -1.7435, -1.2043, -0.1265, 0.5083, -0.0717,
                                   -0.9560, -1.6171, -2.6463, -2.3863, -2.1358,
                                   -1.8812, -2.3117
                               ],
                               [
                                   -1.9282, 0.3792, -1.8426, -1.4587, -0.8582,
                                   -3.4639, -3.2133, -3.7867, -7.6781, -6.4459,
                                   -6.2455, -5.4797
                               ],
                               [
                                   -3.1869, 0.4456, -0.5824, 0.9994, -1.0554,
                                   -8.4232, -7.7019, -7.1382, -10.2724,
                                   -7.8229, -8.1860, -8.6194
                               ]]])

    dir_res = torch.tensor(
        [[[
            1.1022e-01, -2.3750e-01, 2.0381e-01, 1.2177e-01, -2.8501e-01,
            1.5351e-01, 1.2218e-01, -2.0677e-01, 1.4468e-01, 1.1593e-01,
            -2.6864e-01, 1.1290e-01
        ],
          [
              -1.5788e-02, 4.1538e-02, -2.2857e-04, -1.4011e-02, 4.2560e-02,
              -3.1186e-03, -5.0343e-02, 6.8110e-03, -2.6728e-02, -3.2781e-02,
              3.6889e-02, -1.5609e-03
          ],
          [
              1.9004e-02, 5.7105e-03, 6.0329e-02, 1.3074e-02, -2.5546e-02,
              -1.1456e-02, -3.2484e-02, -3.3487e-02, 1.6609e-03, 1.7095e-02,
              1.2647e-05, 2.4814e-02
          ],
          [
              1.4482e-01, -6.3083e-02, 5.8307e-02, 9.1396e-02, -8.4571e-02,
              4.5890e-02, 5.6243e-02, -1.2448e-01, -9.5244e-02, 4.5746e-02,
              -1.7390e-02, 9.0267e-02
          ],
          [
              1.8065e-01, -2.0078e-02, 8.5401e-02, 1.0784e-01, -1.2495e-01,
              2.2796e-02, 1.1310e-01, -8.4364e-02, -1.1904e-01, 6.1180e-02,
              -1.8109e-02, 1.1229e-01
          ]]])
    bbox_out = dict(
        center=center,
        size_class=size_class,
        size_res=size_res,
        dir_class=dir_class,
        dir_res=dir_res)

    bbox3d = box_coder.decode(bbox_out)
    expected_bbox3d = torch.tensor(
        [[[0.8014, 3.4134, -0.6133, 0.9750, 2.2602, 0.9725, 1.6926],
          [2.6375, 8.4191, 2.0438, 0.5511, 0.4931, 0.9471, 2.6149],
          [4.2017, 5.2504, -0.7851, 0.6411, 0.5075, 0.9168, 1.5839],
          [-1.0088, 5.4107, 1.6293, 0.5064, 0.7017, 0.6602, 0.4605],
          [1.4837, 4.0268, 0.6222, 0.4071, 0.9951, 1.8243, 1.6786]]])
    assert torch.allclose(bbox3d, expected_bbox3d, atol=1e-4)

    # test split_pred
    cls_preds = torch.rand(2, 12, 256)
    reg_preds = torch.rand(2, 67, 256)
    base_xyz = torch.rand(2, 256, 3)
    results = box_coder.split_pred(cls_preds, reg_preds, base_xyz)
    obj_scores = results['obj_scores']
    center = results['center']
    dir_class = results['dir_class']
    dir_res_norm = results['dir_res_norm']
    dir_res = results['dir_res']
    size_class = results['size_class']
    size_res_norm = results['size_res_norm']
    size_res = results['size_res']
    sem_scores = results['sem_scores']
    assert obj_scores.shape == torch.Size([2, 256, 2])
    assert center.shape == torch.Size([2, 256, 3])
    assert dir_class.shape == torch.Size([2, 256, 12])
    assert dir_res_norm.shape == torch.Size([2, 256, 12])
    assert dir_res.shape == torch.Size([2, 256, 12])
    assert size_class.shape == torch.Size([2, 256, 10])
    assert size_res_norm.shape == torch.Size([2, 256, 10, 3])
    assert size_res.shape == torch.Size([2, 256, 10, 3])
    assert sem_scores.shape == torch.Size([2, 256, 10])


def test_anchor_free_box_coder():
    box_coder_cfg = dict(
        type='AnchorFreeBBoxCoder', num_dir_bins=12, with_rot=True)
    box_coder = build_bbox_coder(box_coder_cfg)

    # test encode
    gt_bboxes = LiDARInstance3DBoxes([[
        2.1227e+00, 5.7951e+00, -9.9900e-01, 1.6736e+00, 4.2419e+00,
        1.5473e+00, -1.5501e+00
    ],
                                      [
                                          1.1791e+01, 9.0276e+00, -8.5772e-01,
                                          1.6210e+00, 3.5367e+00, 1.4841e+00,
                                          -1.7369e+00
                                      ],
                                      [
                                          2.3638e+01, 9.6997e+00, -5.6713e-01,
                                          1.7578e+00, 4.6103e+00, 1.5999e+00,
                                          -1.4556e+00
                                      ]])
    gt_labels = torch.tensor([0, 0, 0])

    (center_targets, size_targets, dir_class_targets,
     dir_res_targets) = box_coder.encode(gt_bboxes, gt_labels)

    expected_center_target = torch.tensor([[2.1227, 5.7951, -0.2253],
                                           [11.7908, 9.0276, -0.1156],
                                           [23.6380, 9.6997, 0.2328]])
    expected_size_targets = torch.tensor([[0.8368, 2.1210, 0.7736],
                                          [0.8105, 1.7683, 0.7421],
                                          [0.8789, 2.3052, 0.8000]])
    expected_dir_class_target = torch.tensor([9, 9, 9])
    expected_dir_res_target = torch.tensor([0.0394, -0.3172, 0.2199])
    assert torch.allclose(center_targets, expected_center_target, atol=1e-4)
    assert torch.allclose(size_targets, expected_size_targets, atol=1e-4)
    assert torch.all(dir_class_targets == expected_dir_class_target)
    assert torch.allclose(dir_res_targets, expected_dir_res_target, atol=1e-3)

    # test decode
    center = torch.tensor([[[14.5954, 6.3312, 0.7671],
                            [67.5245, 22.4422, 1.5610],
                            [47.7693, -6.7980, 1.4395]]])

    size_res = torch.tensor([[[-1.0752, 1.8760, 0.7715],
                              [-0.8016, 1.1754, 0.0102],
                              [-1.2789, 0.5948, 0.4728]]])

    dir_class = torch.tensor([[[
        0.1512, 1.7914, -1.7658, 2.1572, -0.9215, 1.2139, 0.1749, 0.8606,
        1.1743, -0.7679, -1.6005, 0.4623
    ],
                               [
                                   -0.3957, 1.2026, -1.2677, 1.3863, -0.5754,
                                   1.7083, 0.2601, 0.1129, 0.7146, -0.1367,
                                   -1.2892, -0.0083
                               ],
                               [
                                   -0.8862, 1.2050, -1.3881, 1.6604, -0.9087,
                                   1.1907, -0.0280, 0.2027, 1.0644, -0.7205,
                                   -1.0738, 0.4748
                               ]]])

    dir_res = torch.tensor([[[
        1.1151, 0.5535, -0.2053, -0.6582, -0.1616, -0.1821, 0.4675, 0.6621,
        0.8146, -0.0448, -0.7253, -0.7171
    ],
                             [
                                 0.7888, 0.2478, -0.1962, -0.7267, 0.0573,
                                 -0.2398, 0.6984, 0.5859, 0.7507, -0.1980,
                                 -0.6538, -0.6602
                             ],
                             [
                                 0.9039, 0.6109, 0.1960, -0.5016, 0.0551,
                                 -0.4086, 0.3398, 0.2759, 0.7247, -0.0655,
                                 -0.5052, -0.9026
                             ]]])
    bbox_out = dict(
        center=center, size=size_res, dir_class=dir_class, dir_res=dir_res)

    bbox3d = box_coder.decode(bbox_out)
    expected_bbox3d = torch.tensor(
        [[[14.5954, 6.3312, 0.7671, 0.1000, 3.7521, 1.5429, 0.9126],
          [67.5245, 22.4422, 1.5610, 0.1000, 2.3508, 0.1000, 2.3782],
          [47.7693, -6.7980, 1.4395, 0.1000, 1.1897, 0.9456, 1.0692]]])
    assert torch.allclose(bbox3d, expected_bbox3d, atol=1e-4)

    # test split_pred
    cls_preds = torch.rand(2, 1, 256)
    reg_preds = torch.rand(2, 30, 256)
    base_xyz = torch.rand(2, 256, 3)
    results = box_coder.split_pred(cls_preds, reg_preds, base_xyz)
    obj_scores = results['obj_scores']
    center = results['center']
    center_offset = results['center_offset']
    dir_class = results['dir_class']
    dir_res_norm = results['dir_res_norm']
    dir_res = results['dir_res']
    size = results['size']
    assert obj_scores.shape == torch.Size([2, 1, 256])
    assert center.shape == torch.Size([2, 256, 3])
    assert center_offset.shape == torch.Size([2, 256, 3])
    assert dir_class.shape == torch.Size([2, 256, 12])
    assert dir_res_norm.shape == torch.Size([2, 256, 12])
    assert dir_res.shape == torch.Size([2, 256, 12])
    assert size.shape == torch.Size([2, 256, 3])


def test_centerpoint_bbox_coder():
    bbox_coder_cfg = dict(
        type='CenterPointBBoxCoder',
        post_center_range=[-61.2, -61.2, -10.0, 61.2, 61.2, 10.0],
        max_num=500,
        score_threshold=0.1,
        pc_range=[-51.2, -51.2],
        out_size_factor=4,
        voxel_size=[0.2, 0.2])

    bbox_coder = build_bbox_coder(bbox_coder_cfg)

    batch_dim = torch.rand([2, 3, 128, 128])
    batch_hei = torch.rand([2, 1, 128, 128])
    batch_hm = torch.rand([2, 2, 128, 128])
    batch_reg = torch.rand([2, 2, 128, 128])
    batch_rotc = torch.rand([2, 1, 128, 128])
    batch_rots = torch.rand([2, 1, 128, 128])
    batch_vel = torch.rand([2, 2, 128, 128])

    temp = bbox_coder.decode(batch_hm, batch_rots, batch_rotc, batch_hei,
                             batch_dim, batch_vel, batch_reg, 5)
    for i in range(len(temp)):
        assert temp[i]['bboxes'].shape == torch.Size([500, 9])
        assert temp[i]['scores'].shape == torch.Size([500])
        assert temp[i]['labels'].shape == torch.Size([500])


def test_point_xyzwhlr_bbox_coder():
    bbox_coder_cfg = dict(
        type='PointXYZWHLRBBoxCoder',
        use_mean_size=True,
        mean_size=[[3.9, 1.6, 1.56], [0.8, 0.6, 1.73], [1.76, 0.6, 1.73]])
    boxcoder = build_bbox_coder(bbox_coder_cfg)

    # test encode
    gt_bboxes_3d = torch.tensor(
        [[13.3329, 2.3514, -0.7004, 1.7508, 0.4702, 1.7909, -3.0522],
         [2.2068, -2.6994, -0.3277, 3.8703, 1.6602, 1.6913, -1.9057],
         [5.5269, 2.5085, -1.0129, 1.1496, 0.8006, 1.8887, 2.1756]])

    points = torch.tensor([[13.70, 2.40, 0.12], [3.20, -3.00, 0.2],
                           [5.70, 2.20, -0.4]])

    gt_labels_3d = torch.tensor([2, 0, 1])

    bbox_target = boxcoder.encode(gt_bboxes_3d, points, gt_labels_3d)
    expected_bbox_target = torch.tensor([[
        -0.1974, -0.0261, -0.4742, -0.0052, -0.2438, 0.0346, -0.9960, -0.0893
    ], [-0.2356, 0.0713, -0.3383, -0.0076, 0.0369, 0.0808, -0.3287, -0.9444
        ], [-0.1731, 0.3085, -0.3543, 0.3626, 0.2884, 0.0878, -0.5686,
            0.8226]])
    assert torch.allclose(expected_bbox_target, bbox_target, atol=1e-4)
    # test decode
    bbox3d_out = boxcoder.decode(bbox_target, points, gt_labels_3d)
    assert torch.allclose(bbox3d_out, gt_bboxes_3d, atol=1e-4)


def test_fcos3d_bbox_coder():
    # test a config without priors
    bbox_coder_cfg = dict(
        type='FCOS3DBBoxCoder',
        base_depths=None,
        base_dims=None,
        code_size=7,
        norm_on_bbox=True)
    bbox_coder = build_bbox_coder(bbox_coder_cfg)

    # test decode
    # [2, 7, 1, 1]
    batch_bbox = torch.tensor([[[[0.3130]], [[0.7094]], [[0.8743]], [[0.0570]],
                                [[0.5579]], [[0.1593]], [[0.4553]]],
                               [[[0.7758]], [[0.2298]], [[0.3925]], [[0.6307]],
                                [[0.4377]], [[0.3339]], [[0.1966]]]])
    batch_scale = nn.ModuleList([Scale(1.0) for _ in range(3)])
    stride = 2
    training = False
    cls_score = torch.randn([2, 2, 1, 1]).sigmoid()
    decode_bbox = bbox_coder.decode(batch_bbox, batch_scale, stride, training,
                                    cls_score)

    expected_bbox = torch.tensor([[[[0.6261]], [[1.4188]], [[2.3971]],
                                   [[1.0586]], [[1.7470]], [[1.1727]],
                                   [[0.4553]]],
                                  [[[1.5516]], [[0.4596]], [[1.4806]],
                                   [[1.8790]], [[1.5492]], [[1.3965]],
                                   [[0.1966]]]])
    assert torch.allclose(decode_bbox, expected_bbox, atol=1e-3)

    # test a config with priors
    prior_bbox_coder_cfg = dict(
        type='FCOS3DBBoxCoder',
        base_depths=((28., 13.), (25., 12.)),
        base_dims=((2., 3., 1.), (1., 2., 3.)),
        code_size=7,
        norm_on_bbox=True)
    prior_bbox_coder = build_bbox_coder(prior_bbox_coder_cfg)

    # test decode
    batch_bbox = torch.tensor([[[[0.3130]], [[0.7094]], [[0.8743]], [[0.0570]],
                                [[0.5579]], [[0.1593]], [[0.4553]]],
                               [[[0.7758]], [[0.2298]], [[0.3925]], [[0.6307]],
                                [[0.4377]], [[0.3339]], [[0.1966]]]])
    batch_scale = nn.ModuleList([Scale(1.0) for _ in range(3)])
    stride = 2
    training = False
    cls_score = torch.tensor([[[[0.5811]], [[0.6198]]], [[[0.4889]],
                                                         [[0.8142]]]])
    decode_bbox = prior_bbox_coder.decode(batch_bbox, batch_scale, stride,
                                          training, cls_score)
    expected_bbox = torch.tensor([[[[0.6260]], [[1.4188]], [[35.4916]],
                                   [[1.0587]], [[3.4940]], [[3.5181]],
                                   [[0.4553]]],
                                  [[[1.5516]], [[0.4596]], [[29.7100]],
                                   [[1.8789]], [[3.0983]], [[4.1892]],
                                   [[0.1966]]]])
    assert torch.allclose(decode_bbox, expected_bbox, atol=1e-3)

    # test decode_yaw
    decode_bbox = decode_bbox.permute(0, 2, 3, 1).view(-1, 7)
    batch_centers2d = torch.tensor([[100., 150.], [200., 100.]])
    batch_dir_cls = torch.tensor([0., 1.])
    dir_offset = 0.7854
    cam2img = torch.tensor([[700., 0., 450., 0.], [0., 700., 200., 0.],
                            [0., 0., 1., 0.], [0., 0., 0., 1.]])
    decode_bbox = prior_bbox_coder.decode_yaw(decode_bbox, batch_centers2d,
                                              batch_dir_cls, dir_offset,
                                              cam2img)
    expected_bbox = torch.tensor(
        [[0.6260, 1.4188, 35.4916, 1.0587, 3.4940, 3.5181, 3.1332],
         [1.5516, 0.4596, 29.7100, 1.8789, 3.0983, 4.1892, 6.1368]])
    assert torch.allclose(decode_bbox, expected_bbox, atol=1e-3)


def test_pgd_bbox_coder():
    # test a config without priors
    bbox_coder_cfg = dict(
        type='PGDBBoxCoder',
        base_depths=None,
        base_dims=None,
        code_size=7,
        norm_on_bbox=True)
    bbox_coder = build_bbox_coder(bbox_coder_cfg)

    # test decode_2d
    # [2, 27, 1, 1]
    batch_bbox = torch.tensor([[[[0.0103]], [[0.7394]], [[0.3296]], [[0.4708]],
                                [[0.1439]], [[0.0778]], [[0.9399]], [[0.8366]],
                                [[0.1264]], [[0.3030]], [[0.1898]], [[0.0714]],
                                [[0.4144]], [[0.4341]], [[0.6442]], [[0.2951]],
                                [[0.2890]], [[0.4486]], [[0.2848]], [[0.1071]],
                                [[0.9530]], [[0.9460]], [[0.3822]], [[0.9320]],
                                [[0.2611]], [[0.5580]], [[0.0397]]],
                               [[[0.8612]], [[0.1680]], [[0.5167]], [[0.8502]],
                                [[0.0377]], [[0.3615]], [[0.9550]], [[0.5219]],
                                [[0.1402]], [[0.6843]], [[0.2121]], [[0.9468]],
                                [[0.6238]], [[0.7918]], [[0.1646]], [[0.0500]],
                                [[0.6290]], [[0.3956]], [[0.2901]], [[0.4612]],
                                [[0.7333]], [[0.1194]], [[0.6999]], [[0.3980]],
                                [[0.3262]], [[0.7185]], [[0.4474]]]])
    batch_scale = nn.ModuleList([Scale(1.0) for _ in range(5)])
    stride = 2
    training = False
    cls_score = torch.randn([2, 2, 1, 1]).sigmoid()
    decode_bbox = bbox_coder.decode(batch_bbox, batch_scale, stride, training,
                                    cls_score)
    max_regress_range = 16
    pred_keypoints = True
    pred_bbox2d = True
    decode_bbox_w2d = bbox_coder.decode_2d(decode_bbox, batch_scale, stride,
                                           max_regress_range, training,
                                           pred_keypoints, pred_bbox2d)
    expected_decode_bbox_w2d = torch.tensor(
        [[[[0.0206]], [[1.4788]], [[1.3904]], [[1.6013]], [[1.1548]],
          [[1.0809]], [[0.9399]], [[13.3856]], [[2.0224]], [[4.8480]],
          [[3.0368]], [[1.1424]], [[6.6304]], [[6.9456]], [[10.3072]],
          [[4.7216]], [[4.6240]], [[7.1776]], [[4.5568]], [[1.7136]],
          [[15.2480]], [[15.1360]], [[6.1152]], [[1.8640]], [[0.5222]],
          [[1.1160]], [[0.0794]]],
         [[[1.7224]], [[0.3360]], [[1.6765]], [[2.3401]], [[1.0384]],
          [[1.4355]], [[0.9550]], [[8.3504]], [[2.2432]], [[10.9488]],
          [[3.3936]], [[15.1488]], [[9.9808]], [[12.6688]], [[2.6336]],
          [[0.8000]], [[10.0640]], [[6.3296]], [[4.6416]], [[7.3792]],
          [[11.7328]], [[1.9104]], [[11.1984]], [[0.7960]], [[0.6524]],
          [[1.4370]], [[0.8948]]]])
    assert torch.allclose(expected_decode_bbox_w2d, decode_bbox_w2d, atol=1e-3)

    # test decode_prob_depth
    # [10, 8]
    depth_cls_preds = torch.tensor([
        [-0.4383, 0.7207, -0.4092, 0.4649, 0.8526, 0.6186, -1.4312, -0.7150],
        [0.0621, 0.2369, 0.5170, 0.8484, -0.1099, 0.1829, -0.0072, 1.0618],
        [-1.6114, -0.1057, 0.5721, -0.5986, -2.0471, 0.8140, -0.8385, -0.4822],
        [0.0742, -0.3261, 0.4607, 1.8155, -0.3571, -0.0234, 0.3787, 2.3251],
        [1.0492, -0.6881, -0.0136, -1.8291, 0.8460, -1.0171, 2.5691, -0.8114],
        [0.0968, -0.5601, 1.0458, 0.2560, 1.3018, 0.1635, 0.0680, -1.0263],
        [-0.0765, 0.1498, -2.7321, 1.0047, -0.2505, 0.0871, -0.4820, -0.3003],
        [-0.4123, 0.2298, -0.1330, -0.6008, 0.6526, 0.7118, 0.9728, -0.7793],
        [1.6940, 0.3355, 1.4661, 0.5477, 0.8667, 0.0527, -0.9975, -0.0689],
        [0.4724, -0.3632, -0.0654, 0.4034, -0.3494, -0.7548, 0.7297, 1.2754]
    ])
    depth_range = (0, 70)
    depth_unit = 10
    num_depth_cls = 8
    uniform_prob_depth_preds = bbox_coder.decode_prob_depth(
        depth_cls_preds, depth_range, depth_unit, 'uniform', num_depth_cls)
    expected_preds = torch.tensor([
        32.0441, 38.4689, 36.1831, 48.2096, 46.1560, 32.7973, 33.2155, 39.9822,
        21.9905, 43.0161
    ])
    assert torch.allclose(uniform_prob_depth_preds, expected_preds, atol=1e-3)

    linear_prob_depth_preds = bbox_coder.decode_prob_depth(
        depth_cls_preds, depth_range, depth_unit, 'linear', num_depth_cls)
    expected_preds = torch.tensor([
        21.1431, 30.2421, 25.8964, 41.6116, 38.6234, 21.4582, 23.2993, 30.1111,
        13.9273, 36.8419
    ])
    assert torch.allclose(linear_prob_depth_preds, expected_preds, atol=1e-3)

    log_prob_depth_preds = bbox_coder.decode_prob_depth(
        depth_cls_preds, depth_range, depth_unit, 'log', num_depth_cls)
    expected_preds = torch.tensor([
        12.6458, 24.2487, 17.4015, 36.9375, 27.5982, 12.5510, 15.6635, 19.8408,
        9.1605, 31.3765
    ])
    assert torch.allclose(log_prob_depth_preds, expected_preds, atol=1e-3)

    loguniform_prob_depth_preds = bbox_coder.decode_prob_depth(
        depth_cls_preds, depth_range, depth_unit, 'loguniform', num_depth_cls)
    expected_preds = torch.tensor([
        6.9925, 10.3273, 8.9895, 18.6524, 16.4667, 7.3196, 7.5078, 11.3207,
        3.7987, 13.6095
    ])
    assert torch.allclose(
<<<<<<< HEAD
        loguniform_prob_depth_preds, expected_preds, atol=1e-3)


def test_smoke_bbox_coder():
    bbox_coder_cfg = dict(
        type='SMOKECoder',
        base_depth=(28.01, 16.32),
        base_dims=((3.88, 1.63, 1.53), (1.78, 1.70, 0.58), (0.88, 1.73, 0.67)),
        code_size=7)

    bbox_coder = build_bbox_coder(bbox_coder_cfg)
    regression = torch.rand([200, 8])
    points = torch.rand([200, 2])
    labels = torch.ones([2, 100])
    cam2imgs = torch.rand([2, 4, 4])
    trans_mats = torch.rand([2, 3, 3])

    img_metas = [dict(box_type_3d=CameraInstance3DBoxes) for i in range(2)]
    locations, dimensions, orientations = bbox_coder.decode(
        regression, points, labels, cam2imgs, trans_mats)
    assert locations.shape == torch.Size([200, 3])
    assert dimensions.shape == torch.Size([200, 3])
    assert orientations.shape == torch.Size([200, 1])
    bboxes = bbox_coder.encode(locations, dimensions, orientations, img_metas)
    assert bboxes.tensor.shape == torch.Size([200, 7])

    # specically designed to test orientation decode function's
    # special cases.

    ori_vector = torch.tensor([[-0.9, -0.01], [-0.9, 0.01]])
    locations = torch.tensor([[15., 2., 1.], [15., 2., -1.]])
    orientations = bbox_coder._decode_orientation(ori_vector, locations)
    assert orientations.shape == torch.Size([2, 1])
=======
        loguniform_prob_depth_preds, expected_preds, atol=1e-3)
>>>>>>> e93a77f0
<|MERGE_RESOLUTION|>--- conflicted
+++ resolved
@@ -564,7 +564,6 @@
         3.7987, 13.6095
     ])
     assert torch.allclose(
-<<<<<<< HEAD
         loguniform_prob_depth_preds, expected_preds, atol=1e-3)
 
 
@@ -598,6 +597,3 @@
     locations = torch.tensor([[15., 2., 1.], [15., 2., -1.]])
     orientations = bbox_coder._decode_orientation(ori_vector, locations)
     assert orientations.shape == torch.Size([2, 1])
-=======
-        loguniform_prob_depth_preds, expected_preds, atol=1e-3)
->>>>>>> e93a77f0
