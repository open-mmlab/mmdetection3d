<<<<<<< HEAD
=======
# Copyright (c) OpenMMLab. All rights reserved.
>>>>>>> 36f658a5
import numpy as np
import pytest
import torch

<<<<<<< HEAD
from mmdet3d.core import array_converter, draw_heatmap_gaussian
=======
from mmdet3d.core import array_converter, draw_heatmap_gaussian, points_img2cam
>>>>>>> 36f658a5


def test_gaussian():
    heatmap = torch.zeros((128, 128))
    ct_int = torch.tensor([64, 64], dtype=torch.int32)
    radius = 2
    draw_heatmap_gaussian(heatmap, ct_int, radius)
    assert torch.isclose(torch.sum(heatmap), torch.tensor(4.3505), atol=1e-3)


def test_array_converter():
    # to torch
    @array_converter(to_torch=True, apply_to=('array_a', 'array_b'))
    def test_func_1(array_a, array_b, container):
        container.append(array_a)
        container.append(array_b)
        return array_a.clone(), array_b.clone()

    np_array_a = np.array([0.0])
    np_array_b = np.array([0.0])
    container = []
    new_array_a, new_array_b = test_func_1(np_array_a, np_array_b, container)

    assert isinstance(new_array_a, np.ndarray)
    assert isinstance(new_array_b, np.ndarray)
    assert isinstance(container[0], torch.Tensor)
    assert isinstance(container[1], torch.Tensor)

    # one to torch and one not
    @array_converter(to_torch=True, apply_to=('array_a', ))
    def test_func_2(array_a, array_b):
        return torch.cat([array_a, array_b])

    with pytest.raises(TypeError):
        _ = test_func_2(np_array_a, np_array_b)

    # wrong template_arg_name_
    @array_converter(
        to_torch=True, apply_to=('array_a', ), template_arg_name_='array_c')
    def test_func_3(array_a, array_b):
        return torch.cat([array_a, array_b])

    with pytest.raises(ValueError):
        _ = test_func_3(np_array_a, np_array_b)

    # wrong apply_to
    @array_converter(to_torch=True, apply_to=('array_a', 'array_c'))
    def test_func_4(array_a, array_b):
        return torch.cat([array_a, array_b])

    with pytest.raises(ValueError):
        _ = test_func_4(np_array_a, np_array_b)

    # to numpy
    @array_converter(to_torch=False, apply_to=('array_a', 'array_b'))
    def test_func_5(array_a, array_b, container):
        container.append(array_a)
        container.append(array_b)
        return array_a.copy(), array_b.copy()

    pt_array_a = torch.tensor([0.0])
    pt_array_b = torch.tensor([0.0])
    container = []
    new_array_a, new_array_b = test_func_5(pt_array_a, pt_array_b, container)

    assert isinstance(container[0], np.ndarray)
    assert isinstance(container[1], np.ndarray)
    assert isinstance(new_array_a, torch.Tensor)
    assert isinstance(new_array_b, torch.Tensor)

    # apply_to = None
    @array_converter(to_torch=False)
    def test_func_6(array_a, array_b, container):
        container.append(array_a)
        container.append(array_b)
        return array_a.clone(), array_b.clone()

    container = []
    new_array_a, new_array_b = test_func_6(pt_array_a, pt_array_b, container)

    assert isinstance(container[0], torch.Tensor)
    assert isinstance(container[1], torch.Tensor)
    assert isinstance(new_array_a, torch.Tensor)
    assert isinstance(new_array_b, torch.Tensor)

    # with default arg
    @array_converter(to_torch=True, apply_to=('array_a', 'array_b'))
    def test_func_7(array_a, container, array_b=np.array([2.])):
        container.append(array_a)
        container.append(array_b)
        return array_a.clone(), array_b.clone()

    container = []
    new_array_a, new_array_b = test_func_7(np_array_a, container)

    assert isinstance(container[0], torch.Tensor)
    assert isinstance(container[1], torch.Tensor)
    assert isinstance(new_array_a, np.ndarray)
    assert isinstance(new_array_b, np.ndarray)
    assert np.allclose(new_array_b, np.array([2.]), 1e-3)

    # override default arg

    container = []
    new_array_a, new_array_b = test_func_7(np_array_a, container,
                                           np.array([4.]))

    assert isinstance(container[0], torch.Tensor)
    assert isinstance(container[1], torch.Tensor)
    assert isinstance(new_array_a, np.ndarray)
    assert np.allclose(new_array_b, np.array([4.]), 1e-3)

    # list arg
    @array_converter(to_torch=True, apply_to=('array_a', 'array_b'))
    def test_func_8(container, array_a, array_b=[2.]):
        container.append(array_a)
        container.append(array_b)
        return array_a.clone(), array_b.clone()

    container = []
    new_array_a, new_array_b = test_func_8(container, [3.])

    assert isinstance(container[0], torch.Tensor)
    assert isinstance(container[1], torch.Tensor)
    assert np.allclose(new_array_a, np.array([3.]), 1e-3)
    assert np.allclose(new_array_b, np.array([2.]), 1e-3)

    # number arg
    @array_converter(to_torch=True, apply_to=('array_a', 'array_b'))
    def test_func_9(container, array_a, array_b=1):
        container.append(array_a)
        container.append(array_b)
        return array_a.clone(), array_b.clone()

    container = []
    new_array_a, new_array_b = test_func_9(container, np_array_a)

    assert isinstance(container[0], torch.FloatTensor)
    assert isinstance(container[1], torch.FloatTensor)
    assert np.allclose(new_array_a, np_array_a, 1e-3)
    assert np.allclose(new_array_b, np.array(1.0), 1e-3)

    # feed kwargs
    container = []
    kwargs = {'array_a': [5.], 'array_b': [6.]}
    new_array_a, new_array_b = test_func_8(container, **kwargs)

    assert isinstance(container[0], torch.Tensor)
    assert isinstance(container[1], torch.Tensor)
    assert np.allclose(new_array_a, np.array([5.]), 1e-3)
    assert np.allclose(new_array_b, np.array([6.]), 1e-3)

    # feed args and kwargs
    container = []
    kwargs = {'array_b': [7.]}
    args = (container, [8.])
    new_array_a, new_array_b = test_func_8(*args, **kwargs)

    assert isinstance(container[0], torch.Tensor)
    assert isinstance(container[1], torch.Tensor)
    assert np.allclose(new_array_a, np.array([8.]), 1e-3)
    assert np.allclose(new_array_b, np.array([7.]), 1e-3)

    # wrong template arg type
    with pytest.raises(TypeError):
        new_array_a, new_array_b = test_func_9(container, 3 + 4j)

    with pytest.raises(TypeError):
        new_array_a, new_array_b = test_func_9(container, {})

    # invalid template arg list
    with pytest.raises(TypeError):
        new_array_a, new_array_b = test_func_9(container,
<<<<<<< HEAD
                                               [True, np.array([3.0])])
=======
                                               [True, np.array([3.0])])


def test_points_img2cam():
    points = torch.tensor([[0.5764, 0.9109, 0.7576], [0.6656, 0.5498, 0.9813]])
    cam2img = torch.tensor([[700., 0., 450., 0.], [0., 700., 200., 0.],
                            [0., 0., 1., 0.]])
    xyzs = points_img2cam(points, cam2img)
    expected_xyzs = torch.tensor([[-0.4864, -0.2155, 0.7576],
                                  [-0.6299, -0.2796, 0.9813]])
    assert torch.allclose(xyzs, expected_xyzs, atol=1e-3)
>>>>>>> 36f658a5
<|MERGE_RESOLUTION|>--- conflicted
+++ resolved
@@ -1,16 +1,9 @@
-<<<<<<< HEAD
-=======
 # Copyright (c) OpenMMLab. All rights reserved.
->>>>>>> 36f658a5
 import numpy as np
 import pytest
 import torch
 
-<<<<<<< HEAD
-from mmdet3d.core import array_converter, draw_heatmap_gaussian
-=======
 from mmdet3d.core import array_converter, draw_heatmap_gaussian, points_img2cam
->>>>>>> 36f658a5
 
 
 def test_gaussian():
@@ -184,9 +177,6 @@
     # invalid template arg list
     with pytest.raises(TypeError):
         new_array_a, new_array_b = test_func_9(container,
-<<<<<<< HEAD
-                                               [True, np.array([3.0])])
-=======
                                                [True, np.array([3.0])])
 
 
@@ -197,5 +187,4 @@
     xyzs = points_img2cam(points, cam2img)
     expected_xyzs = torch.tensor([[-0.4864, -0.2155, 0.7576],
                                   [-0.6299, -0.2796, 0.9813]])
-    assert torch.allclose(xyzs, expected_xyzs, atol=1e-3)
->>>>>>> 36f658a5
+    assert torch.allclose(xyzs, expected_xyzs, atol=1e-3)