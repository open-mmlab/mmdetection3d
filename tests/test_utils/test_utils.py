--- conflicted
+++ resolved
@@ -3,11 +3,7 @@
 import pytest
 import torch
 
-<<<<<<< HEAD
-from mmdet3d.core import array_converter, draw_heatmap_gaussian
-=======
 from mmdet3d.core import array_converter, draw_heatmap_gaussian, points_img2cam
->>>>>>> e93a77f0
 
 
 def test_gaussian():
@@ -181,9 +177,6 @@
     # invalid template arg list
     with pytest.raises(TypeError):
         new_array_a, new_array_b = test_func_9(container,
-<<<<<<< HEAD
-                                               [True, np.array([3.0])])
-=======
                                                [True, np.array([3.0])])
 
 
@@ -194,5 +187,4 @@
     xyzs = points_img2cam(points, cam2img)
     expected_xyzs = torch.tensor([[-0.4864, -0.2155, 0.7576],
                                   [-0.6299, -0.2796, 0.9813]])
-    assert torch.allclose(xyzs, expected_xyzs, atol=1e-3)
->>>>>>> e93a77f0
+    assert torch.allclose(xyzs, expected_xyzs, atol=1e-3)