import mmcv
import numpy as np
import pytest
import torch

from mmdet3d.core import (Box3DMode, CameraInstance3DBoxes,
                          DepthInstance3DBoxes, LiDARInstance3DBoxes)
from mmdet3d.core.points import DepthPoints, LiDARPoints
from mmdet3d.datasets import (BackgroundPointsFilter, GlobalAlignment,
                              GlobalRotScaleTrans, ObjectNameFilter,
                              ObjectNoise, ObjectRangeFilter, ObjectSample,
                              PointShuffle, PointsRangeFilter,
                              RandomDropPointsColor, RandomFlip3D,
                              RandomJitterPoints, VoxelBasedPointSampler)


def test_remove_points_in_boxes():
    points = np.array([[68.1370, 3.3580, 2.5160, 0.0000],
                       [67.6970, 3.5500, 2.5010, 0.0000],
                       [67.6490, 3.7600, 2.5000, 0.0000],
                       [66.4140, 3.9010, 2.4590, 0.0000],
                       [66.0120, 4.0850, 2.4460, 0.0000],
                       [65.8340, 4.1780, 2.4400, 0.0000],
                       [65.8410, 4.3860, 2.4400, 0.0000],
                       [65.7450, 4.5870, 2.4380, 0.0000],
                       [65.5510, 4.7800, 2.4320, 0.0000],
                       [65.4860, 4.9820, 2.4300, 0.0000]])

    boxes = np.array(
        [[30.0285, 10.5110, -1.5304, 0.5100, 0.8700, 1.6000, 1.6400],
         [7.8369, 1.6053, -1.5605, 0.5800, 1.2300, 1.8200, -3.1000],
         [10.8740, -1.0827, -1.3310, 0.6000, 0.5200, 1.7100, 1.3500],
         [14.9783, 2.2466, -1.4950, 0.6100, 0.7300, 1.5300, -1.9200],
         [11.0656, 0.6195, -1.5202, 0.6600, 1.0100, 1.7600, -1.4600],
         [10.5994, -7.9049, -1.4980, 0.5300, 1.9600, 1.6800, 1.5600],
         [28.7068, -8.8244, -1.1485, 0.6500, 1.7900, 1.7500, 3.1200],
         [20.2630, 5.1947, -1.4799, 0.7300, 1.7600, 1.7300, 1.5100],
         [18.2496, 3.1887, -1.6109, 0.5600, 1.6800, 1.7100, 1.5600],
         [7.7396, -4.3245, -1.5801, 0.5600, 1.7900, 1.8000, -0.8300]])
    points = LiDARPoints(points, points_dim=4)
    points = ObjectSample.remove_points_in_boxes(points, boxes)
    assert points.tensor.numpy().shape == (10, 4)


def test_object_sample():
    db_sampler = mmcv.ConfigDict({
        'data_root': './tests/data/kitti/',
        'info_path': './tests/data/kitti/kitti_dbinfos_train.pkl',
        'rate': 1.0,
        'prepare': {
            'filter_by_difficulty': [-1],
            'filter_by_min_points': {
                'Pedestrian': 10
            }
        },
        'classes': ['Pedestrian', 'Cyclist', 'Car'],
        'sample_groups': {
            'Pedestrian': 6
        }
    })
    np.random.seed(0)
    object_sample = ObjectSample(db_sampler)
    points = np.fromfile(
        './tests/data/kitti/training/velodyne_reduced/000000.bin',
        np.float32).reshape(-1, 4)
    annos = mmcv.load('./tests/data/kitti/kitti_infos_train.pkl')
    info = annos[0]
    rect = info['calib']['R0_rect'].astype(np.float32)
    Trv2c = info['calib']['Tr_velo_to_cam'].astype(np.float32)
    annos = info['annos']
    loc = annos['location']
    dims = annos['dimensions']
    rots = annos['rotation_y']
    gt_names = annos['name']

    gt_bboxes_3d = np.concatenate([loc, dims, rots[..., np.newaxis]],
                                  axis=1).astype(np.float32)
    gt_bboxes_3d = CameraInstance3DBoxes(gt_bboxes_3d).convert_to(
        Box3DMode.LIDAR, np.linalg.inv(rect @ Trv2c))
    CLASSES = ('Pedestrian', 'Cyclist', 'Car')
    gt_labels = []
    for cat in gt_names:
        if cat in CLASSES:
            gt_labels.append(CLASSES.index(cat))
        else:
            gt_labels.append(-1)
    gt_labels = np.array(gt_labels, dtype=np.long)
    points = LiDARPoints(points, points_dim=4)
    input_dict = dict(
        points=points, gt_bboxes_3d=gt_bboxes_3d, gt_labels_3d=gt_labels)
    input_dict = object_sample(input_dict)
    points = input_dict['points']
    gt_bboxes_3d = input_dict['gt_bboxes_3d']
    gt_labels_3d = input_dict['gt_labels_3d']
    repr_str = repr(object_sample)
    expected_repr_str = 'ObjectSample sample_2d=False, ' \
                        'data_root=./tests/data/kitti/, ' \
                        'info_path=./tests/data/kitti/kitti' \
                        '_dbinfos_train.pkl, rate=1.0, ' \
                        'prepare={\'filter_by_difficulty\': [-1], ' \
                        '\'filter_by_min_points\': {\'Pedestrian\': 10}}, ' \
                        'classes=[\'Pedestrian\', \'Cyclist\', \'Car\'], ' \
                        'sample_groups={\'Pedestrian\': 6}'
    assert repr_str == expected_repr_str
    assert points.tensor.numpy().shape == (800, 4)
    assert gt_bboxes_3d.tensor.shape == (1, 7)
    assert np.all(gt_labels_3d == [0])


def test_object_noise():
    np.random.seed(0)
    object_noise = ObjectNoise()
    points = np.fromfile(
        './tests/data/kitti/training/velodyne_reduced/000000.bin',
        np.float32).reshape(-1, 4)
    annos = mmcv.load('./tests/data/kitti/kitti_infos_train.pkl')
    info = annos[0]
    rect = info['calib']['R0_rect'].astype(np.float32)
    Trv2c = info['calib']['Tr_velo_to_cam'].astype(np.float32)
    annos = info['annos']
    loc = annos['location']
    dims = annos['dimensions']
    rots = annos['rotation_y']
    gt_bboxes_3d = np.concatenate([loc, dims, rots[..., np.newaxis]],
                                  axis=1).astype(np.float32)
    gt_bboxes_3d = CameraInstance3DBoxes(gt_bboxes_3d).convert_to(
        Box3DMode.LIDAR, np.linalg.inv(rect @ Trv2c))
    points = LiDARPoints(points, points_dim=4)
    input_dict = dict(points=points, gt_bboxes_3d=gt_bboxes_3d)
    input_dict = object_noise(input_dict)
    points = input_dict['points']
    gt_bboxes_3d = input_dict['gt_bboxes_3d'].tensor
    expected_gt_bboxes_3d = torch.tensor(
        [[9.1724, -1.7559, -1.3550, 0.4800, 1.2000, 1.8900, 0.0505]])
    repr_str = repr(object_noise)
    expected_repr_str = 'ObjectNoise(num_try=100, ' \
                        'translation_std=[0.25, 0.25, 0.25], ' \
                        'global_rot_range=[0.0, 0.0], ' \
                        'rot_range=[-0.15707963267, 0.15707963267])'

    assert repr_str == expected_repr_str
    assert points.tensor.numpy().shape == (800, 4)
    assert torch.allclose(gt_bboxes_3d, expected_gt_bboxes_3d, 1e-3)


def test_object_name_filter():
    class_names = ['Pedestrian']
    object_name_filter = ObjectNameFilter(class_names)

    annos = mmcv.load('./tests/data/kitti/kitti_infos_train.pkl')
    info = annos[0]
    rect = info['calib']['R0_rect'].astype(np.float32)
    Trv2c = info['calib']['Tr_velo_to_cam'].astype(np.float32)
    annos = info['annos']
    loc = annos['location']
    dims = annos['dimensions']
    rots = annos['rotation_y']
    gt_names = annos['name']

    gt_bboxes_3d = np.concatenate([loc, dims, rots[..., np.newaxis]],
                                  axis=1).astype(np.float32)
    gt_bboxes_3d = CameraInstance3DBoxes(gt_bboxes_3d).convert_to(
        Box3DMode.LIDAR, np.linalg.inv(rect @ Trv2c))
    CLASSES = ('Pedestrian', 'Cyclist', 'Car')
    gt_labels = []
    for cat in gt_names:
        if cat in CLASSES:
            gt_labels.append(CLASSES.index(cat))
        else:
            gt_labels.append(-1)
    gt_labels = np.array(gt_labels, dtype=np.long)
    input_dict = dict(
        gt_bboxes_3d=gt_bboxes_3d.clone(), gt_labels_3d=gt_labels.copy())

    results = object_name_filter(input_dict)
    bboxes_3d = results['gt_bboxes_3d']
    labels_3d = results['gt_labels_3d']
    keep_mask = np.array([name in class_names for name in gt_names])
    assert torch.allclose(gt_bboxes_3d.tensor[keep_mask], bboxes_3d.tensor)
    assert np.all(gt_labels[keep_mask] == labels_3d)

    repr_str = repr(object_name_filter)
    expected_repr_str = f'ObjectNameFilter(classes={class_names})'
    assert repr_str == expected_repr_str


def test_point_shuffle():
    np.random.seed(0)
    torch.manual_seed(0)
    point_shuffle = PointShuffle()

    points = np.fromfile('tests/data/scannet/points/scene0000_00.bin',
                         np.float32).reshape(-1, 6)
    ins_mask = np.fromfile('tests/data/scannet/instance_mask/scene0000_00.bin',
                           np.long)
    sem_mask = np.fromfile('tests/data/scannet/semantic_mask/scene0000_00.bin',
                           np.long)

    points = DepthPoints(
        points.copy(), points_dim=6, attribute_dims=dict(color=[3, 4, 5]))
    input_dict = dict(
        points=points.clone(),
        pts_instance_mask=ins_mask.copy(),
        pts_semantic_mask=sem_mask.copy())
    results = point_shuffle(input_dict)

    shuffle_pts = results['points']
    shuffle_ins_mask = results['pts_instance_mask']
    shuffle_sem_mask = results['pts_semantic_mask']

    shuffle_idx = np.array([
        44, 19, 93, 90, 71, 69, 37, 95, 53, 91, 81, 42, 80, 85, 74, 56, 76, 63,
        82, 40, 26, 92, 57, 10, 16, 66, 89, 41, 97, 8, 31, 24, 35, 30, 65, 7,
        98, 23, 20, 29, 78, 61, 94, 15, 4, 52, 59, 5, 54, 46, 3, 28, 2, 70, 6,
        60, 49, 68, 55, 72, 79, 77, 45, 1, 32, 34, 11, 0, 22, 12, 87, 50, 25,
        47, 36, 96, 9, 83, 62, 84, 18, 17, 75, 67, 13, 48, 39, 21, 64, 88, 38,
        27, 14, 73, 33, 58, 86, 43, 99, 51
    ])
    expected_pts = points.tensor.numpy()[shuffle_idx]
    expected_ins_mask = ins_mask[shuffle_idx]
    expected_sem_mask = sem_mask[shuffle_idx]

    assert np.allclose(shuffle_pts.tensor.numpy(), expected_pts)
    assert np.all(shuffle_ins_mask == expected_ins_mask)
    assert np.all(shuffle_sem_mask == expected_sem_mask)

    repr_str = repr(point_shuffle)
    expected_repr_str = 'PointShuffle'
    assert repr_str == expected_repr_str


def test_points_range_filter():
    pcd_range = [0.0, 0.0, 0.0, 3.0, 3.0, 3.0]
    points_range_filter = PointsRangeFilter(pcd_range)

    points = np.fromfile('tests/data/scannet/points/scene0000_00.bin',
                         np.float32).reshape(-1, 6)
    ins_mask = np.fromfile('tests/data/scannet/instance_mask/scene0000_00.bin',
                           np.long)
    sem_mask = np.fromfile('tests/data/scannet/semantic_mask/scene0000_00.bin',
                           np.long)

    points = DepthPoints(
        points.copy(), points_dim=6, attribute_dims=dict(color=[3, 4, 5]))
    input_dict = dict(
        points=points.clone(),
        pts_instance_mask=ins_mask.copy(),
        pts_semantic_mask=sem_mask.copy())
    results = points_range_filter(input_dict)
    shuffle_pts = results['points']
    shuffle_ins_mask = results['pts_instance_mask']
    shuffle_sem_mask = results['pts_semantic_mask']

    select_idx = np.array(
        [5, 11, 22, 26, 27, 33, 46, 47, 56, 63, 74, 78, 79, 91])
    expected_pts = points.tensor.numpy()[select_idx]
    expected_ins_mask = ins_mask[select_idx]
    expected_sem_mask = sem_mask[select_idx]

    assert np.allclose(shuffle_pts.tensor.numpy(), expected_pts)
    assert np.all(shuffle_ins_mask == expected_ins_mask)
    assert np.all(shuffle_sem_mask == expected_sem_mask)

    repr_str = repr(points_range_filter)
    expected_repr_str = f'PointsRangeFilter(point_cloud_range={pcd_range})'
    assert repr_str == expected_repr_str


def test_object_range_filter():
    point_cloud_range = [0, -40, -3, 70.4, 40, 1]
    object_range_filter = ObjectRangeFilter(point_cloud_range)

    bbox = np.array(
        [[8.7314, -1.8559, -0.6547, 0.4800, 1.2000, 1.8900, 0.0100],
         [28.7314, -18.559, 0.6547, 2.4800, 1.6000, 1.9200, 5.0100],
         [-2.54, -1.8559, -0.6547, 0.4800, 1.2000, 1.8900, 0.0100],
         [72.7314, -18.559, 0.6547, 6.4800, 11.6000, 4.9200, -0.0100],
         [18.7314, -18.559, 20.6547, 6.4800, 8.6000, 3.9200, -1.0100],
         [3.7314, 42.559, -0.6547, 6.4800, 8.6000, 2.9200, 3.0100]])
    gt_bboxes_3d = LiDARInstance3DBoxes(bbox, origin=(0.5, 0.5, 0.5))
    gt_labels_3d = np.array([0, 2, 1, 1, 2, 0], dtype=np.long)

    input_dict = dict(
        gt_bboxes_3d=gt_bboxes_3d.clone(), gt_labels_3d=gt_labels_3d.copy())
    results = object_range_filter(input_dict)
    bboxes_3d = results['gt_bboxes_3d']
    labels_3d = results['gt_labels_3d']
    keep_mask = np.array([True, True, False, False, True, False])
    expected_bbox = gt_bboxes_3d.tensor[keep_mask]
    expected_bbox[1, 6] -= 2 * np.pi  # limit yaw

    assert torch.allclose(expected_bbox, bboxes_3d.tensor)
    assert np.all(gt_labels_3d[keep_mask] == labels_3d)

    repr_str = repr(object_range_filter)
    expected_repr_str = 'ObjectRangeFilter(point_cloud_range=' \
        '[0.0, -40.0, -3.0, 70.4000015258789, 40.0, 1.0])'
    assert repr_str == expected_repr_str


def test_global_alignment():
    np.random.seed(0)
    global_alignment = GlobalAlignment(rotation_axis=2)

    points = np.fromfile('tests/data/scannet/points/scene0000_00.bin',
                         np.float32).reshape(-1, 6)
    annos = mmcv.load('tests/data/scannet/scannet_infos.pkl')
    info = annos[0]
    axis_align_matrix = info['annos']['axis_align_matrix']

    depth_points = DepthPoints(points.copy(), points_dim=6)

    input_dict = dict(
        points=depth_points.clone(),
        ann_info=dict(axis_align_matrix=axis_align_matrix))

    input_dict = global_alignment(input_dict)
    trans_depth_points = input_dict['points']

    # construct expected transformed points by affine transformation
    pts = np.ones((points.shape[0], 4))
    pts[:, :3] = points[:, :3]
    trans_pts = np.dot(pts, axis_align_matrix.T)
    expected_points = np.concatenate([trans_pts[:, :3], points[:, 3:]], axis=1)

    assert np.allclose(
        trans_depth_points.tensor.numpy(), expected_points, atol=1e-6)

    repr_str = repr(global_alignment)
    expected_repr_str = 'GlobalAlignment(rotation_axis=2)'
    assert repr_str == expected_repr_str


def test_global_rot_scale_trans():
    angle = 0.78539816
    scale = [0.95, 1.05]
    trans_std = 1.0

    # rot_range should be a number or seq of numbers
    with pytest.raises(AssertionError):
        global_rot_scale_trans = GlobalRotScaleTrans(rot_range='0.0')

    # scale_ratio_range should be seq of numbers
    with pytest.raises(AssertionError):
        global_rot_scale_trans = GlobalRotScaleTrans(scale_ratio_range=1.0)

    # translation_std should be a positive number or seq of positive numbers
    with pytest.raises(AssertionError):
        global_rot_scale_trans = GlobalRotScaleTrans(translation_std='0.0')
    with pytest.raises(AssertionError):
        global_rot_scale_trans = GlobalRotScaleTrans(translation_std=-1.0)

    global_rot_scale_trans = GlobalRotScaleTrans(
        rot_range=angle,
        scale_ratio_range=scale,
        translation_std=trans_std,
        shift_height=False)

    np.random.seed(0)
    points = np.fromfile('tests/data/scannet/points/scene0000_00.bin',
                         np.float32).reshape(-1, 6)
    annos = mmcv.load('tests/data/scannet/scannet_infos.pkl')
    info = annos[0]
    gt_bboxes_3d = info['annos']['gt_boxes_upright_depth']

    depth_points = DepthPoints(
        points.copy(), points_dim=6, attribute_dims=dict(color=[3, 4, 5]))
    gt_bboxes_3d = DepthInstance3DBoxes(
        gt_bboxes_3d.copy(),
        box_dim=gt_bboxes_3d.shape[-1],
        with_yaw=False,
        origin=(0.5, 0.5, 0.5))

    input_dict = dict(
        points=depth_points.clone(),
        bbox3d_fields=['gt_bboxes_3d'],
        gt_bboxes_3d=gt_bboxes_3d.clone())

    input_dict = global_rot_scale_trans(input_dict)
    trans_depth_points = input_dict['points']
    trans_bboxes_3d = input_dict['gt_bboxes_3d']

    noise_rot = 0.07667607233534723
    scale_factor = 1.021518936637242
    trans_factor = np.array([0.97873798, 2.2408932, 1.86755799])

    true_depth_points = depth_points.clone()
    true_bboxes_3d = gt_bboxes_3d.clone()
    true_depth_points, noise_rot_mat_T = true_bboxes_3d.rotate(
        noise_rot, true_depth_points)
    true_bboxes_3d.scale(scale_factor)
    true_bboxes_3d.translate(trans_factor)
    true_depth_points.scale(scale_factor)
    true_depth_points.translate(trans_factor)

    assert torch.allclose(
        trans_depth_points.tensor, true_depth_points.tensor, atol=1e-6)
    assert torch.allclose(
        trans_bboxes_3d.tensor, true_bboxes_3d.tensor, atol=1e-6)
    assert input_dict['pcd_scale_factor'] == scale_factor
    assert torch.allclose(
        input_dict['pcd_rotation'], noise_rot_mat_T, atol=1e-6)
    assert np.allclose(input_dict['pcd_trans'], trans_factor)

    repr_str = repr(global_rot_scale_trans)
    expected_repr_str = f'GlobalRotScaleTrans(rot_range={[-angle, angle]},' \
                        f' scale_ratio_range={scale},' \
                        f' translation_std={[trans_std for _ in range(3)]},' \
                        f' shift_height=False)'
    assert repr_str == expected_repr_str

    # points with shift_height but no bbox
    global_rot_scale_trans = GlobalRotScaleTrans(
        rot_range=angle,
        scale_ratio_range=scale,
        translation_std=trans_std,
        shift_height=True)

    # points should have height attribute when shift_height=True
    with pytest.raises(AssertionError):
        input_dict = global_rot_scale_trans(input_dict)

    np.random.seed(0)
    shift_height = points[:, 2:3] * 0.99
    points = np.concatenate([points, shift_height], axis=1)
    depth_points = DepthPoints(
        points.copy(),
        points_dim=7,
        attribute_dims=dict(color=[3, 4, 5], height=6))

    input_dict = dict(points=depth_points.clone(), bbox3d_fields=[])

    input_dict = global_rot_scale_trans(input_dict)
    trans_depth_points = input_dict['points']
    true_shift_height = shift_height * scale_factor

    assert np.allclose(
        trans_depth_points.tensor.numpy(),
        np.concatenate([true_depth_points.tensor.numpy(), true_shift_height],
                       axis=1),
        atol=1e-6)


def test_random_drop_points_color():
    # drop_ratio should be in [0, 1]
    with pytest.raises(AssertionError):
        random_drop_points_color = RandomDropPointsColor(drop_ratio=1.1)

    # 100% drop
    random_drop_points_color = RandomDropPointsColor(drop_ratio=1)

    points = np.fromfile('tests/data/scannet/points/scene0000_00.bin',
                         np.float32).reshape(-1, 6)
    depth_points = DepthPoints(
        points.copy(), points_dim=6, attribute_dims=dict(color=[3, 4, 5]))

    input_dict = dict(points=depth_points.clone())

    input_dict = random_drop_points_color(input_dict)
    trans_depth_points = input_dict['points']
    trans_color = trans_depth_points.color
    assert torch.all(trans_color == trans_color.new_zeros(trans_color.shape))

    # 0% drop
    random_drop_points_color = RandomDropPointsColor(drop_ratio=0)
    input_dict = dict(points=depth_points.clone())

    input_dict = random_drop_points_color(input_dict)
    trans_depth_points = input_dict['points']
    trans_color = trans_depth_points.color
    assert torch.allclose(trans_color, depth_points.tensor[:, 3:6])

    random_drop_points_color = RandomDropPointsColor(drop_ratio=0.5)
    repr_str = repr(random_drop_points_color)
    expected_repr_str = 'RandomDropPointsColor(drop_ratio=0.5)'
    assert repr_str == expected_repr_str


def test_random_flip_3d():
    random_flip_3d = RandomFlip3D(
        flip_ratio_bev_horizontal=1.0, flip_ratio_bev_vertical=1.0)
    points = np.array([[22.7035, 9.3901, -0.2848, 0.0000],
                       [21.9826, 9.1766, -0.2698, 0.0000],
                       [21.4329, 9.0209, -0.2578, 0.0000],
                       [21.3068, 9.0205, -0.2558, 0.0000],
                       [21.3400, 9.1305, -0.2578, 0.0000],
                       [21.3291, 9.2099, -0.2588, 0.0000],
                       [21.2759, 9.2599, -0.2578, 0.0000],
                       [21.2686, 9.2982, -0.2588, 0.0000],
                       [21.2334, 9.3607, -0.2588, 0.0000],
                       [21.2179, 9.4372, -0.2598, 0.0000]])
    bbox3d_fields = ['gt_bboxes_3d']
    img_fields = []
    box_type_3d = LiDARInstance3DBoxes
    gt_bboxes_3d = LiDARInstance3DBoxes(
        torch.tensor(
            [[38.9229, 18.4417, -1.1459, 0.7100, 1.7600, 1.8600, -2.2652],
             [12.7768, 0.5795, -2.2682, 0.5700, 0.9900, 1.7200, -2.5029],
             [12.7557, 2.2996, -1.4869, 0.6100, 1.1100, 1.9000, -1.9390],
             [10.6677, 0.8064, -1.5435, 0.7900, 0.9600, 1.7900, 1.0856],
             [5.0903, 5.1004, -1.2694, 0.7100, 1.7000, 1.8300, -1.9136]]))
    points = LiDARPoints(points, points_dim=4)
    input_dict = dict(
        points=points,
        bbox3d_fields=bbox3d_fields,
        box_type_3d=box_type_3d,
        img_fields=img_fields,
        gt_bboxes_3d=gt_bboxes_3d)
    input_dict = random_flip_3d(input_dict)
    points = input_dict['points'].tensor.numpy()
    gt_bboxes_3d = input_dict['gt_bboxes_3d'].tensor
    expected_points = np.array([[22.7035, -9.3901, -0.2848, 0.0000],
                                [21.9826, -9.1766, -0.2698, 0.0000],
                                [21.4329, -9.0209, -0.2578, 0.0000],
                                [21.3068, -9.0205, -0.2558, 0.0000],
                                [21.3400, -9.1305, -0.2578, 0.0000],
                                [21.3291, -9.2099, -0.2588, 0.0000],
                                [21.2759, -9.2599, -0.2578, 0.0000],
                                [21.2686, -9.2982, -0.2588, 0.0000],
                                [21.2334, -9.3607, -0.2588, 0.0000],
                                [21.2179, -9.4372, -0.2598, 0.0000]])
    expected_gt_bboxes_3d = torch.tensor(
        [[38.9229, -18.4417, -1.1459, 0.7100, 1.7600, 1.8600, 5.4068],
         [12.7768, -0.5795, -2.2682, 0.5700, 0.9900, 1.7200, 5.6445],
         [12.7557, -2.2996, -1.4869, 0.6100, 1.1100, 1.9000, 5.0806],
         [10.6677, -0.8064, -1.5435, 0.7900, 0.9600, 1.7900, 2.0560],
         [5.0903, -5.1004, -1.2694, 0.7100, 1.7000, 1.8300, 5.0552]])
    repr_str = repr(random_flip_3d)
    expected_repr_str = 'RandomFlip3D(sync_2d=True,' \
                        ' flip_ratio_bev_vertical=1.0)'
    assert np.allclose(points, expected_points)
    assert torch.allclose(gt_bboxes_3d, expected_gt_bboxes_3d)
    assert repr_str == expected_repr_str


def test_random_jitter_points():
    # jitter_std should be a number or seq of numbers
    with pytest.raises(AssertionError):
        random_jitter_points = RandomJitterPoints(jitter_std='0.0')

    # clip_range should be a number or seq of numbers
    with pytest.raises(AssertionError):
        random_jitter_points = RandomJitterPoints(clip_range='0.0')

    random_jitter_points = RandomJitterPoints(jitter_std=0.01, clip_range=0.05)
    np.random.seed(0)
    points = np.fromfile('tests/data/scannet/points/scene0000_00.bin',
                         np.float32).reshape(-1, 6)[:10]
    depth_points = DepthPoints(
        points.copy(), points_dim=6, attribute_dims=dict(color=[3, 4, 5]))

    input_dict = dict(points=depth_points.clone())

    input_dict = random_jitter_points(input_dict)
    trans_depth_points = input_dict['points']

    jitter_noise = np.array([[0.01764052, 0.00400157, 0.00978738],
                             [0.02240893, 0.01867558, -0.00977278],
                             [0.00950088, -0.00151357, -0.00103219],
                             [0.00410598, 0.00144044, 0.01454273],
                             [0.00761038, 0.00121675, 0.00443863],
                             [0.00333674, 0.01494079, -0.00205158],
                             [0.00313068, -0.00854096, -0.0255299],
                             [0.00653619, 0.00864436, -0.00742165],
                             [0.02269755, -0.01454366, 0.00045759],
                             [-0.00187184, 0.01532779, 0.01469359]])

    trans_depth_points = trans_depth_points.tensor.numpy()
    expected_depth_points = points
    expected_depth_points[:, :3] += jitter_noise
    assert np.allclose(trans_depth_points, expected_depth_points)

    repr_str = repr(random_jitter_points)
    jitter_std = [0.01, 0.01, 0.01]
    clip_range = [-0.05, 0.05]
    expected_repr_str = f'RandomJitterPoints(jitter_std={jitter_std},' \
                        f' clip_range={clip_range})'
    assert repr_str == expected_repr_str

    # test clipping very large noise
    random_jitter_points = RandomJitterPoints(jitter_std=1.0, clip_range=0.05)
    input_dict = dict(points=depth_points.clone())

    input_dict = random_jitter_points(input_dict)
    trans_depth_points = input_dict['points']
    assert (trans_depth_points.tensor - depth_points.tensor).max().item() <= \
        0.05 + 1e-6
    assert (trans_depth_points.tensor - depth_points.tensor).min().item() >= \
        -0.05 - 1e-6


def test_background_points_filter():
    np.random.seed(0)
    background_points_filter = BackgroundPointsFilter((0.5, 2.0, 0.5))
    points = np.fromfile(
        './tests/data/kitti/training/velodyne_reduced/000000.bin',
        np.float32).reshape(-1, 4)
    orig_points = points.copy()
    annos = mmcv.load('./tests/data/kitti/kitti_infos_train.pkl')
    info = annos[0]
    rect = info['calib']['R0_rect'].astype(np.float32)
    Trv2c = info['calib']['Tr_velo_to_cam'].astype(np.float32)
    annos = info['annos']
    loc = annos['location']
    dims = annos['dimensions']
    rots = annos['rotation_y']
    gt_bboxes_3d = np.concatenate([loc, dims, rots[..., np.newaxis]],
                                  axis=1).astype(np.float32)
    gt_bboxes_3d = CameraInstance3DBoxes(gt_bboxes_3d).convert_to(
        Box3DMode.LIDAR, np.linalg.inv(rect @ Trv2c))
    extra_points = gt_bboxes_3d.corners.reshape(8, 3)[[1, 2, 5, 6], :]
    extra_points[:, 2] += 0.1
    extra_points = torch.cat([extra_points, extra_points.new_zeros(4, 1)], 1)
    points = np.concatenate([points, extra_points.numpy()], 0)
    points = LiDARPoints(points, points_dim=4)
    input_dict = dict(points=points, gt_bboxes_3d=gt_bboxes_3d)
    origin_gt_bboxes_3d = gt_bboxes_3d.clone()
    input_dict = background_points_filter(input_dict)

    points = input_dict['points'].tensor.numpy()
    repr_str = repr(background_points_filter)
    expected_repr_str = 'BackgroundPointsFilter(bbox_enlarge_range=' \
                        '[[0.5, 2.0, 0.5]])'
    assert repr_str == expected_repr_str
    assert points.shape == (800, 4)
<<<<<<< HEAD
    assert np.allclose(orig_points, points)
    assert np.allclose(input_dict['gt_bboxes_3d'].tensor.numpy(),
                       origin_gt_bboxes_3d.tensor.numpy())
=======
    assert np.equal(orig_points, points).all()
    assert np.equal(input_dict['gt_bboxes_3d'].tensor.numpy(),
                    origin_gt_bboxes_3d.tensor.numpy()).all()
>>>>>>> 57e470ab

    # test single float config
    BackgroundPointsFilter(0.5)

    # The length of bbox_enlarge_range should be 3
    with pytest.raises(AssertionError):
        BackgroundPointsFilter((0.5, 2.0))


def test_voxel_based_point_filter():
    np.random.seed(0)
    cur_sweep_cfg = dict(
        voxel_size=[0.1, 0.1, 0.1],
        point_cloud_range=[-50, -50, -4, 50, 50, 2],
        max_num_points=1,
        max_voxels=1024)
    prev_sweep_cfg = dict(
        voxel_size=[0.1, 0.1, 0.1],
        point_cloud_range=[-50, -50, -4, 50, 50, 2],
        max_num_points=1,
        max_voxels=1024)
    voxel_based_points_filter = VoxelBasedPointSampler(
        cur_sweep_cfg, prev_sweep_cfg, time_dim=3)
    points = np.stack([
        np.random.rand(4096) * 120 - 60,
        np.random.rand(4096) * 120 - 60,
        np.random.rand(4096) * 10 - 6
    ],
                      axis=-1)

    input_time = np.concatenate([np.zeros([2048, 1]), np.ones([2048, 1])], 0)
    input_points = np.concatenate([points, input_time], 1)
    input_points = LiDARPoints(input_points, points_dim=4)
    input_dict = dict(
        points=input_points, pts_mask_fields=[], pts_seg_fields=[])
    input_dict = voxel_based_points_filter(input_dict)

    points = input_dict['points']
    repr_str = repr(voxel_based_points_filter)
    expected_repr_str = """VoxelBasedPointSampler(
    num_cur_sweep=1024,
    num_prev_sweep=1024,
    time_dim=3,
    cur_voxel_generator=
        VoxelGenerator(voxel_size=[0.1 0.1 0.1],
                       point_cloud_range=[-50.0, -50.0, -4.0, 50.0, 50.0, 2.0],
                       max_num_points=1,
                       max_voxels=1024,
                       grid_size=[1000, 1000, 60]),
    prev_voxel_generator=
        VoxelGenerator(voxel_size=[0.1 0.1 0.1],
                       point_cloud_range=[-50.0, -50.0, -4.0, 50.0, 50.0, 2.0],
                       max_num_points=1,
                       max_voxels=1024,
                       grid_size=[1000, 1000, 60]))"""

    assert repr_str == expected_repr_str
    assert points.shape == (2048, 4)
    assert (points.tensor[:, :3].min(0)[0].numpy() <
            cur_sweep_cfg['point_cloud_range'][0:3]).sum() == 0
    assert (points.tensor[:, :3].max(0)[0].numpy() >
            cur_sweep_cfg['point_cloud_range'][3:6]).sum() == 0

    # Test instance mask and semantic mask
    input_dict = dict(points=input_points)
    input_dict['pts_instance_mask'] = np.random.randint(0, 10, [4096])
    input_dict['pts_semantic_mask'] = np.random.randint(0, 6, [4096])
    input_dict['pts_mask_fields'] = ['pts_instance_mask']
    input_dict['pts_seg_fields'] = ['pts_semantic_mask']

    input_dict = voxel_based_points_filter(input_dict)
    pts_instance_mask = input_dict['pts_instance_mask']
    pts_semantic_mask = input_dict['pts_semantic_mask']
    assert pts_instance_mask.shape == (2048, )
    assert pts_semantic_mask.shape == (2048, )
    assert pts_instance_mask.max() < 10
    assert pts_instance_mask.min() >= 0
    assert pts_semantic_mask.max() < 6
    assert pts_semantic_mask.min() >= 0<|MERGE_RESOLUTION|>--- conflicted
+++ resolved
@@ -623,15 +623,9 @@
                         '[[0.5, 2.0, 0.5]])'
     assert repr_str == expected_repr_str
     assert points.shape == (800, 4)
-<<<<<<< HEAD
-    assert np.allclose(orig_points, points)
-    assert np.allclose(input_dict['gt_bboxes_3d'].tensor.numpy(),
-                       origin_gt_bboxes_3d.tensor.numpy())
-=======
     assert np.equal(orig_points, points).all()
     assert np.equal(input_dict['gt_bboxes_3d'].tensor.numpy(),
                     origin_gt_bboxes_3d.tensor.numpy()).all()
->>>>>>> 57e470ab
 
     # test single float config
     BackgroundPointsFilter(0.5)
