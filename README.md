--- conflicted
+++ resolved
@@ -86,10 +86,7 @@
 - [x] PointNet++ (NeurIPS'2017)
 - [x] RegNet (CVPR'2020)
 - [x] DGCNN (TOG'2019)
-<<<<<<< HEAD
-=======
 - [x] DLA (CVPR'2018)
->>>>>>> c6c3c46d
 
 Support methods
 
@@ -110,28 +107,6 @@
 - [x] [ImVoxelNet (Arxiv'2021)](configs/imvoxelnet/README.md)
 - [x] [PAConv (CVPR'2021)](configs/paconv/README.md)
 - [x] [DGCNN (TOG'2019)](configs/dgcnn/README.md)
-<<<<<<< HEAD
-
-|                    | ResNet   | ResNeXt  | SENet    |PointNet++ |DGCNN     | HRNet | RegNetX | Res2Net |
-|--------------------|:--------:|:--------:|:--------:|:---------:|:---------:|:-----:|:--------:|:-----:|
-| SECOND             | ☐        | ☐        | ☐        | ✗         | ✗         | ☐     | ✓        | ☐     |
-| PointPillars       | ☐        | ☐        | ☐        | ✗         | ✗         | ☐     | ✓        | ☐     |
-| FreeAnchor         | ☐        | ☐        | ☐        | ✗         | ✗         | ☐     | ✓        | ☐     |
-| VoteNet            | ✗        | ✗        | ✗        | ✓         | ✗         | ✗     | ✗        | ✗     |
-| H3DNet            | ✗        | ✗        | ✗        | ✓         | ✗         | ✗     | ✗        | ✗     |
-| 3DSSD            | ✗        | ✗        | ✗        | ✓         | ✗         | ✗     | ✗        | ✗     |
-| Part-A2            | ☐        | ☐        | ☐        | ✗         | ✗         | ☐     | ✓        | ☐     |
-| MVXNet             | ☐        | ☐        | ☐        | ✗         | ✗         | ☐     | ✓        | ☐     |
-| CenterPoint        | ☐        | ☐        | ☐        | ✗         | ✗         | ☐     | ✓        | ☐     |
-| SSN                | ☐        | ☐        | ☐        | ✗         | ✗         | ☐     | ✓        | ☐     |
-| ImVoteNet            | ✗        | ✗        | ✗        | ✓         | ✗         | ✗     | ✗        | ✗     |
-| FCOS3D               | ✓        | ☐        | ☐        | ✗         | ✗         | ☐     | ☐        | ☐     |
-| PointNet++           | ✗        | ✗        | ✗        | ✓         | ✗         | ✗     | ✗        | ✗     |
-| Group-Free-3D        | ✗        | ✗        | ✗        | ✓         | ✗         | ✗     | ✗        | ✗     |
-| ImVoxelNet           | ✓         | ✗        | ✗        | ✗        | ✗         | ✗     | ✗        | ✗     |
-| PAConv               | ✗        | ✗        | ✗        | ✓         | ✗         | ✗     | ✗        | ✗     |
-| DGCNN                | ✗        | ✗        | ✗        | ✗         | ✓         | ✗     | ✗        | ✗     |
-=======
 - [x] [SMOKE (CVPRW'2020)](configs/smoke/README.md)
 - [x] [PGD (CoRL'2021)](configs/pgd/README.md)
 
@@ -156,7 +131,6 @@
 | DGCNN                | ✗        | ✗        | ✗        | ✗         | ✓         | ✗     | ✗        | ✗     | ✗
 | SMOKE                | ✗        | ✗        | ✗        | ✗         | ✗         | ✗     | ✗        | ✗     | ✓
 | PGD                  | ✓        | ☐        | ☐        | ✗         | ✗         | ☐     | ☐        | ☐     | ✗
->>>>>>> c6c3c46d
 
 Other features
 - [x] [Dynamic Voxelization](configs/dynamic_voxelization/README.md)
